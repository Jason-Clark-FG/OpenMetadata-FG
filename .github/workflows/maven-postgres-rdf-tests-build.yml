#  Copyright 2021 Collate
#  Licensed under the Apache License, Version 2.0 (the "License");
#  you may not use this file except in compliance with the License.
#  You may obtain a copy of the License at
#  http://www.apache.org/licenses/LICENSE-2.0
#  Unless required by applicable law or agreed to in writing, software
#  distributed under the License is distributed on an "AS IS" BASIS,
#  WITHOUT WARRANTIES OR CONDITIONS OF ANY KIND, either express or implied.
#  See the License for the specific language governing permissions and
#  limitations under the License.

name: Maven Postgres RDF Tests CI

on:
  workflow_dispatch:
  push:
    branches:
      - main
    paths:
      - ".github/workflows/maven-postgres-rdf-tests-build.yml"
      - "openmetadata-service/src/main/java/org/openmetadata/service/rdf/**"
      - "openmetadata-service/src/test/java/org/openmetadata/service/resources/rdf/**"
      - "openmetadata-spec/src/main/resources/rdf/**"
      - "openmetadata-spec/src/main/resources/json/schema/api/rdf/**"
      - "openmetadata-spec/src/main/resources/json/schema/configuration/rdfConfiguration.json"
      - "openmetadata-service/src/main/java/org/openmetadata/service/resources/rdf/**"
      - "pom.xml"
      - "openmetadata-service/pom.xml"
  pull_request_target:
    types: [labeled, opened, synchronize, reopened, ready_for_review]
    paths:
      - ".github/workflows/maven-postgres-rdf-tests-build.yml"
      - "openmetadata-service/src/main/java/org/openmetadata/service/rdf/**"
      - "openmetadata-service/src/test/java/org/openmetadata/service/resources/rdf/**"
      - "openmetadata-spec/src/main/resources/rdf/**"
      - "openmetadata-spec/src/main/resources/json/schema/api/rdf/**"
      - "openmetadata-spec/src/main/resources/json/schema/configuration/rdfConfiguration.json"
      - "openmetadata-service/src/main/java/org/openmetadata/service/resources/rdf/**"
      - "pom.xml"
      - "openmetadata-service/pom.xml"

permissions:
  contents: read
  checks: write

concurrency:
  group: maven-build-postgres-rdf-${{ github.head_ref || github.run_id }}
  cancel-in-progress: true

jobs:
  maven-postgresql-rdf-ci:
    runs-on: ubuntu-latest
    if: ${{ !github.event.pull_request.draft }}
    steps:
      - name: Wait for the labeler
        uses: lewagon/wait-on-check-action@v1.3.4
        if: ${{ github.event_name == 'pull_request_target' }}
        with:
          ref: ${{ github.event.pull_request.head.sha }}
          check-name: Team Label
          repo-token: ${{ secrets.GITHUB_TOKEN }}
          wait-interval: 90

      - name: Verify PR labels
        uses: jesusvasquez333/verify-pr-label-action@v1.4.0
        if: ${{ github.event_name == 'pull_request_target' }}
        with:
          github-token: '${{ secrets.GITHUB_TOKEN }}'
          valid-labels: 'safe to test'
          pull-request-number: '${{ github.event.pull_request.number }}'
          disable-reviews: true  # To not auto approve changes

      - name: Checkout
        uses: actions/checkout@v4
        with:
          ref: ${{ github.event.pull_request.head.sha }}

      - name: Cache Maven dependencies
        id: cache-output
        uses: actions/cache@v4
        with:
          path: ~/.m2
          key: ${{ runner.os }}-maven-${{ hashFiles('**/pom.xml') }}
          restore-keys: |
            ${{ runner.os }}-maven-

      - name: Set up JDK 21
        uses: actions/setup-java@v4
        with:
          java-version: '21'
          distribution: 'temurin'

      - name: Install Ubuntu dependencies
        run: |
          sudo apt-get update
          sudo apt-get install -y unixodbc-dev python3-venv librdkafka-dev gcc libsasl2-dev build-essential libssl-dev libffi-dev \
          librdkafka-dev unixodbc-dev libevent-dev jq
          sudo make install_antlr_cli

      - name: Build OpenMetadata dependencies
        env:
          GITHUB_TOKEN: ${{ secrets.GITHUB_TOKEN }}
        run: |
          mvn clean install -DskipTests

      - name: Run Postgres RDF Test Suite
        env:
          GITHUB_TOKEN: ${{ secrets.GITHUB_TOKEN }}
        run: |
<<<<<<< HEAD
          # The postgres-rdf-tests profile uses Testcontainers to automatically
          # manage PostgreSQL and Jena Fuseki containers during test execution
          mvn -Ppostgres-rdf-tests test -pl openmetadata-service \
            -Dtest=org.openmetadata.service.resources.rdf.RdfResourceTest \
=======
          # Run the full openmetadata-service test suite with the RDF profile enabled
          mvn -Ppostgres-rdf-tests test -pl openmetadata-service \
>>>>>>> ab535900
            -DfailIfNoTests=false

      - name: Upload RDF Test Logs
        if: failure()
        uses: actions/upload-artifact@v4
        with:
          name: rdf-test-logs
          path: |
            openmetadata-service/target/surefire-reports/
            openmetadata-service/logs/

      - name: Publish Test Report
        if: ${{ always() }}
        uses: scacap/action-surefire-report@v1
        with:
          github_token: ${{ secrets.GITHUB_TOKEN }}
          fail_on_test_failures: true
<<<<<<< HEAD
          report_paths: 'openmetadata-service/target/surefire-reports/TEST-org.openmetadata.service.resources.rdf.*.xml'
=======
          report_paths: 'openmetadata-service/target/surefire-reports/TEST-*.xml'
>>>>>>> ab535900

      - name: Generate Job Summary
        if: always()
        run: |
          echo "## RDF Integration Tests Summary" >> $GITHUB_STEP_SUMMARY
          echo "" >> $GITHUB_STEP_SUMMARY
          if ls openmetadata-service/target/surefire-reports/TEST-*.xml >/dev/null 2>&1; then
            echo "✅ Test suite completed (RDF profile)" >> $GITHUB_STEP_SUMMARY
          else
            echo "❌ Tests failed or did not run" >> $GITHUB_STEP_SUMMARY
          fi
          echo "" >> $GITHUB_STEP_SUMMARY
          echo "### Test Configuration" >> $GITHUB_STEP_SUMMARY
          echo "- Profile: postgres-rdf-tests" >> $GITHUB_STEP_SUMMARY
          echo "- Database: PostgreSQL 15 (via Testcontainers)" >> $GITHUB_STEP_SUMMARY
          echo "- RDF Store: Jena Fuseki (via Testcontainers)" >> $GITHUB_STEP_SUMMARY<|MERGE_RESOLUTION|>--- conflicted
+++ resolved
@@ -107,15 +107,8 @@
         env:
           GITHUB_TOKEN: ${{ secrets.GITHUB_TOKEN }}
         run: |
-<<<<<<< HEAD
-          # The postgres-rdf-tests profile uses Testcontainers to automatically
-          # manage PostgreSQL and Jena Fuseki containers during test execution
-          mvn -Ppostgres-rdf-tests test -pl openmetadata-service \
-            -Dtest=org.openmetadata.service.resources.rdf.RdfResourceTest \
-=======
           # Run the full openmetadata-service test suite with the RDF profile enabled
           mvn -Ppostgres-rdf-tests test -pl openmetadata-service \
->>>>>>> ab535900
             -DfailIfNoTests=false
 
       - name: Upload RDF Test Logs
@@ -133,11 +126,7 @@
         with:
           github_token: ${{ secrets.GITHUB_TOKEN }}
           fail_on_test_failures: true
-<<<<<<< HEAD
-          report_paths: 'openmetadata-service/target/surefire-reports/TEST-org.openmetadata.service.resources.rdf.*.xml'
-=======
           report_paths: 'openmetadata-service/target/surefire-reports/TEST-*.xml'
->>>>>>> ab535900
 
       - name: Generate Job Summary
         if: always()
@@ -151,6 +140,6 @@
           fi
           echo "" >> $GITHUB_STEP_SUMMARY
           echo "### Test Configuration" >> $GITHUB_STEP_SUMMARY
-          echo "- Profile: postgres-rdf-tests" >> $GITHUB_STEP_SUMMARY
-          echo "- Database: PostgreSQL 15 (via Testcontainers)" >> $GITHUB_STEP_SUMMARY
-          echo "- RDF Store: Jena Fuseki (via Testcontainers)" >> $GITHUB_STEP_SUMMARY+          echo "- RDF Enabled: true" >> $GITHUB_STEP_SUMMARY
+          echo "- Storage Type: IN_MEMORY" >> $GITHUB_STEP_SUMMARY
+          echo "- Base URI: https://open-metadata.org/" >> $GITHUB_STEP_SUMMARY