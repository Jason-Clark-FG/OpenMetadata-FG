--- conflicted
+++ resolved
@@ -17,7 +17,13 @@
     JSON_EXTRACT(json, '$.entitySemantics[*].name'),
     JSON_QUOTE('Data Product Domain Validation')
   );
-<<<<<<< HEAD
+
+-- Add virtual column for customUnitOfMeasurement
+ALTER TABLE metric_entity
+ADD COLUMN customUnitOfMeasurement VARCHAR(256)
+GENERATED ALWAYS AS (json_unquote(json_extract(json, '$.customUnitOfMeasurement'))) VIRTUAL;
+-- Add index on the virtual column
+CREATE INDEX idx_metric_custom_unit ON metric_entity(customUnitOfMeasurement);
 -- Increase Flowable ACTIVITY_ID_ column size to support longer user-defined workflow node names
 ALTER TABLE ACT_RU_EVENT_SUBSCR MODIFY ACTIVITY_ID_ varchar(255);
 
@@ -29,13 +35,4 @@
     '$.executorConfiguration.timerJobAcquisitionInterval', 60000
 )
 WHERE configType = 'workflowSettings'
-  AND JSON_EXTRACT(json, '$.executorConfiguration') IS NOT NULL;
-=======
-
--- Add virtual column for customUnitOfMeasurement
-ALTER TABLE metric_entity
-ADD COLUMN customUnitOfMeasurement VARCHAR(256)
-GENERATED ALWAYS AS (json_unquote(json_extract(json, '$.customUnitOfMeasurement'))) VIRTUAL;
--- Add index on the virtual column
-CREATE INDEX idx_metric_custom_unit ON metric_entity(customUnitOfMeasurement);
->>>>>>> 11661ccb
+  AND JSON_EXTRACT(json, '$.executorConfiguration') IS NOT NULL;