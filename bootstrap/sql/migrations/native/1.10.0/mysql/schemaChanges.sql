--- conflicted
+++ resolved
@@ -17,8 +17,6 @@
     JSON_EXTRACT(json, '$.entitySemantics[*].name'),
     JSON_QUOTE('Data Product Domain Validation')
   );
-<<<<<<< HEAD
-=======
 
 -- Add virtual column for customUnitOfMeasurement
 ALTER TABLE metric_entity
@@ -86,5 +84,4 @@
 ) ENGINE=InnoDB DEFAULT CHARSET=utf8mb4 COLLATE=utf8mb4_0900_ai_ci;
 
 ALTER TABLE tag_usage
-ADD COLUMN reason TEXT;
->>>>>>> e5f8ea29
+ADD COLUMN reason TEXT;