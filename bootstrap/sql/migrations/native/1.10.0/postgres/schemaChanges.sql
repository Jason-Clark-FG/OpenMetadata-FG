-- Add "Data Product Domain Validation" rule to existing entityRulesSettings configuration
UPDATE openmetadata_settings
SET json = jsonb_set(
    json,
    '{entitySemantics}',
    (json->'entitySemantics') || jsonb_build_object(
        'name', 'Data Product Domain Validation',
        'description', 'Validates that Data Products assigned to an entity match the entity''s domains.',
        'rule', '{"validateDataProductDomainMatch":[{"var":"dataProducts"},{"var":"domains"}]}',
        'enabled', true,
        'provider', 'system'
    )::jsonb,
    true
)
WHERE configtype = 'entityRulesSettings'
  AND json->'entitySemantics' IS NOT NULL
  AND NOT EXISTS (
    SELECT 1
    FROM jsonb_array_elements(json->'entitySemantics') AS rule
    WHERE rule->>'name' = 'Data Product Domain Validation'
  );
<<<<<<< HEAD
-- Increase Flowable ACTIVITY_ID_ column size to support longer user-defined workflow node names
ALTER TABLE ACT_RU_EVENT_SUBSCR ALTER COLUMN ACTIVITY_ID_ TYPE varchar(255);

-- Update workflow settings with new job acquisition interval settings
UPDATE openmetadata_settings
SET json = jsonb_set(
    jsonb_set(
        json,
        '{executorConfiguration,asyncJobAcquisitionInterval}',
        '60000',
        true
    ),
    '{executorConfiguration,timerJobAcquisitionInterval}',
    '60000',
    true
)
WHERE configtype = 'workflowSettings'
  AND json->'executorConfiguration' IS NOT NULL;
=======

-- Add generated column for customUnitOfMeasurement
ALTER TABLE metric_entity
ADD COLUMN customUnitOfMeasurement VARCHAR(256)
GENERATED ALWAYS AS ((json->>'customUnitOfMeasurement')::VARCHAR(256)) STORED;
-- Add index on the column
CREATE INDEX idx_metric_custom_unit ON metric_entity(customUnitOfMeasurement);
>>>>>>> 11661ccb
<|MERGE_RESOLUTION|>--- conflicted
+++ resolved
@@ -19,7 +19,13 @@
     FROM jsonb_array_elements(json->'entitySemantics') AS rule
     WHERE rule->>'name' = 'Data Product Domain Validation'
   );
-<<<<<<< HEAD
+
+-- Add generated column for customUnitOfMeasurement
+ALTER TABLE metric_entity
+ADD COLUMN customUnitOfMeasurement VARCHAR(256)
+GENERATED ALWAYS AS ((json->>'customUnitOfMeasurement')::VARCHAR(256)) STORED;
+-- Add index on the column
+CREATE INDEX idx_metric_custom_unit ON metric_entity(customUnitOfMeasurement);
 -- Increase Flowable ACTIVITY_ID_ column size to support longer user-defined workflow node names
 ALTER TABLE ACT_RU_EVENT_SUBSCR ALTER COLUMN ACTIVITY_ID_ TYPE varchar(255);
 
@@ -37,13 +43,4 @@
     true
 )
 WHERE configtype = 'workflowSettings'
-  AND json->'executorConfiguration' IS NOT NULL;
-=======
-
--- Add generated column for customUnitOfMeasurement
-ALTER TABLE metric_entity
-ADD COLUMN customUnitOfMeasurement VARCHAR(256)
-GENERATED ALWAYS AS ((json->>'customUnitOfMeasurement')::VARCHAR(256)) STORED;
--- Add index on the column
-CREATE INDEX idx_metric_custom_unit ON metric_entity(customUnitOfMeasurement);
->>>>>>> 11661ccb
+  AND json->'executorConfiguration' IS NOT NULL;