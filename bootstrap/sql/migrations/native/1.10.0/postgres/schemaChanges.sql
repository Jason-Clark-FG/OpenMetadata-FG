-- Add "Data Product Domain Validation" rule to existing entityRulesSettings configuration
UPDATE openmetadata_settings
SET json = jsonb_set(
    json,
    '{entitySemantics}',
    (json->'entitySemantics') || jsonb_build_object(
        'name', 'Data Product Domain Validation',
        'description', 'Validates that Data Products assigned to an entity match the entity''s domains.',
        'rule', '{"validateDataProductDomainMatch":[{"var":"dataProducts"},{"var":"domains"}]}',
        'enabled', true,
        'provider', 'system'
    )::jsonb,
    true
)
WHERE configtype = 'entityRulesSettings'
  AND json->'entitySemantics' IS NOT NULL
  AND NOT EXISTS (
    SELECT 1
    FROM jsonb_array_elements(json->'entitySemantics') AS rule
    WHERE rule->>'name' = 'Data Product Domain Validation'
  );

-- Add generated column for customUnitOfMeasurement
ALTER TABLE metric_entity
ADD COLUMN customUnitOfMeasurement VARCHAR(256)
GENERATED ALWAYS AS ((json->>'customUnitOfMeasurement')::VARCHAR(256)) STORED;
-- Add index on the column
CREATE INDEX idx_metric_custom_unit ON metric_entity(customUnitOfMeasurement);
<<<<<<< HEAD
-- Increase Flowable ACTIVITY_ID_ column size to support longer user-defined workflow node names
ALTER TABLE ACT_RU_EVENT_SUBSCR ALTER COLUMN ACTIVITY_ID_ TYPE varchar(255);

-- Update workflow settings with new job acquisition interval settings
UPDATE openmetadata_settings
SET json = jsonb_set(
    jsonb_set(
        json,
        '{executorConfiguration,asyncJobAcquisitionInterval}',
        '60000',
        true
    ),
    '{executorConfiguration,timerJobAcquisitionInterval}',
    '60000',
    true
)
WHERE configtype = 'workflowSettings'
  AND json->'executorConfiguration' IS NOT NULL;
=======

-- Fetch updated searchSettings
DELETE FROM openmetadata_settings WHERE configType = 'searchSettings';
>>>>>>> 9406c74f
<|MERGE_RESOLUTION|>--- conflicted
+++ resolved
@@ -26,7 +26,10 @@
 GENERATED ALWAYS AS ((json->>'customUnitOfMeasurement')::VARCHAR(256)) STORED;
 -- Add index on the column
 CREATE INDEX idx_metric_custom_unit ON metric_entity(customUnitOfMeasurement);
-<<<<<<< HEAD
+
+-- Fetch updated searchSettings
+DELETE FROM openmetadata_settings WHERE configType = 'searchSettings';
+
 -- Increase Flowable ACTIVITY_ID_ column size to support longer user-defined workflow node names
 ALTER TABLE ACT_RU_EVENT_SUBSCR ALTER COLUMN ACTIVITY_ID_ TYPE varchar(255);
 
@@ -44,9 +47,4 @@
     true
 )
 WHERE configtype = 'workflowSettings'
-  AND json->'executorConfiguration' IS NOT NULL;
-=======
-
--- Fetch updated searchSettings
-DELETE FROM openmetadata_settings WHERE configType = 'searchSettings';
->>>>>>> 9406c74f
+  AND json->'executorConfiguration' IS NOT NULL;