--- conflicted
+++ resolved
@@ -253,8 +253,9 @@
         "httpx>=0.23.0",
     },  # also requires requests-aws4auth which is in base
     "opensearch": {VERSIONS["opensearch"]},
-    "exasol": {"sqlalchemy_exasol>=5,<6",
-               "exasol-integration-test-docker-environment>=3.1.0,<4",
+    "exasol": {
+        "sqlalchemy_exasol>=5,<6",
+        "exasol-integration-test-docker-environment>=3.1.0,<4",
     },
     "glue": {VERSIONS["boto3"]},
     "great-expectations": {VERSIONS["great-expectations"]},
@@ -456,12 +457,9 @@
     "python-liquid",
     VERSIONS["google-cloud-bigtable"],
     *plugins["bigquery"],
-<<<<<<< HEAD
+    "faker==37.1.0",  # The version needs to be fixed to prevent flaky tests!
     *plugins["exasol"],
     VERSIONS["opensearch"],
-=======
-    "faker==37.1.0",  # The version needs to be fixed to prevent flaky tests!
->>>>>>> 37fc1bf8
 }
 
 if sys.version_info >= (3, 9):
