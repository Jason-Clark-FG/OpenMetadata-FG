--- conflicted
+++ resolved
@@ -346,11 +346,8 @@
     "coverage",
     # Install GE because it's not in the `all` plugin
     VERSIONS["great-expectations"],
-<<<<<<< HEAD
     "moto~=5.0",
-=======
     "basedpyright~=1.14",
->>>>>>> e42a7d6e
     "pytest==7.0.0",
     "pytest-cov",
     "pytest-order",
