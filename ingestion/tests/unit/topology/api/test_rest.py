#  Copyright 2024 Collate
#  Licensed under the Collate Community License, Version 1.0 (the "License");
#  you may not use this file except in compliance with the License.
#  You may obtain a copy of the License at
#  https://github.com/open-metadata/OpenMetadata/blob/main/ingestion/LICENSE
#  Unless required by applicable law or agreed to in writing, software
#  distributed under the License is distributed on an "AS IS" BASIS,
#  WITHOUT WARRANTIES OR CONDITIONS OF ANY KIND, either express or implied.
#  See the License for the specific language governing permissions and
#  limitations under the License.
"""
Test REST/OpenAPI.
"""

from copy import deepcopy
from unittest import TestCase
from unittest.mock import patch

from pydantic import AnyUrl
from pydantic_core import Url

from metadata.generated.schema.api.data.createAPICollection import (
    CreateAPICollectionRequest,
)
from metadata.generated.schema.entity.services.apiService import (
    ApiConnection,
    ApiService,
    ApiServiceType,
)
from metadata.generated.schema.metadataIngestion.workflow import (
    OpenMetadataWorkflowConfig,
)
from metadata.generated.schema.type.basic import (
    EntityName,
    FullyQualifiedEntityName,
    Markdown,
)
from metadata.generated.schema.type.schema import DataTypeTopic
from metadata.ingestion.api.models import Either
from metadata.ingestion.source.api.rest.metadata import RestSource
from metadata.ingestion.source.api.rest.models import RESTCollection, RESTEndpoint

mock_rest_config = {
    "source": {
        "type": "rest",
        "serviceName": "openapi_rest",
        "serviceConnection": {
            "config": {
                "type": "Rest",
                "openAPISchemaURL": "https://petstore3.swagger.io/api/v3/openapi.json",
                "docURL": "https://petstore3.swagger.io/",
            }
        },
        "sourceConfig": {
            "config": {
                "type": "ApiMetadata",
            }
        },
    },
    "sink": {
        "type": "metadata-rest",
        "config": {},
    },
    "workflowConfig": {
        "openMetadataServerConfig": {
            "hostPort": "http://localhost:8585/api",
            "authProvider": "openmetadata",
            "securityConfig": {
                "jwtToken": "eyJraWQiOiJHYjM4OWEtOWY3Ni1nZGpzLWE5MmotMDI0MmJrOTQzNTYiLCJ0eXAiOiJKV1QiLCJhbGciOiJSUzI1NiJ9.eyJzdWIiOiJhZG1pbiIsImlzQm90IjpmYWxzZSwiaXNzIjoib3Blbi1tZXRhZGF0YS5vcmciLCJpYXQiOjE2NjM5Mzg0NjIsImVtYWlsIjoiYWRtaW5Ab3Blbm1ldGFkYXRhLm9yZyJ9.tS8um_5DKu7HgzGBzS1VTA5uUjKWOCU0B_j08WXBiEC0mr0zNREkqVfwFDD-d24HlNEbrqioLsBuFRiwIWKc1m_ZlVQbG7P36RUxhuv2vbSp80FKyNM-Tj93FDzq91jsyNmsQhyNv_fNr3TXfzzSPjHt8Go0FMMP66weoKMgW2PbXlhVKwEuXUHyakLLzewm9UMeQaEiRzhiTMU3UkLXcKbYEJJvfNFcLwSl9W8JCO_l0Yj3ud-qt_nQYEZwqW6u5nfdQllN133iikV4fM5QZsMCnm8Rq1mvLR0y9bmJiD7fwM1tmJ791TUWqmKaTnP49U493VanKpUAfzIiOiIbhg"
            },
        }
    },
}
MOCK_COLLECTIONS = [
    RESTCollection(
        name=EntityName(root="pet"),
        display_name=None,
        description=Markdown(root="Everything about your Pets"),
        url=None,
    ),
    RESTCollection(
        name=EntityName(root="store"),
        display_name=None,
        description=Markdown(root="Access to Petstore orders"),
        url=None,
    ),
    RESTCollection(
        name=EntityName(root="user"),
        display_name=None,
        description=Markdown(root="Operations about user"),
        url=None,
    ),
]
MOCK_SINGLE_COLLECTION = RESTCollection(
    name=EntityName(root="store"),
    display_name=None,
    description=Markdown(root="Access to Petstore orders"),
    url=Url("https://petstore3.swagger.io/#/store"),
)
MOCK_SINGLE_ENDPOINT = RESTEndpoint(
    name="/store/order/post",
    display_name="/store/order",
    description=Markdown(root="Place a new order in the store."),
    url=None,
    operationId="placeOrder",
)

MOCK_API_SERVICE = ApiService(
    id="c3eb265f-5445-4ad3-ba5e-797d3a3071bb",
    name="openapi_rest",
    fullyQualifiedName=FullyQualifiedEntityName("openapi_rest"),
    connection=ApiConnection(),
    serviceType=ApiServiceType.Rest,
)
EXPECTED_COLLECTION_REQUEST = [
    Either(
        right=CreateAPICollectionRequest(
            name=EntityName(root="pet"),
            description=Markdown(root="Everything about your Pets"),
            endpointURL=Url("https://petstore3.swagger.io/#/pet"),
            service=FullyQualifiedEntityName(root="openapi_rest"),
        )
    )
]
MOCK_STORE_URL = AnyUrl("https://petstore3.swagger.io/#/store")
MOCK_STORE_ORDER_URL = AnyUrl("https://petstore3.swagger.io/#/store/placeOrder")
MOCK_JSON_RESPONSE = {
    "paths": {
        "/user/login": {
            "get": {
                "tags": ["user"],
                "summary": "Logs user into the system",
                "operationId": "loginUser",
            }
        }
    },
    "tags": [
        {
            "name": "pet",
            "description": "Everything about your Pets",
        },
        {"name": "store", "description": "Access to Petstore orders"},
    ],
}

# Mock data for testing process_schema_fields
MOCK_SCHEMA_RESPONSE_SIMPLE = {
    "components": {
        "schemas": {
            "User": {
                "type": "object",
                "properties": {
                    "id": {"type": "integer"},
                    "name": {"type": "string"},
                    "email": {"type": "string"},
                },
            }
        }
    }
}

MOCK_SCHEMA_RESPONSE_WITH_ARRAY = {
    "components": {
        "schemas": {
            "User": {
                "type": "object",
                "properties": {
                    "id": {"type": "integer"},
                    "name": {"type": "string"},
                    "tags": {
                        "type": "array",
                        "items": {"$ref": "#/components/schemas/Tag"},
                    },
                },
            },
            "Tag": {
                "type": "object",
                "properties": {"id": {"type": "integer"}, "name": {"type": "string"}},
            },
        }
    }
}

MOCK_SCHEMA_RESPONSE_WITH_OBJECT_REF = {
    "components": {
        "schemas": {
            "User": {
                "type": "object",
                "properties": {
                    "id": {"type": "integer"},
                    "name": {"type": "string"},
                    "address": {"$ref": "#/components/schemas/Address"},
                },
            },
            "Address": {
                "type": "object",
                "properties": {
                    "street": {"type": "string"},
                    "city": {"type": "string"},
                },
            },
        }
    }
}

MOCK_SCHEMA_RESPONSE_WITH_ARRAY_CIRCULAR = {
    "components": {
        "schemas": {
            "User": {
                "type": "object",
                "properties": {
                    "id": {"type": "integer"},
                    "name": {"type": "string"},
                    "friends": {
                        "type": "array",
                        "items": {"$ref": "#/components/schemas/User"},
                    },
                },
            }
        }
    }
}

MOCK_SCHEMA_RESPONSE_WITH_OBJECT_REF_CIRCULAR = {
    "components": {
        "schemas": {
            "User": {
                "type": "object",
                "properties": {
                    "id": {"type": "integer"},
                    "name": {"type": "string"},
                    "profile": {"$ref": "#/components/schemas/Profile"},
                },
            },
            "Profile": {
                "type": "object",
                "properties": {
                    "bio": {"type": "string"},
                    "user": {"$ref": "#/components/schemas/User"},
                },
            },
        }
    }
}

<<<<<<< HEAD
# Mock data for testing process_schema_fields with descriptions
MOCK_SCHEMA_RESPONSE_WITH_DESCRIPTIONS = {
    "components": {
        "schemas": {
            "FlightAirportInformation": {
                "type": "object",
                "properties": {
                    "departureAirport": {
                        "title": "Departureairport",
                        "description": "Departure airport information",
                        "$ref": "#/components/schemas/AirportInformation",
                    },
                    "arrivalAirport": {
                        "title": "Arrivalairport",
                        "description": "Arrival airport information",
                        "$ref": "#/components/schemas/AirportInformation",
                    },
                },
                "title": "FlightAirportInformation",
                "description": "Airport information for a flight, including departure and arrival airport details.",
            },
            "AirportInformation": {
                "type": "object",
                "properties": {
                    "gate": {
                        "type": "string",
                        "title": "Gate",
                        "description": "Flight gate",
                    },
                    "parking": {
                        "type": "string",
                        "title": "Parking",
                        "description": "Flight parking",
                    },
                },
                "title": "AirportInformation",
                "description": "Represents airport information for a flight.",
            },
        }
    }
}

=======
# Mock data for testing Swagger 2.0 and query/path parameter support
MOCK_SWAGGER_2_REQUEST_BODY = {
    "parameters": [
        {
            "in": "body",
            "name": "user",
            "description": "User object",
            "schema": {"$ref": "#/components/schemas/User"},
        }
    ],
    "components": {
        "schemas": {
            "User": {
                "type": "object",
                "properties": {
                    "id": {"type": "integer"},
                    "username": {"type": "string"},
                },
            }
        }
    },
}

MOCK_QUERY_PARAMETERS = {
    "parameters": [
        {
            "in": "query",
            "name": "page",
            "type": "integer",
            "description": "Page number",
        },
        {
            "in": "query",
            "name": "limit",
            "type": "integer",
            "description": "Items per page",
        },
        {
            "in": "path",
            "name": "userId",
            "type": "string",
            "description": "User ID",
        },
    ]
}

MOCK_QUERY_PARAMETERS_OPENAPI_3 = {
    "parameters": [
        {
            "in": "query",
            "name": "filter",
            "schema": {"type": "string"},
            "description": "Filter criteria",
        },
        {
            "in": "query",
            "name": "tags",
            "schema": {
                "type": "array",
                "items": {"type": "string"},
            },
            "description": "Tag filters",
        },
    ]
}

MOCK_MIXED_PARAMETERS = {
    "parameters": [
        {
            "in": "header",
            "name": "Authorization",
            "type": "string",
        },
        {
            "in": "query",
            "name": "search",
            "type": "string",
            "description": "Search term",
        },
        {
            "in": "path",
            "name": "id",
            "type": "integer",
        },
    ]
}

# Mock data for testing response schema extraction
MOCK_RESPONSE_DIRECT_REF = {
    "responses": {
        "200": {
            "description": "successful operation",
            "content": {
                "application/json": {"schema": {"$ref": "#/components/schemas/User"}}
            },
        }
    }
}

MOCK_RESPONSE_ARRAY_REF = {
    "responses": {
        "200": {
            "description": "successful operation",
            "content": {
                "application/json": {
                    "schema": {
                        "type": "array",
                        "items": {"$ref": "#/components/schemas/Pet"},
                    }
                }
            },
        }
    }
}

MOCK_RESPONSE_NESTED_DATA_REF = {
    "responses": {
        "200": {
            "description": "successful operation",
            "content": {
                "application/json": {
                    "schema": {
                        "properties": {"data": {"$ref": "#/components/schemas/User"}}
                    }
                }
            },
        }
    }
}

MOCK_RESPONSE_NO_SCHEMA = {
    "responses": {"200": {"description": "successful operation"}}
}

>>>>>>> 1e7d3e6e

class RESTTest(TestCase):
    @patch("metadata.ingestion.source.api.api_service.ApiServiceSource.test_connection")
    def __init__(self, methodName, test_connection) -> None:
        super().__init__(methodName)
        test_connection.return_value = False
        self.config = OpenMetadataWorkflowConfig.model_validate(mock_rest_config)
        self.rest_source = RestSource.create(
            mock_rest_config["source"],
            self.config.workflowConfig.openMetadataServerConfig,
        )
        self.rest_source.context.get().__dict__[
            "api_service"
        ] = MOCK_API_SERVICE.fullyQualifiedName.root

    def test_get_api_collections(self):
        """test get api collections"""
        collections = list(self.rest_source.get_api_collections())
        assert collections == MOCK_COLLECTIONS

    def test_yield_api_collection(self):
        """test yield api collections"""
        collection_request = list(
            self.rest_source.yield_api_collection(MOCK_COLLECTIONS[0])
        )
        assert collection_request == EXPECTED_COLLECTION_REQUEST

    def test_all_collections(self):
        with patch.object(
            self.rest_source.connection, "json", return_value=MOCK_JSON_RESPONSE
        ):
            collections = list(self.rest_source.get_api_collections())
        MOCK_COLLECTIONS_COPY = deepcopy(MOCK_COLLECTIONS)
        MOCK_COLLECTIONS_COPY[2].description = Markdown(root="Operations about user")
        assert collections == MOCK_COLLECTIONS_COPY

    def test_generate_collection_url(self):
        """test generate collection url"""
        collection_url = self.rest_source._generate_collection_url("store")
        assert collection_url == MOCK_STORE_URL

    def test_generate_endpoint_url(self):
        """test generate endpoint url"""
        endpoint_url = self.rest_source._generate_endpoint_url(
            MOCK_SINGLE_COLLECTION, MOCK_SINGLE_ENDPOINT
        )
        assert endpoint_url == MOCK_STORE_ORDER_URL

    @patch("metadata.ingestion.source.api.api_service.ApiServiceSource.test_connection")
    def test_collection_filter_pattern(self, test_connection):
        """test collection filter pattern"""
        test_connection.return_value = False
        # Test with include pattern
        include_config = deepcopy(mock_rest_config)
        include_config["source"]["sourceConfig"]["config"][
            "apiCollectionFilterPattern"
        ] = {"includes": ["pet.*"]}
        rest_source_include = RestSource.create(
            include_config["source"],
            self.config.workflowConfig.openMetadataServerConfig,
        )
        collections_include = list(rest_source_include.get_api_collections())
        assert len(collections_include) == 1
        assert collections_include[0].name.root == "pet"

        # Test with exclude pattern
        exclude_config = deepcopy(mock_rest_config)
        exclude_config["source"]["sourceConfig"]["config"][
            "apiCollectionFilterPattern"
        ] = {"excludes": ["store.*"]}
        rest_source_exclude = RestSource.create(
            exclude_config["source"],
            self.config.workflowConfig.openMetadataServerConfig,
        )
        collections_exclude = list(rest_source_exclude.get_api_collections())
        assert len(collections_exclude) == 2
        assert all(col.name.root != "store" for col in collections_exclude)

        # Test with both include and exclude patterns
        both_config = deepcopy(mock_rest_config)
        both_config["source"]["sourceConfig"]["config"][
            "apiCollectionFilterPattern"
        ] = {"includes": ["pet.*", "user.*"], "excludes": ["user.*"]}
        rest_source_both = RestSource.create(
            both_config["source"],
            self.config.workflowConfig.openMetadataServerConfig,
        )
        collections_both = list(rest_source_both.get_api_collections())
        assert len(collections_both) == 1
        assert collections_both[0].name.root == "pet"

        # Test with invalid pattern
        invalid_config = deepcopy(mock_rest_config)
        invalid_config["source"]["sourceConfig"]["config"][
            "apiCollectionFilterPattern"
        ] = {"includes": ["invalid.*"]}
        rest_source_invalid = RestSource.create(
            invalid_config["source"],
            self.config.workflowConfig.openMetadataServerConfig,
        )
        collections_invalid = list(rest_source_invalid.get_api_collections())
        assert len(collections_invalid) == 0

    def test_process_schema_fields_simple(self):
        """Test processing simple schema fields without references"""
        self.rest_source.json_response = MOCK_SCHEMA_RESPONSE_SIMPLE

        result = self.rest_source.process_schema_fields("#/components/schemas/User")

        assert result is not None
        assert len(result) == 3
        # Check field names and types
        field_names = {field.name.root for field in result}
        assert field_names == {"id", "name", "email"}

        # Check specific field types
        id_field = next(field for field in result if field.name.root == "id")
        assert id_field.dataType == DataTypeTopic.INT
        assert id_field.children is None

    def test_process_schema_fields_with_array(self):
        """Test processing schema fields with array references"""
        self.rest_source.json_response = MOCK_SCHEMA_RESPONSE_WITH_ARRAY

        result = self.rest_source.process_schema_fields("#/components/schemas/User")

        assert result is not None
        assert len(result) == 3

        # Find the tags field (array type)
        tags_field = next(field for field in result if field.name.root == "tags")
        assert tags_field.dataType == DataTypeTopic.ARRAY
        assert tags_field.children is not None
        assert len(tags_field.children) == 2

        # Check array children fields
        child_names = {child.name.root for child in tags_field.children}
        assert child_names == {"id", "name"}

    def test_process_schema_fields_with_object_reference(self):
        """Test processing schema fields with object references"""
        self.rest_source.json_response = MOCK_SCHEMA_RESPONSE_WITH_OBJECT_REF

        result = self.rest_source.process_schema_fields("#/components/schemas/User")

        assert result is not None
        assert len(result) == 3

        # Find the address field (object reference)
        address_field = next(field for field in result if field.name.root == "address")
        assert address_field.dataType == DataTypeTopic.UNKNOWN
        assert address_field.children is not None
        assert len(address_field.children) == 2

        # Check object children fields
        child_names = {child.name.root for child in address_field.children}
        assert child_names == {"street", "city"}

    def test_process_schema_fields_circular_reference_array(self):
        """Test processing schema fields with circular references in arrays"""
        self.rest_source.json_response = MOCK_SCHEMA_RESPONSE_WITH_ARRAY_CIRCULAR

        result = self.rest_source.process_schema_fields("#/components/schemas/User")

        assert result is not None
        assert len(result) == 3

        # Find the friends field (array with circular reference)
        friends_field = next(field for field in result if field.name.root == "friends")
        assert friends_field.dataType == DataTypeTopic.ARRAY
        # Should be None due to circular reference prevention
        assert friends_field.children is None

    def test_process_schema_fields_circular_reference_object(self):
        """Test processing schema fields with circular references in objects"""
        self.rest_source.json_response = MOCK_SCHEMA_RESPONSE_WITH_OBJECT_REF_CIRCULAR

        result = self.rest_source.process_schema_fields("#/components/schemas/User")

        assert result is not None
        assert len(result) == 3

        # Find the profile field
        profile_field = next(field for field in result if field.name.root == "profile")
        assert profile_field.dataType == DataTypeTopic.UNKNOWN
        assert profile_field.children is not None
        assert len(profile_field.children) == 2

        # Check that the circular reference is prevented
        user_field_in_profile = next(
            child for child in profile_field.children if child.name.root == "user"
        )
        # Should be None due to circular reference prevention
        assert user_field_in_profile.children is None

<<<<<<< HEAD
    def test_process_schema_fields_with_descriptions(self):
        """Test processing schema fields extracts descriptions from OpenAPI schemas"""
        self.rest_source.json_response = MOCK_SCHEMA_RESPONSE_WITH_DESCRIPTIONS

        result = self.rest_source.process_schema_fields(
            "#/components/schemas/FlightAirportInformation"
        )

        assert result is not None
        assert len(result) == 2

        # Check departure airport field has description
        departure_field = next(
            field for field in result if field.name.root == "departureAirport"
        )
        assert departure_field.description is not None
        assert departure_field.description.root == "Departure airport information"
        assert departure_field.dataType == DataTypeTopic.UNKNOWN
        assert departure_field.children is not None
        assert len(departure_field.children) == 2

        # Check arrival airport field has description
        arrival_field = next(
            field for field in result if field.name.root == "arrivalAirport"
        )
        assert arrival_field.description is not None
        assert arrival_field.description.root == "Arrival airport information"

        # Check nested fields in AirportInformation have descriptions
        gate_field = next(
            child for child in departure_field.children if child.name.root == "gate"
        )
        assert gate_field.description is not None
        assert gate_field.description.root == "Flight gate"
        assert gate_field.dataType == DataTypeTopic.STRING

        parking_field = next(
            child for child in departure_field.children if child.name.root == "parking"
        )
        assert parking_field.description is not None
        assert parking_field.description.root == "Flight parking"
        assert parking_field.dataType == DataTypeTopic.STRING
=======
    def test_convert_parameter_to_field_swagger_2(self):
        """Test converting Swagger 2.0 parameter to FieldModel"""
        param = {
            "in": "query",
            "name": "page",
            "type": "integer",
            "description": "Page number",
        }

        result = self.rest_source._convert_parameter_to_field(param)

        assert result is not None
        assert result.name.root == "page"
        assert result.dataType == DataTypeTopic.INT
        assert result.description.root == "Page number"
        assert result.children is None

    def test_convert_parameter_to_field_openapi_3(self):
        """Test converting OpenAPI 3.0 parameter to FieldModel"""
        param = {
            "in": "query",
            "name": "filter",
            "schema": {"type": "string"},
            "description": "Filter criteria",
        }

        result = self.rest_source._convert_parameter_to_field(param)

        assert result is not None
        assert result.name.root == "filter"
        assert result.dataType == DataTypeTopic.STRING
        assert result.description.root == "Filter criteria"

    def test_convert_parameter_to_field_array_type(self):
        """Test converting array parameter to FieldModel with children"""
        param = {
            "in": "query",
            "name": "tags",
            "schema": {
                "type": "array",
                "items": {"type": "string"},
            },
            "description": "Tag filters",
        }

        result = self.rest_source._convert_parameter_to_field(param)

        assert result is not None
        assert result.name.root == "tags"
        assert result.dataType == DataTypeTopic.ARRAY
        assert result.children is not None
        assert len(result.children) == 1
        assert result.children[0].name.root == "item"
        assert result.children[0].dataType == DataTypeTopic.STRING

    def test_convert_parameter_to_field_no_name(self):
        """Test that parameter without name returns None"""
        param = {"in": "query", "type": "string"}

        result = self.rest_source._convert_parameter_to_field(param)

        assert result is None

    def test_convert_parameter_to_field_no_type(self):
        """Test parameter without type defaults to UNKNOWN"""
        param = {"in": "query", "name": "search"}

        result = self.rest_source._convert_parameter_to_field(param)

        assert result is not None
        assert result.dataType == DataTypeTopic.UNKNOWN

    def test_get_request_schema_swagger_2_body(self):
        """Test extracting request schema from Swagger 2.0 body parameter"""
        self.rest_source.json_response = MOCK_SWAGGER_2_REQUEST_BODY

        result = self.rest_source._get_request_schema(MOCK_SWAGGER_2_REQUEST_BODY)

        assert result is not None
        assert result.schemaFields is not None
        assert len(result.schemaFields) == 2
        field_names = {field.name.root for field in result.schemaFields}
        assert field_names == {"id", "username"}

    def test_get_request_schema_query_parameters(self):
        """Test extracting request schema from query and path parameters"""
        result = self.rest_source._get_request_schema(MOCK_QUERY_PARAMETERS)

        assert result is not None
        assert result.schemaFields is not None
        assert len(result.schemaFields) == 3

        field_names = {field.name.root for field in result.schemaFields}
        assert field_names == {"page", "limit", "userId"}

        # Check that query parameters are extracted correctly
        page_field = next(f for f in result.schemaFields if f.name.root == "page")
        assert page_field.dataType == DataTypeTopic.INT
        assert page_field.description.root == "Page number"

    def test_get_request_schema_openapi_3_query_parameters(self):
        """Test extracting request schema from OpenAPI 3.0 query parameters"""
        result = self.rest_source._get_request_schema(MOCK_QUERY_PARAMETERS_OPENAPI_3)

        assert result is not None
        assert result.schemaFields is not None
        assert len(result.schemaFields) == 2

        # Check array parameter with schema
        tags_field = next(f for f in result.schemaFields if f.name.root == "tags")
        assert tags_field.dataType == DataTypeTopic.ARRAY
        assert tags_field.children is not None
        assert len(tags_field.children) == 1

    def test_get_request_schema_mixed_parameters(self):
        """Test that only query and path parameters are extracted, not headers"""
        result = self.rest_source._get_request_schema(MOCK_MIXED_PARAMETERS)

        assert result is not None
        assert result.schemaFields is not None
        assert len(result.schemaFields) == 2  # Only query and path, not header

        field_names = {field.name.root for field in result.schemaFields}
        assert field_names == {"search", "id"}
        assert "Authorization" not in field_names

    def test_get_request_schema_no_parameters(self):
        """Test that endpoints without request schema return None"""
        result = self.rest_source._get_request_schema({})

        assert result is None

    def test_get_request_schema_openapi_3_requestbody(self):
        """Test that OpenAPI 3.0 requestBody still works (backward compatibility)"""
        mock_openapi_3 = {
            "requestBody": {
                "content": {
                    "application/json": {
                        "schema": {"$ref": "#/components/schemas/User"}
                    }
                }
            }
        }
        self.rest_source.json_response = MOCK_SCHEMA_RESPONSE_SIMPLE

        result = self.rest_source._get_request_schema(mock_openapi_3)

        assert result is not None
        assert result.schemaFields is not None
        assert len(result.schemaFields) == 3

    def test_get_response_schema_direct_ref(self):
        """Test extracting response schema with direct $ref"""
        self.rest_source.json_response = MOCK_SCHEMA_RESPONSE_SIMPLE

        result = self.rest_source._get_response_schema(MOCK_RESPONSE_DIRECT_REF)

        assert result is not None
        assert result.schemaFields is not None
        assert len(result.schemaFields) == 3
        field_names = {field.name.root for field in result.schemaFields}
        assert field_names == {"id", "name", "email"}

    def test_get_response_schema_array_ref(self):
        """Test extracting response schema from array response (like GET endpoints)"""
        # Use existing User schema but modify the mock to reference it
        self.rest_source.json_response = MOCK_SCHEMA_RESPONSE_SIMPLE

        # Create a modified version of array response that references User
        mock_array_response = {
            "responses": {
                "200": {
                    "description": "successful operation",
                    "content": {
                        "application/json": {
                            "schema": {
                                "type": "array",
                                "items": {"$ref": "#/components/schemas/User"},
                            }
                        }
                    },
                }
            }
        }

        result = self.rest_source._get_response_schema(mock_array_response)

        assert result is not None
        assert result.schemaFields is not None
        assert len(result.schemaFields) == 3
        field_names = {field.name.root for field in result.schemaFields}
        assert field_names == {"id", "name", "email"}

    def test_get_response_schema_nested_data_ref(self):
        """Test extracting response schema from nested properties.data structure"""
        self.rest_source.json_response = MOCK_SCHEMA_RESPONSE_SIMPLE

        result = self.rest_source._get_response_schema(MOCK_RESPONSE_NESTED_DATA_REF)

        assert result is not None
        assert result.schemaFields is not None
        assert len(result.schemaFields) == 3

    def test_get_response_schema_no_schema(self):
        """Test that endpoints without response schema return None"""
        result = self.rest_source._get_response_schema(MOCK_RESPONSE_NO_SCHEMA)

        assert result is None

    def test_get_response_schema_no_responses(self):
        """Test that endpoints without responses section return None"""
        result = self.rest_source._get_response_schema({})

        assert result is None

    def test_parse_openapi_type_integer(self):
        """Test _parse_openapi_type converts integer to INT"""
        result = self.rest_source._parse_openapi_type("integer")
        assert result == DataTypeTopic.INT

    def test_parse_openapi_type_string(self):
        """Test _parse_openapi_type handles standard types"""
        result = self.rest_source._parse_openapi_type("string")
        assert result == DataTypeTopic.STRING

    def test_parse_openapi_type_unknown(self):
        """Test _parse_openapi_type returns UNKNOWN for invalid types"""
        result = self.rest_source._parse_openapi_type("invalid_type")
        assert result == DataTypeTopic.UNKNOWN

    def test_parse_openapi_type_none(self):
        """Test _parse_openapi_type returns UNKNOWN for None"""
        result = self.rest_source._parse_openapi_type(None)
        assert result == DataTypeTopic.UNKNOWN

    def test_parse_openapi_type_case_insensitive(self):
        """Test _parse_openapi_type is case insensitive"""
        result = self.rest_source._parse_openapi_type("BOOLEAN")
        assert result == DataTypeTopic.BOOLEAN

    def test_extract_schema_from_response_openapi3(self):
        """Test _extract_schema_from_response extracts OpenAPI 3.0 schema"""
        response = {
            "content": {
                "application/json": {"schema": {"$ref": "#/components/schemas/User"}}
            }
        }
        result = self.rest_source._extract_schema_from_response(response)
        assert result == {"$ref": "#/components/schemas/User"}

    def test_extract_schema_from_response_swagger2(self):
        """Test _extract_schema_from_response extracts Swagger 2.0 schema"""
        response = {"schema": {"$ref": "#/definitions/Pet"}}
        result = self.rest_source._extract_schema_from_response(response)
        assert result == {"$ref": "#/definitions/Pet"}

    def test_extract_schema_from_response_empty(self):
        """Test _extract_schema_from_response returns empty dict for no schema"""
        response = {"description": "Success"}
        result = self.rest_source._extract_schema_from_response(response)
        assert result == {}

    def test_process_inline_schema_simple(self):
        """Test _process_inline_schema processes inline properties"""
        properties = {
            "name": {"type": "string", "description": "User name"},
            "age": {"type": "integer", "description": "User age"},
        }
        result = self.rest_source._process_inline_schema(properties)

        assert result is not None
        assert len(result.schemaFields) == 2
        assert result.schemaFields[0].name.root == "name"
        assert result.schemaFields[0].dataType == DataTypeTopic.STRING
        assert result.schemaFields[1].name.root == "age"
        assert result.schemaFields[1].dataType == DataTypeTopic.INT

    def test_process_inline_schema_with_array(self):
        """Test _process_inline_schema handles array types"""
        properties = {"tags": {"type": "array", "items": {"type": "string"}}}
        result = self.rest_source._process_inline_schema(properties)

        assert result is not None
        assert len(result.schemaFields) == 1
        assert result.schemaFields[0].dataType == DataTypeTopic.ARRAY
        assert result.schemaFields[0].children[0].dataType == DataTypeTopic.STRING

    def test_process_inline_schema_no_type(self):
        """Test _process_inline_schema defaults to UNKNOWN for missing type"""
        properties = {"field": {"description": "A field without type"}}
        result = self.rest_source._process_inline_schema(properties)

        assert result is not None
        assert len(result.schemaFields) == 1
        assert result.schemaFields[0].dataType == DataTypeTopic.UNKNOWN

    def test_get_response_schema_inline_properties(self):
        """Test _get_response_schema handles inline schemas without $ref"""
        self.rest_source.json_response = {}
        info = {
            "responses": {
                "200": {
                    "content": {
                        "application/json": {
                            "schema": {
                                "type": "object",
                                "properties": {
                                    "status": {"type": "string"},
                                    "count": {"type": "integer"},
                                },
                            }
                        }
                    }
                }
            }
        }
        result = self.rest_source._get_response_schema(info)

        assert result is not None
        assert len(result.schemaFields) == 2

    def test_get_response_schema_201_fallback(self):
        """Test _get_response_schema falls back to 201 when 200 not found"""
        self.rest_source.json_response = {
            "components": {
                "schemas": {"User": {"properties": {"id": {"type": "string"}}}}
            }
        }
        info = {
            "responses": {
                "201": {
                    "content": {
                        "application/json": {
                            "schema": {"$ref": "#/components/schemas/User"}
                        }
                    }
                }
            }
        }
        result = self.rest_source._get_response_schema(info)

        assert result is not None
        assert len(result.schemaFields) == 1

    def test_convert_parameter_array_no_item_type(self):
        """Test _convert_parameter_to_field handles array without item type"""
        param = {
            "in": "query",
            "name": "ids",
            "type": "array",
            "items": {"type": "string"},  # Items with type
        }
        result = self.rest_source._convert_parameter_to_field(param)

        assert result is not None
        assert result.dataType == DataTypeTopic.ARRAY
        assert len(result.children) == 1
        assert result.children[0].dataType == DataTypeTopic.STRING

    def test_convert_parameter_array_missing_item_type(self):
        """Test _convert_parameter_to_field handles array with items but no type specified"""
        param = {
            "in": "query",
            "name": "ids",
            "type": "array",
            "items": {},  # Empty items object - treated as falsy in or expression
        }
        result = self.rest_source._convert_parameter_to_field(param)

        assert result is not None
        assert result.dataType == DataTypeTopic.ARRAY
        # When items dict is empty, it's treated as falsy, so children is None
        assert result.children is None

    def test_convert_parameter_array_no_items(self):
        """Test _convert_parameter_to_field handles array without items"""
        param = {
            "in": "query",
            "name": "ids",
            "type": "array"
            # No items key at all
        }
        result = self.rest_source._convert_parameter_to_field(param)

        assert result is not None
        assert result.dataType == DataTypeTopic.ARRAY
        # When no items key exists, children is None
        assert result.children is None
>>>>>>> 1e7d3e6e
<|MERGE_RESOLUTION|>--- conflicted
+++ resolved
@@ -243,7 +243,6 @@
     }
 }
 
-<<<<<<< HEAD
 # Mock data for testing process_schema_fields with descriptions
 MOCK_SCHEMA_RESPONSE_WITH_DESCRIPTIONS = {
     "components": {
@@ -286,7 +285,6 @@
     }
 }
 
-=======
 # Mock data for testing Swagger 2.0 and query/path parameter support
 MOCK_SWAGGER_2_REQUEST_BODY = {
     "parameters": [
@@ -421,7 +419,6 @@
     "responses": {"200": {"description": "successful operation"}}
 }
 
->>>>>>> 1e7d3e6e
 
 class RESTTest(TestCase):
     @patch("metadata.ingestion.source.api.api_service.ApiServiceSource.test_connection")
@@ -617,7 +614,6 @@
         # Should be None due to circular reference prevention
         assert user_field_in_profile.children is None
 
-<<<<<<< HEAD
     def test_process_schema_fields_with_descriptions(self):
         """Test processing schema fields extracts descriptions from OpenAPI schemas"""
         self.rest_source.json_response = MOCK_SCHEMA_RESPONSE_WITH_DESCRIPTIONS
@@ -660,7 +656,6 @@
         assert parking_field.description is not None
         assert parking_field.description.root == "Flight parking"
         assert parking_field.dataType == DataTypeTopic.STRING
-=======
     def test_convert_parameter_to_field_swagger_2(self):
         """Test converting Swagger 2.0 parameter to FieldModel"""
         param = {
@@ -1048,5 +1043,4 @@
         assert result is not None
         assert result.dataType == DataTypeTopic.ARRAY
         # When no items key exists, children is None
-        assert result.children is None
->>>>>>> 1e7d3e6e
+        assert result.children is None