--- conflicted
+++ resolved
@@ -11,9 +11,9 @@
     url: /quick-start/local-kubernetes-deployment
   - category: Quickstart / Try the OpenMetadata Sandbox
     url: /quick-start/sandbox
-  - category: Quickstart / Getting Started  
+  - category: Quickstart / Getting Started
     url: /quick-start/getting-started
-  - category: Quickstart / Getting Started / Day 1  
+  - category: Quickstart / Getting Started / Day 1
     url: /quick-start/getting-started/day-1
   - category: Quickstart / Getting Started / Day 1 / Database Service Setup
     url: /quick-start/getting-started/day-1/database-service-setup
@@ -49,7 +49,6 @@
   - category: Deployment / Kubernetes Deployment / Helm Values
     url: /deployment/kubernetes/helm-values
 
-
   - category: Deployment / Ingestion
     url: /deployment/ingestion
   - category: Deployment / Ingestion / OpenMetadata
@@ -78,7 +77,7 @@
   - category: Deployment / Enable Security / Ldap Authentication / Bare Metal
     url: /deployment/security/ldap/bare-metal
   - category: Deployment / Enable Security / Ldap Authentication / Kubernetes
-    url: /deployment/security/ldap/kubernetes  
+    url: /deployment/security/ldap/kubernetes
   - category: Deployment / Enable Security / Auth0 SSO
     url: /deployment/security/auth0
   - category: Deployment / Enable Security / Auth0 SSO / Docker
@@ -170,7 +169,7 @@
   - category: Deployment / Enable Security / Enable JWT Tokens
     url: /deployment/security/enable-jwt-tokens
   - category: Deployment / Enable Security / Configuration Reference Parameters
-    url: /deployment/security/configuration-parameters  
+    url: /deployment/security/configuration-parameters
   - category: Deployment / Enable Security / JWT Troubleshooting
     url: /deployment/security/jwt-troubleshooting
 
@@ -218,7 +217,7 @@
 
   - category: Deployment / Metrics
     url: /deployment/metrics
-  
+
   - category: Deployment / OSS Security
     url: /deployment/oss-security
 
@@ -897,8 +896,8 @@
     url: /how-to-guides/admin-guide/Reindexing-Search
   - category: How-to Guides / Admin Guide / Data Insights
     url: /how-to-guides/admin-guide/data-insights
-  - category: How-to Guides / Admin Guide / Persona and Landing Page Customization 
-    url: /how-to-guides/admin-guide/persona-landing-page-customization 
+  - category: How-to Guides / Admin Guide / Persona and Landing Page Customization
+    url: /how-to-guides/admin-guide/persona-landing-page-customization
   - category: How-to Guides / Admin Guide / Persona and Landing Page Customization / How to Customize a Landing Page
     url: /how-to-guides/admin-guide/persona-landing-page-customization/customizable-landing-page
   - category: How-to Guides / Admin Guide / Persona and Landing Page Customization / How to Define Personas
@@ -957,11 +956,7 @@
     url: /how-to-guides/data-discovery/import
   - category: How-to Guides / Data Discovery / How to Export Data Asset
     url: /how-to-guides/data-discovery/export
-<<<<<<< HEAD
-  - category: How-to Guides / Data Discovery / Import/Export Troubleshooting
-=======
   - category: How-to Guides / Data Discovery / Import-Export Troubleshooting
->>>>>>> b388f451
     url: /how-to-guides/data-discovery/troubleshooting
   - category: How-to Guides / Data Discovery / Table Constraint
     url: /how-to-guides/data-discovery/table-constraint
@@ -1001,11 +996,11 @@
     url: /how-to-guides/data-quality-observability/quality/test
   - category: How-to Guides / Data Quality and Observability / Data Quality / Configure Data Quality
     url: /how-to-guides/data-quality-observability/quality/configure
-  - category: How-to Guides / Data Quality Observability / Data Quality / Adding Test Cases  
+  - category: How-to Guides / Data Quality Observability / Data Quality / Adding Test Cases
     url: /how-to-guides/data-quality-observability/quality/adding-test-cases
-  - category: How-to Guides / Data Quality Observability / Data Quality / Adding Test Suites  
+  - category: How-to Guides / Data Quality Observability / Data Quality / Adding Test Suites
     url: /how-to-guides/data-quality-observability/quality/adding-test-suites
-  - category: How-to Guides / Data Quality Observability / Data Quality / Test Cases From YAML Config  
+  - category: How-to Guides / Data Quality Observability / Data Quality / Test Cases From YAML Config
     url: /how-to-guides/data-quality-observability/quality/test-cases-from-yaml-config
   - category: How-to Guides / Data Quality Observability / Data Quality / How to Visualize Test Results
     url: /how-to-guides/data-quality-observability/quality/visualize
@@ -1162,7 +1157,7 @@
   - category: Releases / All Releases / 1.5.13 Release
     url: /releases/all-releases/#1.5.13-release
   - category: Releases / All Releases / 1.5.12 Release
-    url: /releases/all-releases/#1.5.12-release 
+    url: /releases/all-releases/#1.5.12-release
   - category: Releases / All Releases / 1.5.11 Release
     url: /releases/all-releases/#1.5.11-release
   - category: Releases / All Releases / 1.5.10 Release
@@ -1259,7 +1254,6 @@
     url: /releases/all-releases/#0.5.0-release
   - category: Releases / All Releases / 0.4.0 Release
     url: /releases/all-releases/#0.4.0-release
-
 
   - category: Main Concepts
     url: /main-concepts
