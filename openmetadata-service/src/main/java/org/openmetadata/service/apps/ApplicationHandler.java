--- conflicted
+++ resolved
@@ -78,17 +78,14 @@
     try {
       AppPrivateConfig appPrivateConfig = configReader.readConfigFromResource(app.getName());
       app.setPreview(appPrivateConfig.getPreview());
-<<<<<<< HEAD
-      app.setPrivateConfiguration(appPrivateConfig.getParameters().getAdditionalProperties());
-
-      if (app.getAppType() == AppType.External) {
-        storeExternalAppPrivateConfig(app);
-=======
 
       if (appPrivateConfig.getParameters() != null
           && appPrivateConfig.getParameters().getAdditionalProperties() != null) {
         app.setPrivateConfiguration(appPrivateConfig.getParameters().getAdditionalProperties());
->>>>>>> c814b18e
+      }
+
+      if (app.getAppType() == AppType.External) {
+        storeExternalAppPrivateConfig(app);
       }
     } catch (IOException e) {
       LOG.debug("Config file for app {} not found: ", app.getName(), e);
