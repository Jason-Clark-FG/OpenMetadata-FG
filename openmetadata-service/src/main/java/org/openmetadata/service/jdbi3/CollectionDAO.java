--- conflicted
+++ resolved
@@ -8433,7 +8433,6 @@
     void delete(@BindUUID("id") UUID id);
   }
 
-<<<<<<< HEAD
   interface AIApplicationDAO extends EntityDAO<org.openmetadata.schema.entity.ai.AIApplication> {
     @Override
     default String getTableName() {
@@ -8574,7 +8573,6 @@
     @Override
     default String getNameHashColumn() {
       return "nameHash";
-=======
   class ExecutionTrendRow {
     private String dateKey;
     private String status;
@@ -8860,7 +8858,6 @@
       row.setJson(rs.getString("json"));
       row.setLatestStatus(rs.getString("latest_status"));
       return row;
->>>>>>> 075d562b
     }
   }
 }