package org.openmetadata.service.jdbi3;

import static org.openmetadata.common.utils.CommonUtil.nullOrEmpty;
import static org.openmetadata.schema.type.EventType.ENTITY_CREATED;
import static org.openmetadata.schema.type.EventType.ENTITY_DELETED;
import static org.openmetadata.schema.type.EventType.ENTITY_UPDATED;
import static org.openmetadata.service.apps.bundles.insights.DataInsightsApp.getDataStreamName;

import com.unboundid.ldap.sdk.LDAPConnection;
import com.unboundid.ldap.sdk.LDAPConnectionOptions;
import com.unboundid.ldap.sdk.SearchResult;
import com.unboundid.ldap.sdk.SearchScope;
import com.unboundid.util.ssl.SSLUtil;
import jakarta.json.JsonPatch;
import jakarta.json.JsonValue;
import jakarta.ws.rs.core.Response;
import java.util.ArrayList;
import java.util.HashSet;
import java.util.List;
import java.util.Optional;
import java.util.UUID;
import lombok.SneakyThrows;
import lombok.extern.slf4j.Slf4j;
import org.jdbi.v3.sqlobject.transaction.Transaction;
import org.openmetadata.api.configuration.UiThemePreference;
<<<<<<< HEAD
import org.openmetadata.catalog.security.client.SamlSSOClientConfig;
=======
import org.openmetadata.schema.api.configuration.LogStorageConfiguration;
>>>>>>> 9406c74f
import org.openmetadata.schema.api.configuration.OpenMetadataBaseUrlConfiguration;
import org.openmetadata.schema.api.search.SearchSettings;
import org.openmetadata.schema.api.security.AuthenticationConfiguration;
import org.openmetadata.schema.api.security.AuthorizerConfiguration;
import org.openmetadata.schema.auth.LdapConfiguration;
import org.openmetadata.schema.configuration.AssetCertificationSettings;
import org.openmetadata.schema.configuration.ExecutorConfiguration;
import org.openmetadata.schema.configuration.HistoryCleanUpConfiguration;
import org.openmetadata.schema.configuration.SecurityConfiguration;
import org.openmetadata.schema.configuration.WorkflowSettings;
import org.openmetadata.schema.email.SmtpSettings;
import org.openmetadata.schema.entity.app.App;
import org.openmetadata.schema.entity.services.ingestionPipelines.PipelineServiceClientResponse;
import org.openmetadata.schema.security.client.OidcClientConfig;
import org.openmetadata.schema.security.client.OpenMetadataJWTClientConfig;
import org.openmetadata.schema.security.scim.ScimConfiguration;
import org.openmetadata.schema.service.configuration.slackApp.SlackAppConfiguration;
import org.openmetadata.schema.services.connections.metadata.OpenMetadataConnection;
import org.openmetadata.schema.settings.Settings;
import org.openmetadata.schema.settings.SettingsType;
import org.openmetadata.schema.system.SecurityValidationResponse;
import org.openmetadata.schema.system.StepValidation;
import org.openmetadata.schema.system.ValidationResponse;
import org.openmetadata.schema.system.ValidationResult;
import org.openmetadata.schema.util.EntitiesCount;
import org.openmetadata.schema.util.ServicesCount;
import org.openmetadata.schema.utils.JsonUtils;
import org.openmetadata.schema.utils.ResultList;
import org.openmetadata.sdk.PipelineServiceClientInterface;
import org.openmetadata.service.Entity;
import org.openmetadata.service.OpenMetadataApplicationConfig;
import org.openmetadata.service.exception.CustomExceptionMessage;
import org.openmetadata.service.exception.EntityNotFoundException;
import org.openmetadata.service.fernet.Fernet;
import org.openmetadata.service.governance.workflows.WorkflowHandler;
import org.openmetadata.service.jdbi3.CollectionDAO.SystemDAO;
import org.openmetadata.service.logstorage.LogStorageFactory;
import org.openmetadata.service.logstorage.LogStorageInterface;
import org.openmetadata.service.migration.MigrationValidationClient;
import org.openmetadata.service.resources.settings.SettingsCache;
import org.openmetadata.service.search.SearchRepository;
import org.openmetadata.service.secrets.SecretsManager;
import org.openmetadata.service.secrets.SecretsManagerFactory;
import org.openmetadata.service.secrets.masker.PasswordEntityMasker;
import org.openmetadata.service.security.AuthenticationCodeFlowHandler;
import org.openmetadata.service.security.Authorizer;
import org.openmetadata.service.security.JwtFilter;
import org.openmetadata.service.security.auth.LoginAttemptCache;
import org.openmetadata.service.security.auth.validator.Auth0Validator;
import org.openmetadata.service.security.auth.validator.AzureAuthValidator;
import org.openmetadata.service.security.auth.validator.CognitoAuthValidator;
import org.openmetadata.service.security.auth.validator.GoogleAuthValidator;
import org.openmetadata.service.security.auth.validator.OktaAuthValidator;
import org.openmetadata.service.security.auth.validator.SamlValidator;
import org.openmetadata.service.util.EntityUtil;
import org.openmetadata.service.util.LdapUtil;
import org.openmetadata.service.util.OpenMetadataConnectionBuilder;
import org.openmetadata.service.util.RestUtil;

@Slf4j
@Repository
public class SystemRepository {
  private static final String FAILED_TO_UPDATE_SETTINGS = "Failed to Update Settings";
  public static final String INTERNAL_SERVER_ERROR_WITH_REASON = "Internal Server Error. Reason :";
  private final SystemDAO dao;
  private final MigrationValidationClient migrationValidationClient;

  private enum ValidationStepDescription {
    DATABASE("Validate that we can properly run a query against the configured database."),
    SEARCH("Validate that the search client is available."),
    PIPELINE_SERVICE_CLIENT("Validate that the pipeline service client is available."),
    JWT_TOKEN("Validate that the ingestion-bot JWT token can be properly decoded."),
    MIGRATION("Validate that all the necessary migrations have been properly executed.");

    public final String key;

    ValidationStepDescription(String param) {
      this.key = param;
    }
  }

  private static final String INDEX_NAME = "table_search_index";

  public SystemRepository() {
    this.dao = Entity.getCollectionDAO().systemDAO();
    Entity.setSystemRepository(this);
    migrationValidationClient = MigrationValidationClient.getInstance();
  }

  public EntitiesCount getAllEntitiesCount(ListFilter filter) {
    return dao.getAggregatedEntitiesCount(filter.getCondition());
  }

  public ServicesCount getAllServicesCount(ListFilter filter) {
    return dao.getAggregatedServicesCount(filter.getCondition());
  }

  public ResultList<Settings> listAllConfigs() {
    List<Settings> settingsList = null;
    try {
      settingsList = dao.getAllConfig();
    } catch (Exception ex) {
      LOG.error("Error while trying fetch all Settings " + ex.getMessage());
    }
    int count = 0;
    if (settingsList != null) {
      count = settingsList.size();
    }
    return new ResultList<>(settingsList, null, null, count);
  }

  public Settings getConfigWithKey(String key) {
    try {
      Settings fetchedSettings = dao.getConfigWithKey(key);
      if (fetchedSettings == null) {
        return null;
      }

      if (fetchedSettings.getConfigType() == SettingsType.EMAIL_CONFIGURATION) {
        SmtpSettings emailConfig = (SmtpSettings) fetchedSettings.getConfigValue();
        if (!nullOrEmpty(emailConfig.getPassword())) {
          emailConfig.setPassword(PasswordEntityMasker.PASSWORD_MASK);
        }
        fetchedSettings.setConfigValue(emailConfig);
      }

      return fetchedSettings;
    } catch (Exception ex) {
      LOG.error("Error while trying fetch Settings ", ex);
    }
    return null;
  }

  public AssetCertificationSettings getAssetCertificationSettings() {
    Optional<Settings> oAssetCertificationSettings =
        Optional.ofNullable(getConfigWithKey(SettingsType.ASSET_CERTIFICATION_SETTINGS.value()));

    return oAssetCertificationSettings
        .map(settings -> (AssetCertificationSettings) settings.getConfigValue())
        .orElse(null);
  }

  public AssetCertificationSettings getAssetCertificationSettingOrDefault() {
    AssetCertificationSettings assetCertificationSettings = getAssetCertificationSettings();
    if (assetCertificationSettings == null) {
      assetCertificationSettings =
          new AssetCertificationSettings()
              .withAllowedClassification("Certification")
              .withValidityPeriod("P30D");
    }
    return assetCertificationSettings;
  }

  public WorkflowSettings getWorkflowSettings() {
    Optional<Settings> oWorkflowSettings =
        Optional.ofNullable(getConfigWithKey(SettingsType.WORKFLOW_SETTINGS.value()));

    return oWorkflowSettings
        .map(settings -> (WorkflowSettings) settings.getConfigValue())
        .orElse(null);
  }

  public WorkflowSettings getWorkflowSettingsOrDefault() {
    WorkflowSettings workflowSettings = getWorkflowSettings();
    if (workflowSettings == null) {
      workflowSettings =
          new WorkflowSettings()
              .withExecutorConfiguration(new ExecutorConfiguration())
              .withHistoryCleanUpConfiguration(new HistoryCleanUpConfiguration());
    }
    return workflowSettings;
  }

  public Settings getEmailConfigInternal() {
    try {
      Settings setting = dao.getConfigWithKey(SettingsType.EMAIL_CONFIGURATION.value());
      SmtpSettings emailConfig =
          SystemRepository.decryptEmailSetting((SmtpSettings) setting.getConfigValue());
      setting.setConfigValue(emailConfig);
      return setting;
    } catch (Exception ex) {
      LOG.error("Error while trying fetch EMAIL Settings " + ex.getMessage());
    }
    return null;
  }

  public Settings getOMBaseUrlConfigInternal() {
    try {
      Settings setting =
          dao.getConfigWithKey(SettingsType.OPEN_METADATA_BASE_URL_CONFIGURATION.value());
      OpenMetadataBaseUrlConfiguration urlConfiguration =
          (OpenMetadataBaseUrlConfiguration) setting.getConfigValue();
      setting.setConfigValue(urlConfiguration);
      return setting;
    } catch (Exception ex) {
      LOG.error(
          "Error while trying to fetch OpenMetadataBaseUrlConfiguration Settings {}",
          ex.getMessage());
    }
    return null;
  }

  public Settings getSlackApplicationConfigInternal() {
    try {
      Settings setting = dao.getConfigWithKey(SettingsType.SLACK_APP_CONFIGURATION.value());
      SlackAppConfiguration slackAppConfiguration =
          SystemRepository.decryptSlackAppSetting((String) setting.getConfigValue());
      setting.setConfigValue(slackAppConfiguration);
      return setting;
    } catch (Exception ex) {
      LOG.error("Error while trying fetch Slack Settings " + ex.getMessage());
    }
    return null;
  }

  @Transaction
  public Response createOrUpdate(Settings setting) {
    Settings oldValue = getConfigWithKey(setting.getConfigType().toString());

    if (oldValue != null && oldValue.getConfigType().equals(SettingsType.EMAIL_CONFIGURATION)) {
      SmtpSettings configValue =
          JsonUtils.convertValue(oldValue.getConfigValue(), SmtpSettings.class);
      if (configValue != null) {
        SmtpSettings.Templates templates = configValue.getTemplates();
        SmtpSettings newConfigValue =
            JsonUtils.convertValue(setting.getConfigValue(), SmtpSettings.class);
        if (newConfigValue != null) {
          newConfigValue.setTemplates(templates);
          setting.setConfigValue(newConfigValue);
        }
      }
    }

    try {
      updateSetting(setting);
    } catch (Exception ex) {
      LOG.error(FAILED_TO_UPDATE_SETTINGS + ex.getMessage());
      return Response.status(500, INTERNAL_SERVER_ERROR_WITH_REASON + ex.getMessage()).build();
    }
    if (oldValue == null) {
      return (new RestUtil.PutResponse<>(Response.Status.CREATED, setting, ENTITY_CREATED))
          .toResponse();
    } else {
      return (new RestUtil.PutResponse<>(Response.Status.OK, setting, ENTITY_UPDATED)).toResponse();
    }
  }

  public Response createNewSetting(Settings setting) {
    try {
      updateSetting(setting);
    } catch (Exception ex) {
      LOG.error(FAILED_TO_UPDATE_SETTINGS + ex.getMessage());
      return Response.status(500, INTERNAL_SERVER_ERROR_WITH_REASON + ex.getMessage()).build();
    }
    return (new RestUtil.PutResponse<>(Response.Status.CREATED, setting, ENTITY_CREATED))
        .toResponse();
  }

  @SuppressWarnings("unused")
  public Response deleteSettings(SettingsType type) {
    Settings oldValue = getConfigWithKey(type.toString());
    dao.delete(type.value());
    return (new RestUtil.DeleteResponse<>(oldValue, ENTITY_DELETED)).toResponse();
  }

  public Response patchSetting(String settingName, JsonPatch patch) {
    Settings original = getConfigWithKey(settingName);
    // Apply JSON patch to the original entity to get the updated entity
    JsonValue updated = JsonUtils.applyPatch(original.getConfigValue(), patch);
    // Convert JsonValue back to a regular Java object
    // JsonValue is from Jakarta JSON API, we need to convert it to a Jackson-compatible object
    String jsonString = updated.toString();
    Object updatedConfigValue = JsonUtils.readValue(jsonString, Object.class);
    original.setConfigValue(updatedConfigValue);
    try {
      updateSetting(original);
    } catch (Exception ex) {
      LOG.error(FAILED_TO_UPDATE_SETTINGS + ex.getMessage());
      return Response.status(500, INTERNAL_SERVER_ERROR_WITH_REASON + ex.getMessage()).build();
    }
    return (new RestUtil.PutResponse<>(Response.Status.OK, original, ENTITY_UPDATED)).toResponse();
  }

  private void postUpdate(SettingsType settingsType) {
    if (settingsType == SettingsType.WORKFLOW_SETTINGS) {
      WorkflowHandler workflowHandler = WorkflowHandler.getInstance();
      workflowHandler.initializeNewProcessEngine(workflowHandler.getProcessEngineConfiguration());
    }

    if (settingsType == SettingsType.LOGIN_CONFIGURATION) {
      LoginAttemptCache.updateLoginConfiguration();
    }
  }

  public void updateSetting(Settings setting) {
    try {
      if (setting.getConfigType() == SettingsType.EMAIL_CONFIGURATION) {
        SmtpSettings emailConfig =
            JsonUtils.convertValue(setting.getConfigValue(), SmtpSettings.class);
        if (!nullOrEmpty(emailConfig.getPassword())) {
          setting.setConfigValue(encryptEmailSetting(emailConfig));
        }
      } else if (setting.getConfigType() == SettingsType.OPEN_METADATA_BASE_URL_CONFIGURATION) {
        OpenMetadataBaseUrlConfiguration omBaseUrl =
            JsonUtils.convertValue(
                setting.getConfigValue(), OpenMetadataBaseUrlConfiguration.class);
        setting.setConfigValue(omBaseUrl);
      } else if (setting.getConfigType() == SettingsType.SLACK_APP_CONFIGURATION) {
        SlackAppConfiguration appConfiguration =
            JsonUtils.convertValue(setting.getConfigValue(), SlackAppConfiguration.class);
        setting.setConfigValue(encryptSlackAppSetting(appConfiguration));
      } else if (setting.getConfigType() == SettingsType.SLACK_BOT) {
        String appConfiguration = JsonUtils.convertValue(setting.getConfigValue(), String.class);
        setting.setConfigValue(encryptSlackDefaultBotSetting(appConfiguration));
      } else if (setting.getConfigType() == SettingsType.SLACK_INSTALLER) {
        String appConfiguration = JsonUtils.convertValue(setting.getConfigValue(), String.class);
        setting.setConfigValue(encryptSlackDefaultInstallerSetting(appConfiguration));
      } else if (setting.getConfigType() == SettingsType.SLACK_STATE) {
        String slackState = JsonUtils.convertValue(setting.getConfigValue(), String.class);
        setting.setConfigValue(encryptSlackStateSetting(slackState));
      } else if (setting.getConfigType() == SettingsType.CUSTOM_UI_THEME_PREFERENCE) {
        JsonUtils.validateJsonSchema(setting.getConfigValue(), UiThemePreference.class);
      } else if (setting.getConfigType() == SettingsType.SEARCH_SETTINGS) {
        JsonUtils.validateJsonSchema(setting.getConfigValue(), SearchSettings.class);
      } else if (setting.getConfigType() == SettingsType.SCIM_CONFIGURATION) {
        ScimConfiguration scimConfig =
            JsonUtils.convertValue(setting.getConfigValue(), ScimConfiguration.class);
        JsonUtils.validateJsonSchema(setting.getConfigValue(), ScimConfiguration.class);
        setting.setConfigValue(scimConfig);
      } else if (setting.getConfigType() == SettingsType.AUTHENTICATION_CONFIGURATION) {
        AuthenticationConfiguration authConfig =
            JsonUtils.convertValue(setting.getConfigValue(), AuthenticationConfiguration.class);
        setting.setConfigValue(authConfig);
      } else if (setting.getConfigType() == SettingsType.AUTHORIZER_CONFIGURATION) {
        AuthorizerConfiguration authorizerConfig =
            JsonUtils.convertValue(setting.getConfigValue(), AuthorizerConfiguration.class);
        JsonUtils.validateJsonSchema(authorizerConfig, AuthorizerConfiguration.class);
        setting.setConfigValue(authorizerConfig);
      }
      dao.insertSettings(
          setting.getConfigType().toString(), JsonUtils.pojoToJson(setting.getConfigValue()));
      // Invalidate Cache
      SettingsCache.invalidateSettings(setting.getConfigType().value());
      postUpdate(setting.getConfigType());
    } catch (Exception ex) {
      LOG.error("Failing in Updating Setting.", ex);
      throw new CustomExceptionMessage(
          Response.Status.INTERNAL_SERVER_ERROR,
          "FAILED_TO_UPDATE_SLACK_OR_EMAIL",
          ex.getMessage());
    }
  }

  public Settings getSlackbotConfigInternal() {
    try {
      Settings setting = dao.getConfigWithKey(SettingsType.SLACK_BOT.value());
      String slackBotConfiguration =
          SystemRepository.decryptSlackDefaultBotSetting((String) setting.getConfigValue());
      setting.setConfigValue(slackBotConfiguration);
      return setting;
    } catch (Exception ex) {
      LOG.error("Error while trying fetch Slack bot Settings " + ex.getMessage());
    }
    return null;
  }

  public Settings getSlackInstallerConfigInternal() {
    try {
      Settings setting = dao.getConfigWithKey(SettingsType.SLACK_INSTALLER.value());
      String slackInstallerConfiguration =
          SystemRepository.decryptSlackDefaultInstallerSetting((String) setting.getConfigValue());
      setting.setConfigValue(slackInstallerConfiguration);
      return setting;
    } catch (Exception ex) {
      LOG.error("Error while trying to fetch slack installer setting " + ex.getMessage());
    }
    return null;
  }

  public Settings getSlackStateConfigInternal() {
    try {
      Settings setting = dao.getConfigWithKey(SettingsType.SLACK_STATE.value());
      String slackStateConfiguration =
          SystemRepository.decryptSlackStateSetting((String) setting.getConfigValue());
      setting.setConfigValue(slackStateConfiguration);
      return setting;
    } catch (Exception ex) {
      LOG.error("Error while trying to fetch slack state setting " + ex.getMessage());
    }
    return null;
  }

  @SneakyThrows
  public static String encryptSlackDefaultBotSetting(String decryptedSetting) {
    String json = JsonUtils.pojoToJson(decryptedSetting);
    if (Fernet.getInstance().isKeyDefined()) {
      return Fernet.getInstance().encryptIfApplies(json);
    }
    return json;
  }

  @SneakyThrows
  public static String decryptSlackDefaultBotSetting(String encryptedSetting) {
    if (Fernet.getInstance().isKeyDefined()) {
      encryptedSetting = Fernet.getInstance().decryptIfApplies(encryptedSetting);
    }
    return JsonUtils.readValue(encryptedSetting, String.class);
  }

  @SneakyThrows
  public static String encryptSlackDefaultInstallerSetting(String decryptedSetting) {
    String json = JsonUtils.pojoToJson(decryptedSetting);
    if (Fernet.getInstance().isKeyDefined()) {
      return Fernet.getInstance().encryptIfApplies(json);
    }
    return json;
  }

  @SneakyThrows
  public static String decryptSlackDefaultInstallerSetting(String encryptedSetting) {
    if (Fernet.getInstance().isKeyDefined()) {
      encryptedSetting = Fernet.getInstance().decryptIfApplies(encryptedSetting);
    }
    return JsonUtils.readValue(encryptedSetting, String.class);
  }

  @SneakyThrows
  public static String encryptSlackStateSetting(String decryptedSetting) {
    String json = JsonUtils.pojoToJson(decryptedSetting);
    if (Fernet.getInstance().isKeyDefined()) {
      return Fernet.getInstance().encryptIfApplies(json);
    }
    return json;
  }

  @SneakyThrows
  public static String decryptSlackStateSetting(String encryptedSetting) {
    if (Fernet.getInstance().isKeyDefined()) {
      encryptedSetting = Fernet.getInstance().decryptIfApplies(encryptedSetting);
    }
    return JsonUtils.readValue(encryptedSetting, String.class);
  }

  public static SmtpSettings encryptEmailSetting(SmtpSettings decryptedSetting) {
    if (Fernet.getInstance().isKeyDefined()) {
      String encryptedPwd = Fernet.getInstance().encryptIfApplies(decryptedSetting.getPassword());
      return decryptedSetting.withPassword(encryptedPwd);
    }
    return decryptedSetting;
  }

  public static SmtpSettings decryptEmailSetting(SmtpSettings encryptedSetting) {
    if (Fernet.getInstance().isKeyDefined() && Fernet.isTokenized(encryptedSetting.getPassword())) {
      String decryptedPassword = Fernet.getInstance().decrypt(encryptedSetting.getPassword());
      return encryptedSetting.withPassword(decryptedPassword);
    }
    return encryptedSetting;
  }

  @SneakyThrows
  public static String encryptSlackAppSetting(SlackAppConfiguration decryptedSetting) {
    String json = JsonUtils.pojoToJson(decryptedSetting);
    if (Fernet.getInstance().isKeyDefined()) {
      return Fernet.getInstance().encryptIfApplies(json);
    }
    return json;
  }

  @SneakyThrows
  public static SlackAppConfiguration decryptSlackAppSetting(String encryptedSetting) {
    if (Fernet.getInstance().isKeyDefined()) {
      encryptedSetting = Fernet.getInstance().decryptIfApplies(encryptedSetting);
    }
    return JsonUtils.readValue(encryptedSetting, SlackAppConfiguration.class);
  }

  public ValidationResponse validateSystem(
      OpenMetadataApplicationConfig applicationConfig,
      PipelineServiceClientInterface pipelineServiceClient,
      JwtFilter jwtFilter) {
    ValidationResponse validation = new ValidationResponse();

    validation.setDatabase(getDatabaseValidation(applicationConfig));
    validation.setSearchInstance(getSearchValidation(applicationConfig));
    validation.setPipelineServiceClient(
        getPipelineServiceClientValidation(applicationConfig, pipelineServiceClient));
    validation.setJwks(getJWKsValidation(applicationConfig, jwtFilter));
    validation.setMigrations(getMigrationValidation(migrationValidationClient));

    // Only add log storage validation if S3 storage is configured
    StepValidation logStorageValidation = getLogStorageValidation(applicationConfig);
    if (logStorageValidation != null) {
      validation.setLogStorage(logStorageValidation);
    }

    return validation;
  }

  private StepValidation getDatabaseValidation(OpenMetadataApplicationConfig applicationConfig) {
    try {
      dao.testConnection();
      return new StepValidation()
          .withDescription(ValidationStepDescription.DATABASE.key)
          .withPassed(Boolean.TRUE)
          .withMessage(
              String.format("Connected to %s", applicationConfig.getDataSourceFactory().getUrl()));
    } catch (Exception exc) {
      return new StepValidation()
          .withDescription(ValidationStepDescription.DATABASE.key)
          .withPassed(Boolean.FALSE)
          .withMessage(exc.getMessage());
    }
  }

  private StepValidation getSearchValidation(OpenMetadataApplicationConfig applicationConfig) {
    SearchRepository searchRepository = Entity.getSearchRepository();
    if (Boolean.TRUE.equals(searchRepository.getSearchClient().isClientAvailable())
        && searchRepository
            .getSearchClient()
            .indexExists(Entity.getSearchRepository().getIndexOrAliasName(INDEX_NAME))) {
      if (validateDataInsights()) {
        return new StepValidation()
            .withDescription(ValidationStepDescription.SEARCH.key)
            .withPassed(Boolean.TRUE)
            .withMessage(
                String.format(
                    "Connected to %s",
                    applicationConfig.getElasticSearchConfiguration().getHost()));
      } else {
        return new StepValidation()
            .withDescription(ValidationStepDescription.SEARCH.key)
            .withPassed(Boolean.FALSE)
            .withMessage(
                "Data Insights Application is Installed but it is not reachable or available");
      }
    } else {
      return new StepValidation()
          .withDescription(ValidationStepDescription.SEARCH.key)
          .withPassed(Boolean.FALSE)
          .withMessage("Search instance is not reachable or available");
    }
  }

  private boolean validateDataInsights() {
    boolean isValid = false;

    AppRepository appRepository = (AppRepository) Entity.getEntityRepository(Entity.APPLICATION);
    try {
      App dataInsightsApp =
          appRepository.getByName(null, "DataInsightsApplication", EntityUtil.Fields.EMPTY_FIELDS);

      SearchRepository searchRepository = Entity.getSearchRepository();
      String dataStreamName = getDataStreamName(searchRepository.getClusterAlias(), Entity.TABLE);

      if (Boolean.TRUE.equals(searchRepository.getSearchClient().isClientAvailable())
          && searchRepository.getSearchClient().indexExists(dataStreamName)) {
        isValid = true;
      }
    } catch (EntityNotFoundException e) {
      isValid = true;
      LOG.info("Data Insights Application is not installed. Skip Validation.");
    }
    return isValid;
  }

  private StepValidation getPipelineServiceClientValidation(
      OpenMetadataApplicationConfig applicationConfig,
      PipelineServiceClientInterface pipelineServiceClient) {
    if (pipelineServiceClient != null) {
      PipelineServiceClientResponse pipelineResponse = pipelineServiceClient.getServiceStatus();
      if (pipelineResponse.getCode() == 200) {
        return new StepValidation()
            .withDescription(ValidationStepDescription.PIPELINE_SERVICE_CLIENT.key)
            .withPassed(Boolean.TRUE)
            .withMessage(
                String.format(
                    "%s is available at %s",
                    pipelineServiceClient.getPlatform(),
                    applicationConfig.getPipelineServiceClientConfiguration().getApiEndpoint()));
      } else {
        return new StepValidation()
            .withDescription(ValidationStepDescription.PIPELINE_SERVICE_CLIENT.key)
            .withPassed(Boolean.FALSE)
            .withMessage(pipelineResponse.getReason());
      }
    }
    return new StepValidation()
        .withDescription(ValidationStepDescription.PIPELINE_SERVICE_CLIENT.key)
        .withPassed(Boolean.FALSE)
        .withMessage("Pipeline client disabled, please check configuration");
  }

  private StepValidation getJWKsValidation(
      OpenMetadataApplicationConfig applicationConfig, JwtFilter jwtFilter) {
    SecretsManager secretsManager = SecretsManagerFactory.getSecretsManager();
    OpenMetadataConnection openMetadataServerConnection =
        new OpenMetadataConnectionBuilder(applicationConfig).build();
    OpenMetadataJWTClientConfig realJWTConfig =
        secretsManager.decryptJWTConfig(openMetadataServerConnection.getSecurityConfig());
    try {
      jwtFilter.validateJwtAndGetClaims(realJWTConfig.getJwtToken());
      return new StepValidation()
          .withDescription(ValidationStepDescription.JWT_TOKEN.key)
          .withPassed(Boolean.TRUE)
          .withMessage("Ingestion Bot token has been validated");
    } catch (Exception e) {
      return new StepValidation()
          .withDescription(ValidationStepDescription.JWT_TOKEN.key)
          .withPassed(Boolean.FALSE)
          .withMessage(e.getMessage());
    }
  }

  private StepValidation getMigrationValidation(
      MigrationValidationClient migrationValidationClient) {
    List<String> currentVersions = migrationValidationClient.getCurrentVersions();
    // Compare regardless of ordering
    if (new HashSet<>(currentVersions)
        .equals(new HashSet<>(migrationValidationClient.getExpectedMigrationList()))) {
      return new StepValidation()
          .withDescription(ValidationStepDescription.MIGRATION.key)
          .withPassed(Boolean.TRUE)
          .withMessage(String.format("Executed migrations: %s", currentVersions));
    }
    List<String> missingVersions =
        new ArrayList<>(migrationValidationClient.getExpectedMigrationList());
    missingVersions.removeAll(currentVersions);

    List<String> unexpectedVersions = new ArrayList<>(currentVersions);
    unexpectedVersions.removeAll(migrationValidationClient.getExpectedMigrationList());

    return new StepValidation()
        .withDescription(ValidationStepDescription.MIGRATION.key)
        .withPassed(Boolean.FALSE)
        .withMessage(
            String.format(
                "Missing migrations that were not executed %s. Unexpected executed migrations %s",
                missingVersions, unexpectedVersions));
  }

<<<<<<< HEAD
  public SecurityValidationResponse validateSecurityConfiguration(
      SecurityConfiguration securityConfig, OpenMetadataApplicationConfig applicationConfig) {
    List<ValidationResult> results = new ArrayList<>();

    try {
      if (securityConfig.getAuthenticationConfiguration() != null) {
        AuthenticationConfiguration authConfig = securityConfig.getAuthenticationConfiguration();

        // First validate all required fields from AuthenticationConfiguration schema
        results.add(validateAuthenticationConfigurationBaseFields(authConfig));

        if (authConfig.getProvider() != null) {
          switch (authConfig.getProvider()) {
            case CUSTOM_OIDC:
            case OKTA:
            case AZURE:
            case GOOGLE:
            case AWS_COGNITO:
            case AUTH_0:
              // Always validate OIDC providers - validators handle public/confidential clients
              results.add(
                  validateOidcConfiguration(
                      authConfig, securityConfig.getAuthorizerConfiguration()));
              break;
            case LDAP:
              if (authConfig.getLdapConfiguration() != null) {
                results.add(validateLdapConfiguration(authConfig.getLdapConfiguration()));
              }
              break;
            case SAML:
              if (authConfig.getSamlConfiguration() != null) {
                results.add(
                    validateSamlConfiguration(
                        authConfig.getSamlConfiguration(), applicationConfig));
              }
              break;
            default:
              results.add(
                  new ValidationResult()
                      .withComponent("authentication")
                      .withStatus("failed")
                      .withMessage("Unknown authentication provider: " + authConfig.getProvider()));
          }
        }
      }

      // Validate Authorizer configuration
      if (securityConfig.getAuthorizerConfiguration() != null) {
        results.add(validateAuthorizerConfiguration(securityConfig.getAuthorizerConfiguration()));
      }

      boolean hasFailures = results.stream().anyMatch(r -> "failed".equals(r.getStatus()));

      return new SecurityValidationResponse()
          .withStatus(hasFailures ? "failed" : "success")
          .withMessage(
              hasFailures
                  ? "Security configuration validation found issues"
                  : "Security configuration validation completed successfully")
          .withResults(results);
    } catch (Exception e) {
      LOG.error("Security configuration validation failed", e);
      return new SecurityValidationResponse()
          .withStatus("failed")
          .withMessage("Security configuration validation failed: " + e.getMessage())
          .withResults(results);
    }
  }

  private ValidationResult validateAuthenticationConfigurationBaseFields(
      AuthenticationConfiguration authConfig) {
    try {
      // Validate all required fields from AuthenticationConfiguration schema
      // Required: ["provider", "providerName", "publicKeyUrls", "authority", "callbackUrl",
      // "clientId", "jwtPrincipalClaims"]

      if (authConfig.getProvider() == null) {
        throw new IllegalArgumentException("Authentication provider is required");
      }

      if (nullOrEmpty(authConfig.getProviderName())) {
        throw new IllegalArgumentException("Authentication provider name is required");
      }

      if (authConfig.getPublicKeyUrls() == null || authConfig.getPublicKeyUrls().isEmpty()) {
        throw new IllegalArgumentException("Authentication public key URLs are required");
      }

      if (nullOrEmpty(authConfig.getAuthority())) {
        throw new IllegalArgumentException("Authentication authority is required");
      }

      if (nullOrEmpty(authConfig.getCallbackUrl())) {
        throw new IllegalArgumentException("Authentication callback URL is required");
      }

      if (nullOrEmpty(authConfig.getClientId())) {
        throw new IllegalArgumentException("Authentication client ID is required");
      }

      if (authConfig.getJwtPrincipalClaims() == null
          || authConfig.getJwtPrincipalClaims().isEmpty()) {
        throw new IllegalArgumentException("Authentication JWT principal claims are required");
      }

      return new ValidationResult()
          .withComponent("authentication-base")
          .withStatus("success")
          .withMessage("Authentication configuration base fields are valid");
    } catch (Exception e) {
      return new ValidationResult()
          .withComponent("authentication-base")
          .withStatus("failed")
          .withMessage("Authentication base validation failed: " + e.getMessage());
    }
  }

  private ValidationResult validateOidcConfiguration(
      AuthenticationConfiguration authConfig, AuthorizerConfiguration authzConfig) {
    try {
      String clientType = String.valueOf(authConfig.getClientType()).toLowerCase();
      if ("confidential".equals(clientType)) {
        if (authConfig.getOidcConfiguration() == null) {
          throw new IllegalArgumentException(
              "OIDC configuration is required for confidential clients");
        }
        OidcClientConfig oidcConfig = authConfig.getOidcConfiguration();

        if (nullOrEmpty(oidcConfig.getId())) {
          throw new IllegalArgumentException("OIDC client ID in oidcConfiguration is required");
        }
        if (nullOrEmpty(oidcConfig.getSecret())) {
          throw new IllegalArgumentException(
              "OIDC client secret is required for confidential clients");
        }
        if (nullOrEmpty(oidcConfig.getDiscoveryUri()) && nullOrEmpty(oidcConfig.getServerUrl())) {
          throw new IllegalArgumentException(
              "Either OIDC discovery URI or server URL must be provided");
        }
      } else if ("public".equals(clientType)) {
        LOG.debug("Public client detected - oidcConfiguration is optional");
      }

      // Provider-specific enhanced validation
      String provider = String.valueOf(authConfig.getProvider());
      ValidationResult providerValidation = null;

      switch (provider.toLowerCase()) {
        case "azure":
          AzureAuthValidator azureValidator = new AzureAuthValidator();
          providerValidation =
              azureValidator.validateAzureConfiguration(
                  authConfig, authConfig.getOidcConfiguration());
          break;

        case "google":
          GoogleAuthValidator googleValidator = new GoogleAuthValidator();
          providerValidation =
              googleValidator.validateGoogleConfiguration(
                  authConfig, authConfig.getOidcConfiguration());
          break;

        case "okta":
          OktaAuthValidator oktaValidator = new OktaAuthValidator();
          providerValidation =
              oktaValidator.validateOktaConfiguration(
                  authConfig, authConfig.getOidcConfiguration());
          break;

        case "auth0":
          Auth0Validator auth0Validator = new Auth0Validator();
          providerValidation =
              auth0Validator.validateAuth0Configuration(
                  authConfig, authConfig.getOidcConfiguration());
          break;

        case "aws-cognito":
          CognitoAuthValidator cognitoValidator = new CognitoAuthValidator();
          providerValidation =
              cognitoValidator.validateCognitoConfiguration(
                  authConfig, authConfig.getOidcConfiguration());
          break;

        case "custom-oidc":
          // For custom OIDC providers, we rely on the generic validation
          LOG.info("Custom OIDC provider - using generic validation");
          break;

        default:
          LOG.warn("Unknown provider type for enhanced validation: {}", provider);
      }

      if (providerValidation != null && "failed".equals(providerValidation.getStatus())) {
        return providerValidation;
      }

      // Use existing validation method to test actual connectivity only for confidential clients
      // or when oidcConfiguration is present (some custom OIDC setups)
      if ("confidential".equals(clientType) || authConfig.getOidcConfiguration() != null) {
        try {
          AuthenticationCodeFlowHandler.validateConfig(authConfig, authzConfig);
        } catch (Exception e) {
          // If AuthenticationCodeFlowHandler validation fails but provider validation succeeded,
          // return the provider validation result with a note
          if (providerValidation != null && "success".equals(providerValidation.getStatus())) {
            return new ValidationResult()
                .withComponent("oidc")
                .withStatus("warning")
                .withMessage(
                    "Provider-specific validation passed, but OIDC flow validation failed: "
                        + e.getMessage());
          }
          throw e; // Re-throw if no provider validation or it failed
        }
      } else {
        LOG.debug(
            "Skipping AuthenticationCodeFlowHandler validation for public client without oidcConfiguration");
      }

      return new ValidationResult()
          .withComponent("oidc")
          .withStatus("success")
          .withMessage("OIDC configuration is valid and provider metadata successfully retrieved");
    } catch (Exception e) {
      return new ValidationResult()
          .withComponent("oidc")
          .withStatus("failed")
          .withMessage("OIDC validation failed: " + e.getMessage());
    }
  }

  private ValidationResult validateLdapConfiguration(LdapConfiguration ldapConfig) {
    try {
      // Validate required fields from JSON schema
      if (nullOrEmpty(ldapConfig.getHost())) {
        throw new IllegalArgumentException("LDAP host is required");
      }
      if (ldapConfig.getPort() == null
          || ldapConfig.getPort() <= 0
          || ldapConfig.getPort() > 65535) {
        throw new IllegalArgumentException("Valid LDAP port (1-65535) is required");
      }
      if (nullOrEmpty(ldapConfig.getDnAdminPrincipal())) {
        throw new IllegalArgumentException("LDAP admin DN is required");
      }
      if (nullOrEmpty(ldapConfig.getDnAdminPassword())) {
        throw new IllegalArgumentException("LDAP admin password is required");
      }
      if (nullOrEmpty(ldapConfig.getUserBaseDN())) {
        throw new IllegalArgumentException("LDAP user base DN is required");
      }
      if (nullOrEmpty(ldapConfig.getMailAttributeName())) {
        throw new IllegalArgumentException("LDAP mail attribute name is required");
      }

      // Test LDAP connection
      LDAPConnection connection = null;
      try {
        LDAPConnectionOptions connectionOptions = new LDAPConnectionOptions();
        connectionOptions.setConnectTimeoutMillis(5000);
        connectionOptions.setResponseTimeoutMillis(5000);

        if (Boolean.TRUE.equals(ldapConfig.getSslEnabled())) {
          LdapUtil ldapUtil = new LdapUtil();
          SSLUtil sslUtil =
              new SSLUtil(ldapUtil.getLdapSSLConnection(ldapConfig, connectionOptions));
          connection =
              new LDAPConnection(
                  sslUtil.createSSLSocketFactory(),
                  connectionOptions,
                  ldapConfig.getHost(),
                  ldapConfig.getPort(),
                  ldapConfig.getDnAdminPrincipal(),
                  ldapConfig.getDnAdminPassword());
        } else {
          connection =
              new LDAPConnection(
                  connectionOptions,
                  ldapConfig.getHost(),
                  ldapConfig.getPort(),
                  ldapConfig.getDnAdminPrincipal(),
                  ldapConfig.getDnAdminPassword());
        }

        // Test user base DN exists
        SearchResult searchResult =
            connection.search(ldapConfig.getUserBaseDN(), SearchScope.BASE, "(objectClass=*)");
        if (searchResult.getEntryCount() == 0) {
          throw new IllegalArgumentException(
              "User base DN does not exist: " + ldapConfig.getUserBaseDN());
        }

        // Test group base DN if provided
        if (!nullOrEmpty(ldapConfig.getGroupBaseDN())) {
          try {
            SearchResult groupResult =
                connection.search(ldapConfig.getGroupBaseDN(), SearchScope.BASE, "(objectClass=*)");
            if (groupResult.getEntryCount() == 0) {
              LOG.warn("Group base DN does not exist: " + ldapConfig.getGroupBaseDN());
            }
          } catch (Exception e) {
            LOG.warn("Failed to validate group base DN: " + e.getMessage());
          }
        }

        return new ValidationResult()
            .withComponent("ldap")
            .withStatus("success")
            .withMessage("LDAP configuration is valid and connection successful");
      } finally {
        if (connection != null && connection.isConnected()) {
          connection.close();
        }
      }
    } catch (Exception e) {
      return new ValidationResult()
          .withComponent("ldap")
          .withStatus("failed")
          .withMessage("LDAP validation failed: " + e.getMessage());
    }
  }

  private ValidationResult validateSamlConfiguration(
      SamlSSOClientConfig samlConfig, OpenMetadataApplicationConfig applicationConfig) {
    try {
      // Use enhanced SAML validator - this performs comprehensive validation
      // without affecting production settings
      SamlValidator samlValidator = new SamlValidator();
      return samlValidator.validateSamlConfiguration(null, samlConfig);
    } catch (Exception e) {
      return new ValidationResult()
          .withComponent("saml")
          .withStatus("failed")
          .withMessage("SAML validation failed: " + e.getMessage());
    }
  }

  private ValidationResult validateAuthorizerConfiguration(AuthorizerConfiguration authzConfig) {
    try {
      // Validate required fields
      if (nullOrEmpty(authzConfig.getClassName())) {
        throw new IllegalArgumentException("Authorizer class name is required");
      }

      // Validate admin principals
      if (authzConfig.getAdminPrincipals() == null || authzConfig.getAdminPrincipals().isEmpty()) {
        throw new IllegalArgumentException("At least one admin principal must be configured");
      }

      // Try to instantiate the authorizer class
      try {
        Class<?> authorizerClass = Class.forName(authzConfig.getClassName());
        if (!Authorizer.class.isAssignableFrom(authorizerClass)) {
          throw new IllegalArgumentException(
              "Class " + authzConfig.getClassName() + " does not implement Authorizer interface");
        }
      } catch (ClassNotFoundException e) {
        throw new IllegalArgumentException(
            "Authorizer class not found: " + authzConfig.getClassName());
      }

      return new ValidationResult()
          .withComponent("authorizer")
          .withStatus("success")
          .withMessage("Authorizer configuration is valid");
    } catch (Exception e) {
      return new ValidationResult()
          .withComponent("authorizer")
          .withStatus("failed")
          .withMessage("Authorizer validation failed: " + e.getMessage());
=======
  private StepValidation getLogStorageValidation(OpenMetadataApplicationConfig applicationConfig) {
    try {
      if (applicationConfig.getPipelineServiceClientConfiguration() == null
          || applicationConfig.getPipelineServiceClientConfiguration().getLogStorageConfiguration()
              == null) {
        return null;
      }

      LogStorageConfiguration logStorageConfig =
          applicationConfig.getPipelineServiceClientConfiguration().getLogStorageConfiguration();

      if (logStorageConfig.getType() != LogStorageConfiguration.Type.S_3) {
        return null; // Not S3 storage, skip validation
      }

      LogStorageInterface logStorage =
          LogStorageFactory.create(
              logStorageConfig,
              null, // We don't need pipeline service client for S3 storage
              null // Metrics not available in migration context
              );

      String testPipelineFQN = "system.validation.test";
      UUID testRunId = UUID.fromString("00000000-0000-0000-0000-000000000000");
      logStorage.logsExist(testPipelineFQN, testRunId);

      return new StepValidation()
          .withDescription("S3 Log Storage")
          .withPassed(Boolean.TRUE)
          .withMessage(
              String.format(
                  "Connected to S3 bucket: %s in region %s",
                  logStorageConfig.getBucketName(), logStorageConfig.getRegion()));
    } catch (Exception e) {
      return new StepValidation()
          .withDescription("S3 Log Storage")
          .withPassed(Boolean.FALSE)
          .withMessage(e.getMessage());
>>>>>>> 9406c74f
    }
  }
}<|MERGE_RESOLUTION|>--- conflicted
+++ resolved
@@ -23,11 +23,8 @@
 import lombok.extern.slf4j.Slf4j;
 import org.jdbi.v3.sqlobject.transaction.Transaction;
 import org.openmetadata.api.configuration.UiThemePreference;
-<<<<<<< HEAD
 import org.openmetadata.catalog.security.client.SamlSSOClientConfig;
-=======
 import org.openmetadata.schema.api.configuration.LogStorageConfiguration;
->>>>>>> 9406c74f
 import org.openmetadata.schema.api.configuration.OpenMetadataBaseUrlConfiguration;
 import org.openmetadata.schema.api.search.SearchSettings;
 import org.openmetadata.schema.api.security.AuthenticationConfiguration;
@@ -668,7 +665,6 @@
                 missingVersions, unexpectedVersions));
   }
 
-<<<<<<< HEAD
   public SecurityValidationResponse validateSecurityConfiguration(
       SecurityConfiguration securityConfig, OpenMetadataApplicationConfig applicationConfig) {
     List<ValidationResult> results = new ArrayList<>();
@@ -1039,7 +1035,9 @@
           .withComponent("authorizer")
           .withStatus("failed")
           .withMessage("Authorizer validation failed: " + e.getMessage());
-=======
+    }
+  }
+
   private StepValidation getLogStorageValidation(OpenMetadataApplicationConfig applicationConfig) {
     try {
       if (applicationConfig.getPipelineServiceClientConfiguration() == null
@@ -1078,7 +1076,6 @@
           .withDescription("S3 Log Storage")
           .withPassed(Boolean.FALSE)
           .withMessage(e.getMessage());
->>>>>>> 9406c74f
     }
   }
 }