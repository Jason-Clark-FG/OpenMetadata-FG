--- conflicted
+++ resolved
@@ -54,7 +54,6 @@
 import java.util.Optional;
 import java.util.Set;
 import java.util.UUID;
-import java.util.function.Function;
 import java.util.function.Predicate;
 import java.util.stream.Collectors;
 import java.util.stream.Stream;
@@ -763,23 +762,6 @@
       boolean includeColumnProfile,
       Authorizer authorizer,
       SecurityContext securityContext) {
-<<<<<<< HEAD
-    return getLatestTableProfileInternal(
-        fqn,
-        includeColumnProfile,
-        t -> PIIMasker.getTableProfile(fqn, t.getColumns(), authorizer, securityContext));
-  }
-
-  public Table getLatestTableProfile(
-      String fqn, boolean authorizePII, boolean includeColumnProfile) {
-    return getLatestTableProfileInternal(
-        fqn, includeColumnProfile, t -> PIIMasker.getTableProfile(t.getColumns(), authorizePII));
-  }
-
-  private Table getLatestTableProfileInternal(
-      String fqn, boolean includeColumnProfile, Function<Table, List<Column>> maskFn) {
-=======
->>>>>>> 6d8358b7
     Table table = findByName(fqn, ALL);
 
     TableProfile tableProfile =
@@ -797,14 +779,9 @@
     // Always populate field tags; the masking strategy decides what to do with them
     populateEntityFieldTags(entityType, table.getColumns(), table.getFullyQualifiedName(), true);
 
-<<<<<<< HEAD
-    // Apply caller-provided masking strategy
-    table.setColumns(maskFn.apply(table));
-=======
     List<Column> maskedColumns =
         PIIMasker.getTableProfile(fqn, table.getColumns(), authorizer, securityContext);
     table.setColumns(maskedColumns);
->>>>>>> 6d8358b7
     return table;
   }
 
