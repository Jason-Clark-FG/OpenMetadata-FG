/*
 *  Copyright 2021 Collate
 *  Licensed under the Apache License, Version 2.0 (the "License");
 *  you may not use this file except in compliance with the License.
 *  You may obtain a copy of the License at
 *  http://www.apache.org/licenses/LICENSE-2.0
 *  Unless required by applicable law or agreed to in writing, software
 *  distributed under the License is distributed on an "AS IS" BASIS,
 *  WITHOUT WARRANTIES OR CONDITIONS OF ANY KIND, either express or implied.
 *  See the License for the specific language governing permissions and
 *  limitations under the License.
 */

package org.openmetadata.service.jdbi3;

import static org.openmetadata.service.Entity.CHART;
import static org.openmetadata.service.Entity.DASHBOARD;
import static org.openmetadata.service.Entity.FIELD_USAGE_SUMMARY;
import static org.openmetadata.service.Entity.MLMODEL;
import static org.openmetadata.service.Entity.TABLE;
import static org.openmetadata.service.util.EntityUtil.fieldUpdated;

import java.sql.ResultSet;
import java.sql.SQLException;
import java.util.List;
import java.util.UUID;
import javax.ws.rs.core.Response;
import lombok.extern.slf4j.Slf4j;
import org.jdbi.v3.core.mapper.RowMapper;
import org.jdbi.v3.core.statement.StatementContext;
import org.openmetadata.schema.EntityInterface;
import org.openmetadata.schema.entity.data.Chart;
import org.openmetadata.schema.entity.data.Dashboard;
import org.openmetadata.schema.entity.data.MlModel;
import org.openmetadata.schema.entity.data.Table;
import org.openmetadata.schema.type.ChangeDescription;
import org.openmetadata.schema.type.ChangeEvent;
import org.openmetadata.schema.type.DailyCount;
import org.openmetadata.schema.type.EntityReference;
import org.openmetadata.schema.type.EntityUsage;
import org.openmetadata.schema.type.EventType;
import org.openmetadata.schema.type.Include;
import org.openmetadata.schema.type.UsageDetails;
import org.openmetadata.schema.type.UsageStats;
import org.openmetadata.service.Entity;
import org.openmetadata.service.exception.CatalogExceptionMessage;
import org.openmetadata.service.exception.UnhandledServerException;
import org.openmetadata.service.jdbi3.unitofwork.JdbiUnitOfWork;
import org.openmetadata.service.util.RestUtil;

@Slf4j
public class UsageRepository {
  private static final String PUT = "createOrUpdate";
  private static final String POST = "createNew";
  private final CollectionDAO dao;

  public UsageRepository(CollectionDAO dao) {
    this.dao = dao;
  }

<<<<<<< HEAD
  @JdbiUnitOfWork
  public EntityUsage get(String entityType, String id, String date, int days) throws IOException {
=======
  @Transaction
  public EntityUsage get(String entityType, String id, String date, int days) {
>>>>>>> 3cc15e6d
    EntityReference ref = Entity.getEntityReferenceById(entityType, UUID.fromString(id), Include.NON_DELETED);
    List<UsageDetails> usageDetails = dao.usageDAO().getUsageById(id, date, days - 1);
    return new EntityUsage().withUsage(usageDetails).withEntity(ref);
  }

<<<<<<< HEAD
  @JdbiUnitOfWork
  public EntityUsage getByName(String entityType, String fqn, String date, int days) throws IOException {
=======
  @Transaction
  public EntityUsage getByName(String entityType, String fqn, String date, int days) {
>>>>>>> 3cc15e6d
    EntityReference ref = Entity.getEntityReferenceByName(entityType, fqn, Include.NON_DELETED);
    List<UsageDetails> usageDetails = dao.usageDAO().getUsageById(ref.getId().toString(), date, days - 1);
    return new EntityUsage().withUsage(usageDetails).withEntity(ref);
  }

<<<<<<< HEAD
  @JdbiUnitOfWork
  public RestUtil.PutResponse<?> create(String entityType, String id, DailyCount usage) throws IOException {
=======
  @Transaction
  public RestUtil.PutResponse<?> create(String entityType, String id, DailyCount usage) {
>>>>>>> 3cc15e6d
    // Validate data entity for which usage is being collected
    Entity.getEntityReferenceById(entityType, UUID.fromString(id), Include.NON_DELETED);
    return addUsage(POST, entityType, id, usage);
  }

<<<<<<< HEAD
  @JdbiUnitOfWork
  public RestUtil.PutResponse<?> createByName(String entityType, String fullyQualifiedName, DailyCount usage)
      throws IOException {
=======
  @Transaction
  public RestUtil.PutResponse<?> createByName(String entityType, String fullyQualifiedName, DailyCount usage) {
>>>>>>> 3cc15e6d
    EntityReference ref = Entity.getEntityReferenceByName(entityType, fullyQualifiedName, Include.NON_DELETED);
    return addUsage(POST, entityType, ref.getId().toString(), usage);
  }

<<<<<<< HEAD
  @JdbiUnitOfWork
  public RestUtil.PutResponse<?> createOrUpdate(String entityType, UUID id, DailyCount usage) throws IOException {
=======
  @Transaction
  public RestUtil.PutResponse<?> createOrUpdate(String entityType, UUID id, DailyCount usage) {
>>>>>>> 3cc15e6d
    // Validate data entity for which usage is being collected
    Entity.getEntityReferenceById(entityType, id, Include.NON_DELETED);
    return addUsage(PUT, entityType, id.toString(), usage);
  }

<<<<<<< HEAD
  @JdbiUnitOfWork
  public RestUtil.PutResponse<?> createOrUpdateByName(String entityType, String fullyQualifiedName, DailyCount usage)
      throws IOException {
=======
  @Transaction
  public RestUtil.PutResponse<?> createOrUpdateByName(String entityType, String fullyQualifiedName, DailyCount usage) {
>>>>>>> 3cc15e6d
    EntityReference ref = Entity.getEntityReferenceByName(entityType, fullyQualifiedName, Include.NON_DELETED);
    return addUsage(PUT, entityType, ref.getId().toString(), usage);
  }

  @JdbiUnitOfWork
  public void computePercentile(String entityType, String date) {
    dao.usageDAO().computePercentile(entityType, date);
  }

  private RestUtil.PutResponse<?> addUsage(String method, String entityType, String entityId, DailyCount usage) {
    String fields = "usageSummary";
    // If table usage was reported, add the usage count to schema and database
    String type = entityType.toLowerCase();
    switch (type) {
      case TABLE:
        return tableEntityUsage(method, fields, entityId, entityType, usage);
      case DASHBOARD:
        return dashboardEntityUsage(method, fields, entityId, entityType, usage);
      case CHART:
        return chartEntityUsage(method, fields, entityId, entityType, usage);
      case MLMODEL:
        return mlModelEntityUsage(method, fields, entityId, entityType, usage);
      default:
        LOG.error("Invalid Usage Entity Type");
        throw new UnhandledServerException(CatalogExceptionMessage.entityTypeNotSupported(entityType));
    }
  }

  private RestUtil.PutResponse<?> tableEntityUsage(
      String method, String fields, String entityId, String entityType, DailyCount usage) {
    // we accept usage for deleted entities
    Table table = Entity.getEntity(Entity.TABLE, UUID.fromString(entityId), fields, Include.ALL);
    // Insert usage record
    insertToUsageRepository(method, entityId, entityType, usage);
    Table updated = Entity.getEntity(Entity.TABLE, UUID.fromString(entityId), fields, Include.ALL);
    dao.usageDAO()
        .insertOrUpdateCount(
            usage.getDate(), table.getDatabaseSchema().getId().toString(), Entity.DATABASE_SCHEMA, usage.getCount());
    dao.usageDAO()
        .insertOrUpdateCount(
            usage.getDate(), table.getDatabase().getId().toString(), Entity.DATABASE, usage.getCount());

    ChangeDescription change =
        getChangeDescription(table.getVersion(), updated.getUsageSummary(), table.getUsageSummary());
    ChangeEvent changeEvent = getChangeEvent(updated, change, entityType, table.getVersion());

    return new RestUtil.PutResponse<>(Response.Status.CREATED, changeEvent, RestUtil.ENTITY_FIELDS_CHANGED);
  }

  private RestUtil.PutResponse<?> dashboardEntityUsage(
      String method, String fields, String entityId, String entityType, DailyCount usage) {
    Dashboard dashboard = Entity.getEntity(Entity.DASHBOARD, UUID.fromString(entityId), fields, Include.ALL);
    insertToUsageRepository(method, entityId, entityType, usage);
    Dashboard updated = Entity.getEntity(Entity.DASHBOARD, UUID.fromString(entityId), fields, Include.ALL);

    ChangeDescription change =
        getChangeDescription(dashboard.getVersion(), updated.getUsageSummary(), dashboard.getUsageSummary());
    ChangeEvent changeEvent = getChangeEvent(updated, change, entityType, dashboard.getVersion());

    return new RestUtil.PutResponse<>(Response.Status.CREATED, changeEvent, RestUtil.ENTITY_FIELDS_CHANGED);
  }

  private RestUtil.PutResponse<?> chartEntityUsage(
      String method, String fields, String entityId, String entityType, DailyCount usage) {
    Chart chart = Entity.getEntity(Entity.CHART, UUID.fromString(entityId), fields, Include.ALL);
    insertToUsageRepository(method, entityId, entityType, usage);
    Chart updated = Entity.getEntity(Entity.CHART, UUID.fromString(entityId), fields, Include.ALL);

    ChangeDescription change =
        getChangeDescription(chart.getVersion(), updated.getUsageSummary(), chart.getUsageSummary());
    ChangeEvent changeEvent = getChangeEvent(updated, change, entityType, chart.getVersion());

    return new RestUtil.PutResponse<>(Response.Status.CREATED, changeEvent, RestUtil.ENTITY_FIELDS_CHANGED);
  }

  private RestUtil.PutResponse<?> mlModelEntityUsage(
      String method, String fields, String entityId, String entityType, DailyCount usage) {
    MlModel mlModel = Entity.getEntity(Entity.MLMODEL, UUID.fromString(entityId), fields, Include.ALL);
    insertToUsageRepository(method, entityId, entityType, usage);
    MlModel updated = Entity.getEntity(Entity.CHART, UUID.fromString(entityId), fields, Include.ALL);

    ChangeDescription change =
        getChangeDescription(mlModel.getVersion(), updated.getUsageSummary(), mlModel.getUsageSummary());
    ChangeEvent changeEvent = getChangeEvent(updated, change, entityType, mlModel.getVersion());

    return new RestUtil.PutResponse<>(Response.Status.CREATED, changeEvent, RestUtil.ENTITY_FIELDS_CHANGED);
  }

  private void insertToUsageRepository(String method, String entityId, String entityType, DailyCount usage) {
    if (method.equals(POST)) {
      dao.usageDAO().insertOrReplaceCount(usage.getDate(), entityId, entityType, usage.getCount());
    } else if (method.equals(PUT)) {
      dao.usageDAO().insertOrUpdateCount(usage.getDate(), entityId, entityType, usage.getCount());
    }
  }

  private ChangeEvent getChangeEvent(
      EntityInterface updated, ChangeDescription change, String entityType, Double prevVersion) {
    return new ChangeEvent()
        .withEntity(updated)
        .withChangeDescription(change)
        .withEventType(EventType.ENTITY_UPDATED)
        .withEntityType(entityType)
        .withEntityId(updated.getId())
        .withEntityFullyQualifiedName(updated.getFullyQualifiedName())
        .withUserName(updated.getUpdatedBy())
        .withTimestamp(System.currentTimeMillis())
        .withCurrentVersion(updated.getVersion())
        .withPreviousVersion(prevVersion);
  }

  private ChangeDescription getChangeDescription(Double version, Object newValue, Object oldValue) {
    ChangeDescription change = new ChangeDescription().withPreviousVersion(version);
    fieldUpdated(change, FIELD_USAGE_SUMMARY, oldValue, newValue);
    return change;
  }

  public static class UsageDetailsMapper implements RowMapper<UsageDetails> {
    @Override
    public UsageDetails map(ResultSet r, StatementContext ctx) throws SQLException {
      UsageStats dailyStats =
          new UsageStats().withCount(r.getInt("count1")).withPercentileRank(r.getDouble("percentile1"));
      UsageStats weeklyStats =
          new UsageStats().withCount(r.getInt("count7")).withPercentileRank(r.getDouble("percentile7"));
      UsageStats monthlyStats =
          new UsageStats().withCount(r.getInt("count30")).withPercentileRank(r.getDouble("percentile30"));
      return new UsageDetails()
          .withDate(r.getString("usageDate"))
          .withDailyStats(dailyStats)
          .withWeeklyStats(weeklyStats)
          .withMonthlyStats(monthlyStats);
    }
  }
}<|MERGE_RESOLUTION|>--- conflicted
+++ resolved
@@ -58,74 +58,40 @@
     this.dao = dao;
   }
 
-<<<<<<< HEAD
-  @JdbiUnitOfWork
-  public EntityUsage get(String entityType, String id, String date, int days) throws IOException {
-=======
-  @Transaction
   public EntityUsage get(String entityType, String id, String date, int days) {
->>>>>>> 3cc15e6d
     EntityReference ref = Entity.getEntityReferenceById(entityType, UUID.fromString(id), Include.NON_DELETED);
     List<UsageDetails> usageDetails = dao.usageDAO().getUsageById(id, date, days - 1);
     return new EntityUsage().withUsage(usageDetails).withEntity(ref);
   }
 
-<<<<<<< HEAD
-  @JdbiUnitOfWork
-  public EntityUsage getByName(String entityType, String fqn, String date, int days) throws IOException {
-=======
-  @Transaction
   public EntityUsage getByName(String entityType, String fqn, String date, int days) {
->>>>>>> 3cc15e6d
     EntityReference ref = Entity.getEntityReferenceByName(entityType, fqn, Include.NON_DELETED);
     List<UsageDetails> usageDetails = dao.usageDAO().getUsageById(ref.getId().toString(), date, days - 1);
     return new EntityUsage().withUsage(usageDetails).withEntity(ref);
   }
 
-<<<<<<< HEAD
-  @JdbiUnitOfWork
-  public RestUtil.PutResponse<?> create(String entityType, String id, DailyCount usage) throws IOException {
-=======
-  @Transaction
+  @JdbiUnitOfWork
   public RestUtil.PutResponse<?> create(String entityType, String id, DailyCount usage) {
->>>>>>> 3cc15e6d
     // Validate data entity for which usage is being collected
     Entity.getEntityReferenceById(entityType, UUID.fromString(id), Include.NON_DELETED);
     return addUsage(POST, entityType, id, usage);
   }
 
-<<<<<<< HEAD
-  @JdbiUnitOfWork
-  public RestUtil.PutResponse<?> createByName(String entityType, String fullyQualifiedName, DailyCount usage)
-      throws IOException {
-=======
-  @Transaction
+  @JdbiUnitOfWork
   public RestUtil.PutResponse<?> createByName(String entityType, String fullyQualifiedName, DailyCount usage) {
->>>>>>> 3cc15e6d
     EntityReference ref = Entity.getEntityReferenceByName(entityType, fullyQualifiedName, Include.NON_DELETED);
     return addUsage(POST, entityType, ref.getId().toString(), usage);
   }
 
-<<<<<<< HEAD
-  @JdbiUnitOfWork
-  public RestUtil.PutResponse<?> createOrUpdate(String entityType, UUID id, DailyCount usage) throws IOException {
-=======
-  @Transaction
+  @JdbiUnitOfWork
   public RestUtil.PutResponse<?> createOrUpdate(String entityType, UUID id, DailyCount usage) {
->>>>>>> 3cc15e6d
     // Validate data entity for which usage is being collected
     Entity.getEntityReferenceById(entityType, id, Include.NON_DELETED);
     return addUsage(PUT, entityType, id.toString(), usage);
   }
 
-<<<<<<< HEAD
-  @JdbiUnitOfWork
-  public RestUtil.PutResponse<?> createOrUpdateByName(String entityType, String fullyQualifiedName, DailyCount usage)
-      throws IOException {
-=======
-  @Transaction
+  @JdbiUnitOfWork
   public RestUtil.PutResponse<?> createOrUpdateByName(String entityType, String fullyQualifiedName, DailyCount usage) {
->>>>>>> 3cc15e6d
     EntityReference ref = Entity.getEntityReferenceByName(entityType, fullyQualifiedName, Include.NON_DELETED);
     return addUsage(PUT, entityType, ref.getId().toString(), usage);
   }
