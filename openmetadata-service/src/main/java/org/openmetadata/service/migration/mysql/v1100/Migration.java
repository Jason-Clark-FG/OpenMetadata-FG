package org.openmetadata.service.migration.mysql.v1100;

import lombok.SneakyThrows;
import org.openmetadata.service.jdbi3.locator.ConnectionType;
import org.openmetadata.service.migration.api.MigrationProcessImpl;
import org.openmetadata.service.migration.utils.MigrationFile;
import org.openmetadata.service.migration.utils.v1100.MigrationUtil;

public class Migration extends MigrationProcessImpl {

  public Migration(MigrationFile migrationFile) {
    super(migrationFile);
  }

  @Override
  @SneakyThrows
  public void runDataMigration() {
    MigrationUtil migrationUtil = new MigrationUtil(collectionDAO, handle, ConnectionType.MYSQL);
    migrationUtil.migrateEntityStatusForExistingEntities();
<<<<<<< HEAD
    migrationUtil.migrateTestCaseDataContractReferences();
=======
    migrationUtil.cleanupOrphanedDataContracts();
>>>>>>> 546ee6bc
  }
}<|MERGE_RESOLUTION|>--- conflicted
+++ resolved
@@ -15,12 +15,8 @@
   @Override
   @SneakyThrows
   public void runDataMigration() {
-    MigrationUtil migrationUtil = new MigrationUtil(collectionDAO, handle, ConnectionType.MYSQL);
+    MigrationUtil migrationUtil = new MigrationUtil(handle, ConnectionType.MYSQL);
     migrationUtil.migrateEntityStatusForExistingEntities();
-<<<<<<< HEAD
-    migrationUtil.migrateTestCaseDataContractReferences();
-=======
     migrationUtil.cleanupOrphanedDataContracts();
->>>>>>> 546ee6bc
   }
 }