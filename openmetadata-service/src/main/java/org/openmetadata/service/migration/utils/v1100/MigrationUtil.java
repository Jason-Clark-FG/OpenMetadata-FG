--- conflicted
+++ resolved
@@ -1,27 +1,14 @@
 package org.openmetadata.service.migration.utils.v1100;
 
-<<<<<<< HEAD
-import static org.openmetadata.common.utils.CommonUtil.nullOrEmpty;
-
-=======
->>>>>>> 546ee6bc
 import java.util.List;
 import lombok.extern.slf4j.Slf4j;
 import org.jdbi.v3.core.Handle;
 import org.openmetadata.schema.entity.data.DataContract;
-<<<<<<< HEAD
-import org.openmetadata.schema.tests.TestCase;
-import org.openmetadata.schema.type.EntityReference;
-import org.openmetadata.schema.utils.JsonUtils;
-import org.openmetadata.service.Entity;
-import org.openmetadata.service.jdbi3.CollectionDAO;
-=======
 import org.openmetadata.schema.type.Include;
 import org.openmetadata.service.Entity;
 import org.openmetadata.service.exception.EntityNotFoundException;
 import org.openmetadata.service.jdbi3.DataContractRepository;
 import org.openmetadata.service.jdbi3.ListFilter;
->>>>>>> 546ee6bc
 import org.openmetadata.service.jdbi3.locator.ConnectionType;
 
 @Slf4j
@@ -29,19 +16,13 @@
   private static final int BATCH_SIZE = 500;
   private final Handle handle;
   private final ConnectionType connectionType;
-  private final CollectionDAO collectionDAO;
-
-<<<<<<< HEAD
-  public MigrationUtil(CollectionDAO collectionDAO, Handle handle, ConnectionType connectionType) {
-=======
+
   private static final String ADMIN_USER_NAME = "admin";
   private static final String GLOSSARY_TERM_APPROVAL_WORKFLOW = "GlossaryTermApprovalWorkflow";
 
   public MigrationUtil(Handle handle, ConnectionType connectionType) {
->>>>>>> 546ee6bc
     this.handle = handle;
     this.connectionType = connectionType;
-    this.collectionDAO = collectionDAO;
   }
 
   public void migrateEntityStatusForExistingEntities() {
@@ -334,114 +315,6 @@
     return totalMigrated;
   }
 
-<<<<<<< HEAD
-  public void migrateTestCaseDataContractReferences() {
-    LOG.info("===== STARTING TEST CASE DATA CONTRACT MIGRATION =====");
-
-    int totalTestCasesMigrated = 0;
-    int dataContractsProcessed = 0;
-    int pageSize = 1000;
-    int offset = 0;
-
-    try {
-      // Step 1: Paginate through all data contracts using DAO
-      while (true) {
-        List<String> dataContractJsons =
-            collectionDAO.dataContractDAO().listAfterWithOffset(pageSize, offset);
-        if (dataContractJsons.isEmpty()) {
-          break;
-        }
-        offset += pageSize;
-
-        LOG.info(
-            "Processing {} data contracts in batch (offset: {})",
-            dataContractJsons.size(),
-            offset - pageSize);
-
-        for (String dataContractJson : dataContractJsons) {
-          try {
-            DataContract dataContract = JsonUtils.readValue(dataContractJson, DataContract.class);
-
-            // Step 2: Filter - only process contracts with quality expectations
-            if (nullOrEmpty(dataContract.getQualityExpectations())) {
-              LOG.debug(
-                  "Data contract {} has no quality expectations, skipping",
-                  dataContract.getFullyQualifiedName());
-              continue;
-            }
-
-            LOG.debug(
-                "Processing data contract: {} (ID: {}) with {} quality expectations",
-                dataContract.getFullyQualifiedName(),
-                dataContract.getId(),
-                dataContract.getQualityExpectations().size());
-            dataContractsProcessed++;
-
-            // Step 3: Process each test case in quality expectations
-            int testCasesUpdated = 0;
-            for (EntityReference testCaseRef : dataContract.getQualityExpectations()) {
-              try {
-                // Get test case using DAO
-                TestCase testCase = collectionDAO.testCaseDAO().findEntityById(testCaseRef.getId());
-                if (testCase == null) {
-                  LOG.debug("Test case not found: {}", testCaseRef.getId());
-                  continue;
-                }
-
-                // Check if test case already has dataContract reference
-                if (testCase.getDataContract() != null) {
-                  LOG.debug(
-                      "Test case {} already has dataContract reference",
-                      testCase.getFullyQualifiedName());
-                  continue;
-                }
-
-                // Step 4: Update test case with dataContract reference using DAO
-                testCase.setDataContract(
-                    new EntityReference()
-                        .withId(dataContract.getId())
-                        .withType(Entity.DATA_CONTRACT)
-                        .withFullyQualifiedName(dataContract.getFullyQualifiedName()));
-
-                // Update the test case using DAO
-                collectionDAO.testCaseDAO().update(testCase);
-                testCasesUpdated++;
-
-                LOG.debug(
-                    "Updated test case {} with dataContract reference to {}",
-                    testCase.getFullyQualifiedName(),
-                    dataContract.getFullyQualifiedName());
-
-              } catch (Exception e) {
-                LOG.warn("Failed to update test case {}: {}", testCaseRef.getId(), e.getMessage());
-              }
-            }
-
-            totalTestCasesMigrated += testCasesUpdated;
-
-            if (testCasesUpdated > 0) {
-              LOG.info(
-                  "Updated {} test cases for data contract: {}",
-                  testCasesUpdated,
-                  dataContract.getFullyQualifiedName());
-            }
-
-          } catch (Exception e) {
-            LOG.error("Failed to process data contract: {}", e.getMessage(), e);
-          }
-        }
-      }
-
-    } catch (Exception e) {
-      LOG.error("Error during test case dataContract migration: {}", e.getMessage(), e);
-      throw new RuntimeException("Migration failed", e);
-    }
-
-    LOG.info("===== TEST CASE DATA CONTRACT MIGRATION SUMMARY =====");
-    LOG.info("Data contracts processed: {}", dataContractsProcessed);
-    LOG.info("Total test cases updated with dataContract reference: {}", totalTestCasesMigrated);
-    LOG.info("===== MIGRATION COMPLETE =====");
-=======
   public void cleanupOrphanedDataContracts() {
     LOG.info("Starting cleanup of orphaned data contracts...");
 
@@ -498,6 +371,5 @@
     } catch (Exception e) {
       LOG.error("✗ FAILED cleanup of orphaned data contracts: {}", e.getMessage(), e);
     }
->>>>>>> 546ee6bc
   }
 }