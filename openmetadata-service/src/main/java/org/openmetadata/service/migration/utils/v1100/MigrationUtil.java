--- conflicted
+++ resolved
@@ -3,27 +3,17 @@
 import java.util.List;
 import lombok.extern.slf4j.Slf4j;
 import org.jdbi.v3.core.Handle;
-<<<<<<< HEAD
-=======
 import org.openmetadata.schema.entity.data.DataContract;
 import org.openmetadata.schema.type.Include;
 import org.openmetadata.service.Entity;
 import org.openmetadata.service.exception.EntityNotFoundException;
 import org.openmetadata.service.jdbi3.DataContractRepository;
 import org.openmetadata.service.jdbi3.ListFilter;
->>>>>>> e5f8ea29
 import org.openmetadata.service.jdbi3.locator.ConnectionType;
 
 @Slf4j
 public class MigrationUtil {
   private static final int BATCH_SIZE = 500;
-<<<<<<< HEAD
-  private final ConnectionType connectionType;
-  private boolean isPostgres = false;
-  public static final String FLYWAY_TABLE_NAME = "DATABASE_CHANGE_LOG";
-
-  public MigrationUtil(ConnectionType connectionType) {
-=======
   private final Handle handle;
   private final ConnectionType connectionType;
 
@@ -32,7 +22,6 @@
 
   public MigrationUtil(Handle handle, ConnectionType connectionType) {
     this.handle = handle;
->>>>>>> e5f8ea29
     this.connectionType = connectionType;
   }
 
@@ -383,136 +372,4 @@
       LOG.error("✗ FAILED cleanup of orphaned data contracts: {}", e.getMessage(), e);
     }
   }
-
-  /**
-   * Migrate data from old Flyway schema history table to SERVER_CHANGE_LOG if it exists.
-   * This consolidates migration tracking into a single table.
-   */
-  public void migrateFlywayHistory(Handle handle) {
-    try {
-      LOG.info("Starting v1100 migration of Flyway history to SERVER_CHANGE_LOG");
-
-      // Check if DATABASE_CHANGE_LOG table exists
-      boolean tableExists = checkTableExists(handle, "DATABASE_CHANGE_LOG");
-
-      if (!tableExists) {
-        LOG.info("Flyway DATABASE_CHANGE_LOG table does not exist, skipping migration");
-        return;
-      }
-
-      // Check if Flyway records have already been migrated
-      if (hasFlywayDataAlreadyMigrated(handle)) {
-        LOG.info(
-            "Flyway records have already been migrated to SERVER_CHANGE_LOG, skipping migration");
-        return;
-      }
-
-      // Insert missing v000 baseline record if not present
-      insertV000RecordIfMissing(handle);
-
-      // Migrate Flyway migration records to SERVER_CHANGE_LOG
-      int migratedCount = migrateFlywayHistoryRecords(handle);
-
-      if (migratedCount > 0) {
-        LOG.info(
-            "Successfully migrated {} Flyway migration records to SERVER_CHANGE_LOG",
-            migratedCount);
-      } else {
-        LOG.info("No new Flyway migration records to migrate");
-      }
-
-    } catch (Exception e) {
-      LOG.error("Error during Flyway history migration", e);
-    }
-  }
-
-  public boolean checkTableExists(Handle handle, String tableName) {
-    String query =
-        switch (connectionType) {
-          case MYSQL -> "SELECT COUNT(*) FROM information_schema.tables "
-              + "WHERE table_schema = DATABASE() AND table_name = ?";
-          case POSTGRES -> "SELECT COUNT(*) FROM information_schema.tables "
-              + "WHERE table_schema = current_schema() AND table_name = ?";
-        };
-
-    Integer count = handle.createQuery(query).bind(0, tableName).mapTo(Integer.class).one();
-
-    return count > 0;
-  }
-
-  public boolean hasFlywayDataAlreadyMigrated(Handle handle) {
-    String countQuery =
-        switch (connectionType) {
-          case MYSQL -> """
-              SELECT COUNT(*) FROM SERVER_CHANGE_LOG scl
-              INNER JOIN DATABASE_CHANGE_LOG dcl ON CONCAT('0.0.', CAST(dcl.version AS UNSIGNED)) = scl.version
-              WHERE scl.migrationfilename LIKE '%flyway%'
-              """;
-          case POSTGRES -> """
-              SELECT COUNT(*) FROM SERVER_CHANGE_LOG scl
-              INNER JOIN "DATABASE_CHANGE_LOG" dcl ON '0.0.' || CAST(dcl.version AS INTEGER) = scl.version
-              WHERE scl.migrationfilename LIKE '%flyway%'
-              """;
-        };
-
-    Integer count = handle.createQuery(countQuery).mapTo(Integer.class).one();
-
-    return count > 0;
-  }
-
-  private void insertV000RecordIfMissing(Handle handle) {
-    String insertQuery =
-        switch (connectionType) {
-          case MYSQL -> """
-              INSERT IGNORE INTO SERVER_CHANGE_LOG (version, migrationfilename, checksum, installed_on, metrics)
-              VALUES ('0.0.0', 'bootstrap/sql/migrations/flyway/mysql/v000__create_db_connection_info.sql', '0', NOW(), NULL)
-              """;
-          case POSTGRES -> """
-              INSERT INTO SERVER_CHANGE_LOG (version, migrationfilename, checksum, installed_on, metrics)
-              VALUES ('0.0.0', 'bootstrap/sql/migrations/flyway/postgres/v000__create_db_connection_info.sql', '0', current_timestamp, NULL)
-              ON CONFLICT (version) DO NOTHING
-              """;
-        };
-
-    int inserted = handle.createUpdate(insertQuery).execute();
-    if (inserted > 0) {
-      LOG.info("Inserted missing v0.0.0 baseline record");
-    }
-  }
-
-  private int migrateFlywayHistoryRecords(Handle handle) {
-    String insertQuery =
-        switch (connectionType) {
-          case MYSQL -> """
-              INSERT INTO SERVER_CHANGE_LOG (version, migrationfilename, checksum, installed_on, metrics)
-              SELECT CONCAT('0.0.', CAST(version AS UNSIGNED)) as version,
-                     CASE
-                       WHEN script LIKE 'v%__.sql' THEN CONCAT('bootstrap/sql/migrations/flyway/mysql/', script)
-                       ELSE CONCAT('bootstrap/sql/migrations/flyway/mysql/v', version, '__', REPLACE(LOWER(description), ' ', '_'), '.sql')
-                     END as migrationfilename,
-                     CAST(checksum as CHAR(256)) as checksum,
-                     installed_on,
-                     NULL as metrics
-              FROM DATABASE_CHANGE_LOG
-              WHERE CONCAT('0.0.', CAST(version AS UNSIGNED)) NOT IN (SELECT version FROM SERVER_CHANGE_LOG)
-              AND success = true
-              """;
-          case POSTGRES -> """
-              INSERT INTO SERVER_CHANGE_LOG (version, migrationfilename, checksum, installed_on, metrics)
-              SELECT '0.0.' || CAST(version AS INTEGER) as version,
-                     CASE
-                       WHEN script LIKE 'v%__.sql' THEN 'bootstrap/sql/migrations/flyway/postgres/' || script
-                       ELSE 'bootstrap/sql/migrations/flyway/postgres/v' || version || '__' || REPLACE(LOWER(description), ' ', '_') || '.sql'
-                     END as migrationfilename,
-                     checksum::VARCHAR(256) as checksum,
-                     installed_on,
-                     NULL as metrics
-              FROM "DATABASE_CHANGE_LOG"
-              WHERE '0.0.' || CAST(version AS INTEGER) NOT IN (SELECT version FROM SERVER_CHANGE_LOG)
-              AND success = true
-              """;
-        };
-
-    return handle.createUpdate(insertQuery).execute();
-  }
 }