package org.openmetadata.service.resources.dqtests;

import io.swagger.v3.oas.annotations.ExternalDocumentation;
import io.swagger.v3.oas.annotations.Operation;
import io.swagger.v3.oas.annotations.Parameter;
import io.swagger.v3.oas.annotations.media.Content;
import io.swagger.v3.oas.annotations.media.ExampleObject;
import io.swagger.v3.oas.annotations.media.Schema;
import io.swagger.v3.oas.annotations.parameters.RequestBody;
import io.swagger.v3.oas.annotations.responses.ApiResponse;
import io.swagger.v3.oas.annotations.tags.Tag;
import jakarta.json.JsonPatch;
import jakarta.validation.Valid;
import jakarta.validation.constraints.Max;
import jakarta.validation.constraints.Min;
import jakarta.ws.rs.Consumes;
import jakarta.ws.rs.DELETE;
import jakarta.ws.rs.DefaultValue;
import jakarta.ws.rs.GET;
import jakarta.ws.rs.PATCH;
import jakarta.ws.rs.POST;
import jakarta.ws.rs.PUT;
import jakarta.ws.rs.Path;
import jakarta.ws.rs.PathParam;
import jakarta.ws.rs.Produces;
import jakarta.ws.rs.QueryParam;
import jakarta.ws.rs.core.Context;
import jakarta.ws.rs.core.MediaType;
import jakarta.ws.rs.core.Response;
import jakarta.ws.rs.core.SecurityContext;
import jakarta.ws.rs.core.UriInfo;
import java.io.IOException;
import java.util.List;
import java.util.UUID;
import lombok.extern.slf4j.Slf4j;
import org.openmetadata.schema.api.data.RestoreEntity;
import org.openmetadata.schema.api.tests.CreateTestDefinition;
import org.openmetadata.schema.tests.TestDefinition;
import org.openmetadata.schema.tests.TestPlatform;
import org.openmetadata.schema.type.ColumnDataType;
import org.openmetadata.schema.type.EntityHistory;
import org.openmetadata.schema.type.Include;
import org.openmetadata.schema.type.TestDefinitionEntityType;
import org.openmetadata.schema.utils.ResultList;
import org.openmetadata.service.Entity;
import org.openmetadata.service.OpenMetadataApplicationConfig;
import org.openmetadata.service.jdbi3.ListFilter;
import org.openmetadata.service.jdbi3.TestDefinitionRepository;
import org.openmetadata.service.limits.Limits;
import org.openmetadata.service.resources.Collection;
import org.openmetadata.service.resources.EntityResource;
import org.openmetadata.service.security.Authorizer;

@Slf4j
@Path("/v1/dataQuality/testDefinitions")
@Tag(
    name = "Test Definitions",
    description =
        "`Test Definition` is a definition of a type of test using which test cases are created "
            + "that run against data to capture data quality.")
@Produces(MediaType.APPLICATION_JSON)
@Consumes(MediaType.APPLICATION_JSON)
@Collection(name = "TestDefinitions")
public class TestDefinitionResource
    extends EntityResource<TestDefinition, TestDefinitionRepository> {
  private final TestDefinitionMapper mapper = new TestDefinitionMapper();
  public static final String COLLECTION_PATH = "/v1/dataQuality/testDefinitions";
  static final String FIELDS = "owners";

  public TestDefinitionResource(Authorizer authorizer, Limits limits) {
    super(Entity.TEST_DEFINITION, authorizer, limits);
  }

  @Override
  public void initialize(OpenMetadataApplicationConfig config) throws IOException {
    // Find tag definitions and load classification from the json file, if necessary
    List<TestDefinition> testDefinitions =
        repository.getEntitiesFromSeedData(".*json/data/tests/.*\\.json$");
    for (TestDefinition testDefinition : testDefinitions) {
      repository.initializeEntity(testDefinition);
    }
  }

  public static class TestDefinitionList extends ResultList<TestDefinition> {
    /* Required for serde */
  }

  @GET
  @Operation(
      operationId = "listTestDefinitions",
      summary = "List test definitions",
      description =
          "Get a list of test definitions, optionally filtered by `service` it belongs to. Use `fields` "
              + "parameter to get only necessary fields. Use cursor-based pagination to limit the number "
              + "entries in the list using `limit` and `before` or `after` query params.",
      responses = {
        @ApiResponse(
            responseCode = "200",
            description = "List of test definitions",
            content =
                @Content(
                    mediaType = "application/json",
                    schema =
                        @Schema(implementation = TestDefinitionResource.TestDefinitionList.class)))
      })
  public ResultList<TestDefinition> list(
      @Context UriInfo uriInfo,
      @Context SecurityContext securityContext,
      @Parameter(
              description = "Fields requested in the returned resource",
              schema = @Schema(type = "string", example = FIELDS))
          @QueryParam("fields")
          String fieldsParam,
      @Parameter(
              description =
                  "Limit the number test definitions returned. (1 to 1000000, default = 10)")
          @DefaultValue("10")
          @QueryParam("limit")
          @Min(value = 0, message = "must be greater than or equal to 0")
          @Max(value = 1000000, message = "must be less than or equal to 1000000")
          int limitParam,
      @Parameter(
              description = "Returns list of test definitions before this cursor",
              schema = @Schema(type = "string"))
          @QueryParam("before")
          String before,
      @Parameter(
              description = "Returns list of test definitions after this cursor",
              schema = @Schema(type = "string"))
          @QueryParam("after")
          String after,
      @Parameter(
              description = "Include all, deleted, or non-deleted entities.",
              schema = @Schema(implementation = Include.class))
          @QueryParam("include")
          @DefaultValue("non-deleted")
          Include include,
      @Parameter(
              description = "Filter by entityType.",
              schema = @Schema(implementation = TestDefinitionEntityType.class))
          @QueryParam("entityType")
          String entityType,
      @Parameter(
              description = "Filter by a test platform",
              schema = @Schema(implementation = TestPlatform.class))
          @QueryParam("testPlatform")
          String testPlatformParam,
      @Parameter(
              description = "Filter tests definition by supported data type",
              schema = @Schema(implementation = ColumnDataType.class))
          @QueryParam("supportedDataType")
          String supportedDataTypeParam,
      @Parameter(
<<<<<<< HEAD
              description = "Filter by enabled status (true/false). If not specified, returns all test definitions.",
              schema = @Schema(type = "boolean"))
          @QueryParam("enabled")
          Boolean enabledParam) {
=======
              description =
                  "Filter test definitions by supported service. Returns test definitions that either "
                      + "have an empty supportedServices list (supporting all services) or include the specified service.")
          @QueryParam("supportedService")
          String supportedServiceParam) {
>>>>>>> 4029c4e9
    ListFilter filter = new ListFilter(include);
    if (entityType != null) {
      filter.addQueryParam("entityType", entityType);
    }
    if (testPlatformParam != null) {
      filter.addQueryParam("testPlatform", testPlatformParam);
    }
    if (supportedDataTypeParam != null) {
      filter.addQueryParam("supportedDataType", supportedDataTypeParam);
    }
<<<<<<< HEAD
    if (enabledParam != null) {
      filter.addQueryParam("enabled", String.valueOf(enabledParam));
=======
    if (supportedServiceParam != null) {
      filter.addQueryParam("supportedService", supportedServiceParam);
>>>>>>> 4029c4e9
    }
    return super.listInternal(
        uriInfo, securityContext, fieldsParam, filter, limitParam, before, after);
  }

  @GET
  @Path("/{id}/versions")
  @Operation(
      operationId = "listAllTestDefinitionVersion",
      summary = "List test definition versions",
      description = "Get a list of all the versions of a test definition identified by `Id`",
      responses = {
        @ApiResponse(
            responseCode = "200",
            description = "List of test definition versions",
            content =
                @Content(
                    mediaType = "application/json",
                    schema = @Schema(implementation = EntityHistory.class)))
      })
  public EntityHistory listVersions(
      @Context UriInfo uriInfo,
      @Context SecurityContext securityContext,
      @Parameter(description = "Id of the test definition", schema = @Schema(type = "UUID"))
          @PathParam("id")
          UUID id) {
    return super.listVersionsInternal(securityContext, id);
  }

  @GET
  @Path("/{id}")
  @Operation(
      summary = "Get a test definition by Id",
      description = "Get a Test Definition by `Id`.",
      responses = {
        @ApiResponse(
            responseCode = "200",
            description = "The Test definition",
            content =
                @Content(
                    mediaType = "application/json",
                    schema = @Schema(implementation = TestDefinition.class))),
        @ApiResponse(
            responseCode = "404",
            description = "Test Definition for instance {id} is not found")
      })
  public TestDefinition get(
      @Context UriInfo uriInfo,
      @Parameter(description = "Id of the test definition", schema = @Schema(type = "UUID"))
          @PathParam("id")
          UUID id,
      @Context SecurityContext securityContext,
      @Parameter(
              description = "Fields requested in the returned resource",
              schema = @Schema(type = "string", example = FIELDS))
          @QueryParam("fields")
          String fieldsParam,
      @Parameter(
              description = "Include all, deleted, or non-deleted entities.",
              schema = @Schema(implementation = Include.class))
          @QueryParam("include")
          @DefaultValue("non-deleted")
          Include include) {
    return getInternal(uriInfo, securityContext, id, fieldsParam, include);
  }

  @GET
  @Path("/name/{name}")
  @Operation(
      operationId = "getTestDefinitionByName",
      summary = "Get a test definition by name",
      description = "Get a test definition by `name`.",
      responses = {
        @ApiResponse(
            responseCode = "200",
            description = "The test definition",
            content =
                @Content(
                    mediaType = "application/json",
                    schema = @Schema(implementation = TestDefinition.class))),
        @ApiResponse(
            responseCode = "404",
            description = "Test Definition for instance {name} is not found")
      })
  public TestDefinition getByName(
      @Context UriInfo uriInfo,
      @Parameter(description = "Name of the test definition", schema = @Schema(type = "string"))
          @PathParam("name")
          String name,
      @Context SecurityContext securityContext,
      @Parameter(
              description = "Fields requested in the returned resource",
              schema = @Schema(type = "string", example = FIELDS))
          @QueryParam("fields")
          String fieldsParam,
      @Parameter(
              description = "Include all, deleted, or non-deleted entities.",
              schema = @Schema(implementation = Include.class))
          @QueryParam("include")
          @DefaultValue("non-deleted")
          Include include) {
    return getByNameInternal(uriInfo, securityContext, name, fieldsParam, include);
  }

  @GET
  @Path("/{id}/versions/{version}")
  @Operation(
      operationId = "getSpecificTestDefinitionVersion",
      summary = "Get a version of the test definition",
      description = "Get a version of the test definition by given `Id`",
      responses = {
        @ApiResponse(
            responseCode = "200",
            description = "TestDefinition",
            content =
                @Content(
                    mediaType = "application/json",
                    schema = @Schema(implementation = TestDefinition.class))),
        @ApiResponse(
            responseCode = "404",
            description = "Test Definition for instance {id} and version {version} is not found")
      })
  public TestDefinition getVersion(
      @Context UriInfo uriInfo,
      @Context SecurityContext securityContext,
      @Parameter(description = "Id of the test definition", schema = @Schema(type = "UUID"))
          @PathParam("id")
          UUID id,
      @Parameter(
              description = "Test Definition version number in the form `major`.`minor`",
              schema = @Schema(type = "string", example = "0.1 or 1.1"))
          @PathParam("version")
          String version) {
    return super.getVersionInternal(securityContext, id, version);
  }

  @POST
  @Operation(
      operationId = "createTestDefinition",
      summary = "Create a test definition",
      description = "Create a Test definition.",
      responses = {
        @ApiResponse(
            responseCode = "200",
            description = "The test definition",
            content =
                @Content(
                    mediaType = "application/json",
                    schema = @Schema(implementation = TestDefinition.class))),
        @ApiResponse(responseCode = "400", description = "Bad request")
      })
  public Response create(
      @Context UriInfo uriInfo,
      @Context SecurityContext securityContext,
      @Valid CreateTestDefinition create) {
    TestDefinition testDefinition =
        mapper.createToEntity(create, securityContext.getUserPrincipal().getName());
    return create(uriInfo, securityContext, testDefinition);
  }

  @PATCH
  @Path("/{id}")
  @Operation(
      operationId = "patchTestDefinition",
      summary = "Update a test definition",
      description = "Update an existing Test Definition using JsonPatch.",
      externalDocs =
          @ExternalDocumentation(
              description = "JsonPatch RFC",
              url = "https://tools.ietf.org/html/rfc6902"))
  @Consumes(MediaType.APPLICATION_JSON_PATCH_JSON)
  public Response updateDescription(
      @Context UriInfo uriInfo,
      @Context SecurityContext securityContext,
      @Parameter(description = "Id of the test definition", schema = @Schema(type = "UUID"))
          @PathParam("id")
          UUID id,
      @RequestBody(
              description = "JsonPatch with array of operations",
              content =
                  @Content(
                      mediaType = MediaType.APPLICATION_JSON_PATCH_JSON,
                      examples = {
                        @ExampleObject("[{op:remove, path:/a},{op:add, path: /b, value: val}]")
                      }))
          JsonPatch patch) {
    return patchInternal(uriInfo, securityContext, id, patch);
  }

  @PUT
  @Operation(
      operationId = "createOrUpdateTestDefinition",
      summary = "Update test definition",
      description =
          "Create a test definition, if it does not exist, or update an existing test definition.",
      responses = {
        @ApiResponse(
            responseCode = "200",
            description = "The updated test definition ",
            content =
                @Content(
                    mediaType = "application/json",
                    schema = @Schema(implementation = TestDefinition.class)))
      })
  public Response createOrUpdate(
      @Context UriInfo uriInfo,
      @Context SecurityContext securityContext,
      @Valid CreateTestDefinition create) {
    TestDefinition testDefinition =
        mapper.createToEntity(create, securityContext.getUserPrincipal().getName());
    return createOrUpdate(uriInfo, securityContext, testDefinition);
  }

  @DELETE
  @Path("/{id}")
  @Operation(
      operationId = "deleteTestDefinition",
      summary = "Delete a test definition",
      description = "Delete a test definition by `id`.",
      responses = {
        @ApiResponse(responseCode = "200", description = "OK"),
        @ApiResponse(
            responseCode = "404",
            description = "Test definition for instance {id} is not found")
      })
  public Response delete(
      @Context UriInfo uriInfo,
      @Context SecurityContext securityContext,
      @Parameter(description = "Hard delete the entity. (Default = `false`)")
          @QueryParam("hardDelete")
          @DefaultValue("false")
          boolean hardDelete,
      @Parameter(
              description = "Recursively delete this entity and it's children. (Default `false`)")
          @QueryParam("recursive")
          @DefaultValue("false")
          boolean recursive,
      @Parameter(description = "Id of the test definition", schema = @Schema(type = "UUID"))
          @PathParam("id")
          UUID id) {
    return delete(uriInfo, securityContext, id, recursive, hardDelete);
  }

  @DELETE
  @Path("/async/{id}")
  @Operation(
      operationId = "deleteTestDefinitionAsync",
      summary = "Asynchronously delete a test definition",
      description = "Asynchronously delete a test definition by `id`.",
      responses = {
        @ApiResponse(responseCode = "200", description = "OK"),
        @ApiResponse(
            responseCode = "404",
            description = "Test definition for instance {id} is not found")
      })
  public Response deleteByIdAsync(
      @Context UriInfo uriInfo,
      @Context SecurityContext securityContext,
      @Parameter(description = "Hard delete the entity. (Default = `false`)")
          @QueryParam("hardDelete")
          @DefaultValue("false")
          boolean hardDelete,
      @Parameter(
              description = "Recursively delete this entity and it's children. (Default `false`)")
          @QueryParam("recursive")
          @DefaultValue("false")
          boolean recursive,
      @Parameter(description = "Id of the test definition", schema = @Schema(type = "UUID"))
          @PathParam("id")
          UUID id) {
    return deleteByIdAsync(uriInfo, securityContext, id, recursive, hardDelete);
  }

  @DELETE
  @Path("/name/{name}")
  @Operation(
      operationId = "deleteTestDefinitionByName",
      summary = "Delete a test definition",
      description = "Delete a test definition by `name`.",
      responses = {
        @ApiResponse(responseCode = "200", description = "OK"),
        @ApiResponse(
            responseCode = "404",
            description = "Test definition for instance {name} is not found")
      })
  public Response delete(
      @Context UriInfo uriInfo,
      @Context SecurityContext securityContext,
      @Parameter(description = "Hard delete the entity. (Default = `false`)")
          @QueryParam("hardDelete")
          @DefaultValue("false")
          boolean hardDelete,
      @Parameter(
              description = "Recursively delete this entity and it's children. (Default `false`)")
          @QueryParam("recursive")
          @DefaultValue("false")
          boolean recursive,
      @Parameter(description = "Name of the test definition", schema = @Schema(type = "string"))
          @PathParam("name")
          String name) {
    return deleteByName(uriInfo, securityContext, name, recursive, hardDelete);
  }

  @PUT
  @Path("/restore")
  @Operation(
      operationId = "restore",
      summary = "Restore a soft deleted test definition",
      description = "Restore a soft deleted TestDefinition.",
      responses = {
        @ApiResponse(
            responseCode = "200",
            description = "Successfully restored the TestDefinition. ",
            content =
                @Content(
                    mediaType = "application/json",
                    schema = @Schema(implementation = TestDefinition.class)))
      })
  public Response restoreTestDefinition(
      @Context UriInfo uriInfo,
      @Context SecurityContext securityContext,
      @Valid RestoreEntity restore) {
    return restoreEntity(uriInfo, securityContext, restore.getId());
  }
}<|MERGE_RESOLUTION|>--- conflicted
+++ resolved
@@ -151,18 +151,16 @@
           @QueryParam("supportedDataType")
           String supportedDataTypeParam,
       @Parameter(
-<<<<<<< HEAD
-              description = "Filter by enabled status (true/false). If not specified, returns all test definitions.",
-              schema = @Schema(type = "boolean"))
-          @QueryParam("enabled")
-          Boolean enabledParam) {
-=======
               description =
                   "Filter test definitions by supported service. Returns test definitions that either "
                       + "have an empty supportedServices list (supporting all services) or include the specified service.")
           @QueryParam("supportedService")
-          String supportedServiceParam) {
->>>>>>> 4029c4e9
+          String supportedServiceParam,
+      @Parameter(
+              description = "Filter by enabled status (true/false). If not specified, returns all test definitions.",
+               schema = @Schema(type = "boolean"))
+          @QueryParam("enabled")
+          Boolean enabledParam) {
     ListFilter filter = new ListFilter(include);
     if (entityType != null) {
       filter.addQueryParam("entityType", entityType);
@@ -173,13 +171,10 @@
     if (supportedDataTypeParam != null) {
       filter.addQueryParam("supportedDataType", supportedDataTypeParam);
     }
-<<<<<<< HEAD
+    if (supportedServiceParam != null) {
+      filter.addQueryParam("supportedService", supportedServiceParam);
     if (enabledParam != null) {
       filter.addQueryParam("enabled", String.valueOf(enabledParam));
-=======
-    if (supportedServiceParam != null) {
-      filter.addQueryParam("supportedService", supportedServiceParam);
->>>>>>> 4029c4e9
     }
     return super.listInternal(
         uriInfo, securityContext, fieldsParam, filter, limitParam, before, after);
