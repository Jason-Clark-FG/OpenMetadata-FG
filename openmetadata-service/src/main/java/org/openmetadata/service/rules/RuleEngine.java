package org.openmetadata.service.rules;

import static org.openmetadata.common.utils.CommonUtil.nullOrEmpty;

import com.fasterxml.jackson.core.JsonProcessingException;
import io.github.jamsesso.jsonlogic.JsonLogic;
import io.github.jamsesso.jsonlogic.JsonLogicException;
import java.util.ArrayList;
import java.util.List;
import java.util.Map;
import lombok.Getter;
import lombok.extern.slf4j.Slf4j;
import org.openmetadata.schema.EntityInterface;
import org.openmetadata.schema.configuration.EntityRulesSettings;
import org.openmetadata.schema.entity.data.DataContract;
import org.openmetadata.schema.settings.SettingsType;
import org.openmetadata.schema.type.ContractStatus;
import org.openmetadata.schema.type.SemanticsRule;
import org.openmetadata.schema.utils.JsonUtils;
import org.openmetadata.service.Entity;
import org.openmetadata.service.jdbi3.DataContractRepository;
import org.openmetadata.service.jdbi3.EntityRepository;
import org.openmetadata.service.resources.settings.SettingsCache;

@Slf4j
public class RuleEngine {

  @Getter private static final RuleEngine instance = new RuleEngine();
  private final JsonLogic jsonLogic;
  private final DataContractRepository dataContractRepository;

  private RuleEngine() {
    this.jsonLogic = new JsonLogic();
    LogicOps.addCustomOps(jsonLogic);
    dataContractRepository =
        (DataContractRepository) Entity.getEntityRepository(Entity.DATA_CONTRACT);
  }

  public Object apply(String rule, Map<String, Object> context) {
    try {
      rule = unescapeFilter(rule);
      return jsonLogic.apply(rule, context);
    } catch (Exception e) {
      // Return false, falls back to triggering workflow
      return false;
    }
  }

  /**
   * Evaluates the default platform entity semantics rules against the provided entity
   */
  public void evaluate(EntityInterface facts) {
    evaluate(facts, null, false);
  }

  public void evaluateUpdate(EntityInterface original, EntityInterface updated) {
    List<SemanticsRule> originalErrors = evaluateAndReturn(original, null, false);
    List<SemanticsRule> updatedErrors = evaluateAndReturn(updated, null, false);

    // If the updated entity is not fixing anything, throw a validation exception
    if (!nullOrEmpty(updatedErrors) && updatedErrors.size() >= originalErrors.size()) {
      raiseErroredRules(updatedErrors);
    }
  }

  public void evaluate(EntityInterface facts, List<SemanticsRule> rules) {
    evaluate(facts, rules, false);
  }

  public void evaluate(EntityInterface facts, List<SemanticsRule> rules, boolean incomingOnly) {
    List<SemanticsRule> erroredRules = evaluateAndReturn(facts, rules, incomingOnly);
    raiseErroredRules(erroredRules);
  }

  private void raiseErroredRules(List<SemanticsRule> erroredRules) {
    if (!nullOrEmpty(erroredRules) && erroredRules.size() == 1) {
      throw new RuleValidationException(
          erroredRules.getFirst(), "Entity does not satisfy the rule");
    }
    if (!nullOrEmpty(erroredRules)) {
      throw new RuleValidationException(erroredRules, "Entity does not satisfy multiple rules");
    }
  }

  public List<SemanticsRule> evaluateAndReturn(
      EntityInterface facts, List<SemanticsRule> rules, boolean incomingOnly) {
    ArrayList<SemanticsRule> rulesToEvaluate = new ArrayList<>();
    if (!incomingOnly) {
      rulesToEvaluate.addAll(getEnabledEntitySemantics());
      DataContract entityContract = dataContractRepository.getEntityDataContractSafely(facts);
      if (entityContract != null
          && entityContract.getStatus() == ContractStatus.Active
          && !nullOrEmpty(entityContract.getSemantics())) {
        rulesToEvaluate.addAll(entityContract.getSemantics());
      }
    }
    if (!nullOrEmpty(rules)) {
      rulesToEvaluate.addAll(rules);
    }

    if (nullOrEmpty(rulesToEvaluate)) {
      return List.of(); // No rules to evaluate
    }

    List<SemanticsRule> erroredRules = new ArrayList<>();
    rulesToEvaluate.forEach(
        rule -> {
          if (shouldApplyRule(facts, rule)) {
            try {
              validateRule(facts, rule);
            } catch (RuleValidationException e) {
              erroredRules.add(rule);
            }
          }
        });

    return erroredRules;
  }

  public Boolean shouldApplyRule(EntityInterface facts, SemanticsRule rule) {
    // If the rule is not entity-specific, apply it
    if (rule.getEntityType() == null && nullOrEmpty(rule.getIgnoredEntities())) {
      return true;
    }
    // Then, apply the rule only if type matches
    if (rule.getEntityType() != null) {
      return Entity.getEntityRepository(rule.getEntityType()).getEntityClass().isInstance(facts);
    }
    // Finally, check if the rule is not ignored for the entity type
    if (!nullOrEmpty(rule.getIgnoredEntities())) {
      List<? extends Class<? extends EntityInterface>> ignoredEntities =
          rule.getIgnoredEntities().stream()
              .map(Entity::getEntityRepository)
              .map(EntityRepository::getEntityClass)
              .toList();
      return !ignoredEntities.contains(facts.getClass());
    }
    return true; // Default case, apply the rule
  }

  private List<SemanticsRule> getEnabledEntitySemantics() {
    return SettingsCache.getSetting(SettingsType.ENTITY_RULES_SETTINGS, EntityRulesSettings.class)
        .getEntitySemantics()
        .stream()
        .filter(SemanticsRule::getEnabled)
        .toList();
  }

  private void validateRule(Object facts, SemanticsRule rule) throws RuleValidationException {
    try {
      Boolean result = (Boolean) jsonLogic.apply(rule.getRule(), JsonUtils.getMap(facts));
      if (result == null || !result) {
        throw new RuleValidationException(rule, "Entity does not satisfy the rule");
      }
    } catch (JsonLogicException e) {
      throw new RuleValidationException(rule, e.getMessage(), e);
    }
  }
<<<<<<< HEAD

  private DataContract getEntityDataContractSafely(EntityInterface entity) {
    try {
      return dataContractRepository.loadEntityDataContract(entity.getEntityReference());
    } catch (Exception e) {
      LOG.debug("Failed to load data contracts for entity {}: {}", entity.getId(), e.getMessage());
      return null;
    }
  }

  private static String unescapeFilter(String filterLogic) throws JsonProcessingException {
    Object ruleObj = JsonUtils.getObjectMapper().readValue(filterLogic, Object.class);
    if (ruleObj instanceof String) {
      ruleObj = JsonUtils.getObjectMapper().readValue((String) ruleObj, Object.class);
    }
    return JsonUtils.getObjectMapper().writeValueAsString(ruleObj);
  }
=======
>>>>>>> 4cf5a410
}<|MERGE_RESOLUTION|>--- conflicted
+++ resolved
@@ -156,7 +156,6 @@
       throw new RuleValidationException(rule, e.getMessage(), e);
     }
   }
-<<<<<<< HEAD
 
   private DataContract getEntityDataContractSafely(EntityInterface entity) {
     try {
@@ -167,13 +166,11 @@
     }
   }
 
-  private static String unescapeFilter(String filterLogic) throws JsonProcessingException {
-    Object ruleObj = JsonUtils.getObjectMapper().readValue(filterLogic, Object.class);
-    if (ruleObj instanceof String) {
-      ruleObj = JsonUtils.getObjectMapper().readValue((String) ruleObj, Object.class);
+    private static String unescapeFilter(String filterLogic) throws JsonProcessingException {
+        Object ruleObj = JsonUtils.getObjectMapper().readValue(filterLogic, Object.class);
+        if (ruleObj instanceof String) {
+            ruleObj = JsonUtils.getObjectMapper().readValue((String) ruleObj, Object.class);
+        }
+        return JsonUtils.getObjectMapper().writeValueAsString(ruleObj);
     }
-    return JsonUtils.getObjectMapper().writeValueAsString(ruleObj);
-  }
-=======
->>>>>>> 4cf5a410
 }