package org.openmetadata.service.search;

import static org.openmetadata.service.exception.CatalogExceptionMessage.NOT_IMPLEMENTED_METHOD;

import jakarta.json.JsonObject;
import jakarta.ws.rs.core.Response;
import java.io.IOException;
import java.util.HashMap;
import java.util.List;
import java.util.Map;
import java.util.Set;
import java.util.UUID;
import java.util.concurrent.ExecutorService;
import java.util.concurrent.Executors;
import org.apache.commons.lang3.tuple.Pair;
import org.openmetadata.schema.api.entityRelationship.SearchEntityRelationshipRequest;
import org.openmetadata.schema.api.entityRelationship.SearchEntityRelationshipResult;
import org.openmetadata.schema.api.lineage.EsLineageData;
import org.openmetadata.schema.api.lineage.SearchLineageRequest;
import org.openmetadata.schema.api.lineage.SearchLineageResult;
import org.openmetadata.schema.api.search.SearchSettings;
import org.openmetadata.schema.dataInsight.DataInsightChartResult;
import org.openmetadata.schema.dataInsight.custom.DataInsightCustomChart;
import org.openmetadata.schema.dataInsight.custom.DataInsightCustomChartResultList;
import org.openmetadata.schema.entity.data.QueryCostSearchResult;
import org.openmetadata.schema.search.AggregationRequest;
import org.openmetadata.schema.search.SearchRequest;
import org.openmetadata.schema.service.configuration.elasticsearch.ElasticSearchConfiguration;
import org.openmetadata.schema.tests.DataQualityReport;
import org.openmetadata.schema.type.EntityReference;
import org.openmetadata.search.IndexMapping;
import org.openmetadata.service.exception.CustomExceptionMessage;
import org.openmetadata.service.security.policyevaluator.SubjectContext;
import org.openmetadata.service.util.ResultList;
import os.org.opensearch.action.bulk.BulkRequest;
import os.org.opensearch.action.bulk.BulkResponse;
import os.org.opensearch.client.RequestOptions;

public interface SearchClient {
  String UPSTREAM_LINEAGE_FIELD = "upstreamLineage";
  String UPSTREAM_ENTITY_RELATIONSHIP_FIELD = "upstreamEntityRelationship";
  String FQN_FIELD = "fullyQualifiedName";
  ExecutorService asyncExecutor = Executors.newFixedThreadPool(1);
  String UPDATE = "update";

  String ADD = "add";

  String DELETE = "delete";
  String GLOBAL_SEARCH_ALIAS = "all";
  String DATA_ASSET_SEARCH_ALIAS = "dataAsset";
  String GLOSSARY_TERM_SEARCH_INDEX = "glossary_term_search_index";
  String TABLE_SEARCH_INDEX = "table_search_index";
  String TAG_SEARCH_INDEX = "tag_search_index";
  String DEFAULT_UPDATE_SCRIPT = "for (k in params.keySet()) { ctx._source.put(k, params.get(k)) }";
  String REMOVE_DOMAINS_CHILDREN_SCRIPT = "ctx._source.remove('domain')";

  // Updates field if null or if inherited is true and the parent is the same (matched by previous
  // ID), setting inherited=true on the new object.
  String PROPAGATE_ENTITY_REFERENCE_FIELD_SCRIPT =
      "if (ctx._source.%s == null || (ctx._source.%s != null && ctx._source.%s.inherited == true)) { "
          + "def newObject = params.%s; "
          + "newObject.inherited = true; "
          + "ctx._source.put('%s', newObject); "
          + "}";

  String PROPAGATE_FIELD_SCRIPT = "ctx._source.put('%s', '%s')";

  String PROPAGATE_NESTED_FIELD_SCRIPT = "ctx._source.%s = params.%s";

  String REMOVE_PROPAGATED_ENTITY_REFERENCE_FIELD_SCRIPT =
      "if ((ctx._source.%s != null) && (ctx._source.%s.inherited == true)){ ctx._source.remove('%s');}";
  String REMOVE_PROPAGATED_FIELD_SCRIPT = "ctx._source.remove('%s')";

  // Updates field if inherited is true and the parent is the same (matched by previous ID), setting
  // inherited=true on the new object.
  String UPDATE_PROPAGATED_ENTITY_REFERENCE_FIELD_SCRIPT =
      "if (ctx._source.%s == null || (ctx._source.%s.inherited == true && ctx._source.%s.id == params.entityBeforeUpdate.id)) { "
          + "def newObject = params.%s; "
          + "newObject.inherited = true; "
          + "ctx._source.put('%s', newObject); "
          + "}";
  String SOFT_DELETE_RESTORE_SCRIPT = "ctx._source.put('deleted', '%s')";
  String REMOVE_TAGS_CHILDREN_SCRIPT =
      "for (int i = 0; i < ctx._source.tags.length; i++) { if (ctx._source.tags[i].tagFQN == params.fqn) { ctx._source.tags.remove(i) }}";

  String REMOVE_DATA_PRODUCTS_CHILDREN_SCRIPT =
      "for (int i = 0; i < ctx._source.dataProducts.length; i++) { if (ctx._source.dataProducts[i].fullyQualifiedName == params.fqn) { ctx._source.dataProducts.remove(i) }}";
  String UPDATE_CERTIFICATION_SCRIPT =
      "if (ctx._source.certification != null && ctx._source.certification.tagLabel != null) {ctx._source.certification.tagLabel.style = params.style; ctx._source.certification.tagLabel.description = params.description; ctx._source.certification.tagLabel.tagFQN = params.tagFQN; ctx._source.certification.tagLabel.name = params.name;  }";

  String UPDATE_GLOSSARY_TERM_TAG_FQN_BY_PREFIX_SCRIPT =
      "if (ctx._source.containsKey('tags')) { "
          + "    for (int i = 0; i < ctx._source.tags.size(); i++) { "
          + "        if (ctx._source.tags[i].containsKey('tagFQN') && "
          + "            ctx._source.tags[i].containsKey('source') && "
          + "            ctx._source.tags[i].source == 'Glossary' && "
          + "            ctx._source.tags[i].tagFQN.startsWith(params.oldParentFQN)) { "
          + "            ctx._source.tags[i].tagFQN = ctx._source.tags[i].tagFQN.replace(params.oldParentFQN, params.newParentFQN); "
          + "        } "
          + "    } "
          + "}";

  String REMOVE_LINEAGE_SCRIPT =
      "for (int i = 0; i < ctx._source.upstreamLineage.length; i++) { if (ctx._source.upstreamLineage[i].docUniqueId == '%s') { ctx._source.upstreamLineage.remove(i) }}";

  String REMOVE_ENTITY_RELATIONSHIP =
      "for (int i = 0; i < ctx._source.upstreamEntityRelationship.length; i++) { if (ctx._source.upstreamEntityRelationship[i].docId == '%s') { ctx._source.upstreamEntityRelationship.remove(i) }}";

  String ADD_UPDATE_LINEAGE =
      "boolean docIdExists = false; for (int i = 0; i < ctx._source.upstreamLineage.size(); i++) { if (ctx._source.upstreamLineage[i].docUniqueId.equalsIgnoreCase(params.lineageData.docUniqueId)) { ctx._source.upstreamLineage[i] = params.lineageData; docIdExists = true; break;}}if (!docIdExists) {ctx._source.upstreamLineage.add(params.lineageData);}";

  // The script is used for updating the entityRelationship attribute of the entity in ES
  // It checks if any duplicate entry is present based on the docId and updates only if it is not
  // present
  String ADD_UPDATE_ENTITY_RELATIONSHIP =
      "boolean docIdExists = false; "
          + "for (int i = 0; i < ctx._source.upstreamEntityRelationship.size(); i++) { "
          + " if (ctx._source.upstreamEntityRelationship[i].docId.equalsIgnoreCase(params.entityRelationshipData.docId)) { "
          + "   ctx._source.upstreamEntityRelationship[i] = params.entityRelationshipData; docIdExists = true; break;}}"
          + "if (!docIdExists) {ctx._source.upstreamEntityRelationship.add(params.entityRelationshipData);}";
  String UPDATE_ADDED_DELETE_GLOSSARY_TAGS =
      "if (ctx._source.tags != null) { for (int i = ctx._source.tags.size() - 1; i >= 0; i--) { if (params.tagDeleted != null) { for (int j = 0; j < params.tagDeleted.size(); j++) { if (ctx._source.tags[i].tagFQN.equalsIgnoreCase(params.tagDeleted[j].tagFQN)) { ctx._source.tags.remove(i); } } } } } if (ctx._source.tags == null) { ctx._source.tags = []; } if (params.tagAdded != null) { ctx._source.tags.addAll(params.tagAdded); } ctx._source.tags = ctx._source.tags .stream() .distinct() .sorted((o1, o2) -> o1.tagFQN.compareTo(o2.tagFQN)) .collect(Collectors.toList());";
  String REMOVE_TEST_SUITE_CHILDREN_SCRIPT =
      "for (int i = 0; i < ctx._source.testSuites.length; i++) { if (ctx._source.testSuites[i].id == '%s') { ctx._source.testSuites.remove(i) }}";

  String ADD_OWNERS_SCRIPT =
      "if (ctx._source.owners == null || ctx._source.owners.isEmpty() || "
          + "(ctx._source.owners.size() > 0 && ctx._source.owners[0] != null && ctx._source.owners[0].inherited == true)) { "
          + "ctx._source.owners = params.updatedOwners; "
          + "}";

  String PROPAGATE_TEST_SUITES_SCRIPT = "ctx._source.testSuites = params.testSuites";

  String REMOVE_OWNERS_SCRIPT =
      "if (ctx._source.owners != null) { "
          + "ctx._source.owners.removeIf(owner -> owner.inherited == true); "
          + "ctx._source.owners.addAll(params.deletedOwners); "
          + "}";

  String UPDATE_TAGS_FIELD_SCRIPT =
      "if (ctx._source.tags != null) { "
          + "for (int i = 0; i < ctx._source.tags.size(); i++) { "
          + "if (ctx._source.tags[i].tagFQN == params.tagFQN) { "
          + "for (String field : params.updates.keySet()) { "
          + "if (field != null && params.updates[field] != null) { "
          + "ctx._source.tags[i][field] = params.updates[field]; "
          + "} "
          + "} "
          + "} "
          + "} "
          + "}";

  String UPDATE_COLUMN_LINEAGE_SCRIPT =
      """
          if (ctx._source.upstreamLineage != null) {
            for (int i = 0; i < ctx._source.upstreamLineage.length; i++) {
              def lineage = ctx._source.upstreamLineage[i];
              if (lineage == null || lineage.columns == null) continue;

              for (int j = 0; j < lineage.columns.length; j++) {
                def columnMapping = lineage.columns[j];
                if (columnMapping == null) continue;

                if (columnMapping.toColumn != null && params.columnUpdates.containsKey(columnMapping.toColumn)) {
                  columnMapping.toColumn = params.columnUpdates[columnMapping.toColumn];
                }

                if (columnMapping.fromColumns != null) {
                  for (int k = 0; k < columnMapping.fromColumns.length; k++) {
                    def fc = columnMapping.fromColumns[k];
                    if (fc != null && params.columnUpdates.containsKey(fc)) {
                      columnMapping.fromColumns[k] = params.columnUpdates[fc];
                    }
                  }
                }
              }
            }
          }
          """;

  String DELETE_COLUMN_LINEAGE_SCRIPT =
      """
          if (ctx._source.upstreamLineage != null) {
              for (int i = 0; i < ctx._source.upstreamLineage.length; i++) {
                  def lineage = ctx._source.upstreamLineage[i];

                  if (lineage != null && lineage.columns != null) {
                      for (def column : lineage.columns) {
                          if (column != null && column.fromColumns != null) {
                              column.fromColumns.removeIf(fromCol ->\s
                                  fromCol == null || params.deletedFQNs.contains(fromCol)
                              );
                          }
                      }

                      lineage.columns.removeIf(column ->\s
                          column == null ||
                          (column.toColumn != null && params.deletedFQNs.contains(column.toColumn)) ||
                          (column.fromColumns != null && column.fromColumns.isEmpty())
                      );
                  }
              }
          }
          """;

  String NOT_IMPLEMENTED_ERROR_TYPE = "NOT_IMPLEMENTED";

  String ENTITY_RELATIONSHIP_DIRECTION_ENTITY = "entityRelationship.entity.fqnHash.keyword";

  String ENTITY_RELATIONSHIP_DIRECTION_RELATED_ENTITY =
      "entityRelationship.relatedEntity.fqnHash.keyword";

  Set<String> FIELDS_TO_REMOVE_ENTITY_RELATIONSHIP =
      Set.of(
          "suggest",
          "service_suggest",
          "column_suggest",
          "schema_suggest",
          "database_suggest",
          "lifeCycle",
          "fqnParts",
          "chart_suggest",
          "field_suggest",
          "lineage",
          "entityRelationship",
          "customMetrics",
          "descriptionStatus",
          "columnNames",
          "totalVotes",
          "usageSummary",
          "dataProducts",
          "tags",
          "followers",
          "domain",
          "votes",
          "tier",
          "changeDescription");

  boolean isClientAvailable();

  ElasticSearchConfiguration.SearchType getSearchType();

  boolean indexExists(String indexName);

  void createIndex(IndexMapping indexMapping, String indexMappingContent);

  void updateIndex(IndexMapping indexMapping, String indexMappingContent);

  void deleteIndex(IndexMapping indexMapping);

  void createAliases(IndexMapping indexMapping);

  void addIndexAlias(IndexMapping indexMapping, String... aliasName);

  Response previewSearch(
      SearchRequest request, SubjectContext subjectContext, SearchSettings searchSettings)
      throws IOException;

  Response search(SearchRequest request, SubjectContext subjectContext) throws IOException;

  Response searchWithNLQ(SearchRequest request, SubjectContext subjectContext) throws IOException;

  Response getDocByID(String indexName, String entityId) throws IOException;

  default ExecutorService getAsyncExecutor() {
    return asyncExecutor;
  }

  SearchResultListMapper listWithOffset(
      String filter,
      int limit,
      int offset,
      String index,
      SearchSortFilter searchSortFilter,
      String q,
      String queryString)
      throws IOException;

  SearchResultListMapper listWithDeepPagination(
      String index,
      String query,
      String filter,
      String[] fields,
      SearchSortFilter searchSortFilter,
      int size,
      Object[] searchAfter)
      throws IOException;

  Response searchBySourceUrl(String sourceUrl) throws IOException;

  SearchLineageResult searchLineage(SearchLineageRequest lineageRequest) throws IOException;

  SearchLineageResult searchLineageWithDirection(SearchLineageRequest lineageRequest)
      throws IOException;

  SearchLineageResult searchPlatformLineage(String index, String queryFilter, boolean deleted)
      throws IOException;

  Response searchEntityRelationship(
      String fqn, int upstreamDepth, int downstreamDepth, String queryFilter, boolean deleted)
      throws IOException;

  Response searchDataQualityLineage(
      String fqn, int upstreamDepth, String queryFilter, boolean deleted) throws IOException;

  Response searchSchemaEntityRelationship(
      String fqn, int upstreamDepth, int downstreamDepth, String queryFilter, boolean deleted)
      throws IOException;

  /*
   Used for listing knowledge page hierarchy for a given parent and page type, used in Elastic/Open SearchClientExtension
  */
  @SuppressWarnings("unused")
  default ResultList listPageHierarchy(String parent, String pageType, int offset, int limit) {
    throw new CustomExceptionMessage(
        Response.Status.NOT_IMPLEMENTED, NOT_IMPLEMENTED_ERROR_TYPE, NOT_IMPLEMENTED_METHOD);
  }

  /*
   Used for listing knowledge page hierarchy for a given active Page and page type, used in Elastic/Open SearchClientExtension
  */
  @SuppressWarnings("unused")
  default ResultList listPageHierarchyForActivePage(
      String activeFqn, String pageType, int offset, int limit) {
    throw new CustomExceptionMessage(
        Response.Status.NOT_IMPLEMENTED, NOT_IMPLEMENTED_ERROR_TYPE, NOT_IMPLEMENTED_METHOD);
  }

  @SuppressWarnings("unused")
  default ResultList searchPageHierarchy(String query, String pageType, int offset, int limit) {
    throw new CustomExceptionMessage(
        Response.Status.NOT_IMPLEMENTED, NOT_IMPLEMENTED_ERROR_TYPE, NOT_IMPLEMENTED_METHOD);
  }

  Response searchByField(String fieldName, String fieldValue, String index, Boolean deleted)
      throws IOException;

  Response aggregate(AggregationRequest request) throws IOException;

  JsonObject aggregate(
      String query, String index, SearchAggregation searchAggregation, String filters)
      throws IOException;

  DataQualityReport genericAggregation(
      String query, String index, SearchAggregation aggregationMetadata) throws IOException;

  void createEntity(String indexName, String docId, String doc);

  void createEntities(String indexName, List<Map<String, String>> docsAndIds) throws IOException;

  void createTimeSeriesEntity(String indexName, String docId, String doc);

  void updateEntity(String indexName, String docId, Map<String, Object> doc, String scriptTxt);

  /* This function takes in Entity Reference, Search for occurances of those  entity across ES, and perform an update for that with reindexing the data from the database to ES */
  void reindexAcrossIndices(String matchingKey, EntityReference sourceRef);

  void deleteByScript(String indexName, String scriptTxt, Map<String, Object> params);

  void deleteEntity(String indexName, String docId);

  void deleteEntityByFields(List<String> indexName, List<Pair<String, String>> fieldAndValue);

  void deleteEntityByFQNPrefix(String indexName, String fqnPrefix);

  void softDeleteOrRestoreEntity(String indexName, String docId, String scriptTxt);

  void softDeleteOrRestoreChildren(
      List<String> indexName, String scriptTxt, List<Pair<String, String>> fieldAndValue);

  void updateChildren(
      String indexName,
      Pair<String, String> fieldAndValue,
      Pair<String, Map<String, Object>> updates);

  void updateByFqnPrefix(
      String indexName, String oldParentFQN, String newParentFQN, String prefixFieldCondition);

  void updateChildren(
      List<String> indexName,
      Pair<String, String> fieldAndValue,
      Pair<String, Map<String, Object>> updates);

  void updateLineage(
      String indexName, Pair<String, String> fieldAndValue, EsLineageData lineageData);

  void updateEntityRelationship(
      String indexName,
      Pair<String, String> fieldAndValue,
      Map<String, Object> entityRelationshipData);

  void reindexWithEntityIds(
      List<String> sourceIndices,
      String destinationIndex,
      String pipelineName,
      String entityType,
      List<UUID> entityIds);

  Response listDataInsightChartResult(
      Long startTs,
      Long endTs,
      String tier,
      String team,
      DataInsightChartResult.DataInsightChartType dataInsightChartName,
      Integer size,
      Integer from,
      String queryFilter,
      String dataReportIndex)
      throws IOException;

  // TODO: Think if it makes sense to have this or maybe a specific deleteByRange
  void deleteByQuery(String index, String query);

  void deleteByRangeAndTerm(String index, String rangeQueryStr, String termKey, String termValue);

  default BulkResponse bulk(BulkRequest data, RequestOptions options) throws IOException {
    throw new CustomExceptionMessage(
        Response.Status.NOT_IMPLEMENTED, NOT_IMPLEMENTED_ERROR_TYPE, NOT_IMPLEMENTED_METHOD);
  }

  default es.org.elasticsearch.action.bulk.BulkResponse bulk(
      es.org.elasticsearch.action.bulk.BulkRequest data,
      es.org.elasticsearch.client.RequestOptions options)
      throws IOException {
    throw new CustomExceptionMessage(
        Response.Status.NOT_IMPLEMENTED, NOT_IMPLEMENTED_ERROR_TYPE, NOT_IMPLEMENTED_METHOD);
  }

  void close();

  default DataInsightCustomChartResultList buildDIChart(
      DataInsightCustomChart diChart, long start, long end) throws IOException {
    return null;
  }

  default List<Map<String, String>> fetchDIChartFields() throws IOException {
    return null;
  }

  Object getLowLevelClient();

  Object getClient();

  SearchHealthStatus getSearchHealthStatus() throws IOException;

  QueryCostSearchResult getQueryCostRecords(String serviceName) throws IOException;

  /**
   * Get a list of data stream names that match the given prefix.
   *
   * @param prefix The prefix to match data stream names against
   * @return List of data stream names that match the prefix
   * @throws IOException if there is an error communicating with the search engine
   */
  default List<String> getDataStreams(String prefix) throws IOException {
    throw new CustomExceptionMessage(
        Response.Status.NOT_IMPLEMENTED, NOT_IMPLEMENTED_ERROR_TYPE, NOT_IMPLEMENTED_METHOD);
  }

  /**
   * Delete data streams that match the given name or pattern.
   *
   * @param dataStreamName The name or pattern of data streams to delete
   * @throws IOException if there is an error communicating with the search engine
   */
  default void deleteDataStream(String dataStreamName) throws IOException {
    throw new CustomExceptionMessage(
        Response.Status.NOT_IMPLEMENTED, NOT_IMPLEMENTED_ERROR_TYPE, NOT_IMPLEMENTED_METHOD);
  }

  /**
   * Delete an Index Lifecycle Management (ILM) policy.
   *
   * @param policyName The name of the ILM policy to delete
   * @throws IOException if there is an error communicating with the search engine
   */
  default void deleteILMPolicy(String policyName) throws IOException {
    throw new CustomExceptionMessage(
        Response.Status.NOT_IMPLEMENTED, NOT_IMPLEMENTED_ERROR_TYPE, NOT_IMPLEMENTED_METHOD);
  }

  /**
   * Delete an index template.
   *
   * @param templateName The name of the index template to delete
   * @throws IOException if there is an error communicating with the search engine
   */
  default void deleteIndexTemplate(String templateName) throws IOException {
    throw new CustomExceptionMessage(
        Response.Status.NOT_IMPLEMENTED, NOT_IMPLEMENTED_ERROR_TYPE, NOT_IMPLEMENTED_METHOD);
  }

  /**
   * Delete a component template.
   *
   * @param componentTemplateName The name of the component template to delete
   * @throws IOException if there is an error communicating with the search engine
   */
  default void deleteComponentTemplate(String componentTemplateName) throws IOException {
    throw new CustomExceptionMessage(
        Response.Status.NOT_IMPLEMENTED, NOT_IMPLEMENTED_ERROR_TYPE, NOT_IMPLEMENTED_METHOD);
  }

  /**
   * Detach an ILM policy from indexes matching the given pattern.
   *
   * @param indexPattern The pattern of indexes to detach the ILM policy from
   * @throws IOException if there is an error communicating with the search engine
   */
  default void dettachIlmPolicyFromIndexes(String indexPattern) throws IOException {
    throw new CustomExceptionMessage(
        Response.Status.NOT_IMPLEMENTED, NOT_IMPLEMENTED_ERROR_TYPE, NOT_IMPLEMENTED_METHOD);
  }

  /**
   * Removes ILM policy from a component template while preserving all other settings.
   * This is only implemented for Elasticsearch as OpenSearch handles ILM differently.
   *
   * @param componentTemplateName The name of the component template to update
   * @throws IOException if there is an error communicating with the search engine
   */
  default void removeILMFromComponentTemplate(String componentTemplateName) throws IOException {
    // Default implementation does nothing as this is only needed for Elasticsearch
  }

<<<<<<< HEAD
  SearchEntityRelationshipResult searchSchemaEntityRelationshipForPrefix(
      String schemaFqn, String queryFilter, boolean deleted) throws IOException;

  SearchEntityRelationshipResult searchEntityRelationship(
      SearchEntityRelationshipRequest entityRelationshipRequest) throws IOException;

  SearchEntityRelationshipResult searchEntityRelationshipWithDirection(
      SearchEntityRelationshipRequest entityRelationshipRequest) throws IOException;
=======
  void updateGlossaryTermByFqnPrefix(
      String indexName, String oldFqnPrefix, String newFqnPrefix, String prefixFieldCondition);

  void updateColumnsInUpstreamLineage(
      String indexName, HashMap<String, String> originalUpdatedColumnFqnMap);

  void deleteColumnsInUpstreamLineage(String indexName, List<String> deletedColumns);
>>>>>>> 307e883b
}<|MERGE_RESOLUTION|>--- conflicted
+++ resolved
@@ -523,7 +523,14 @@
     // Default implementation does nothing as this is only needed for Elasticsearch
   }
 
-<<<<<<< HEAD
+  void updateGlossaryTermByFqnPrefix(
+      String indexName, String oldFqnPrefix, String newFqnPrefix, String prefixFieldCondition);
+
+  void updateColumnsInUpstreamLineage(
+      String indexName, HashMap<String, String> originalUpdatedColumnFqnMap);
+
+  void deleteColumnsInUpstreamLineage(String indexName, List<String> deletedColumns);
+
   SearchEntityRelationshipResult searchSchemaEntityRelationshipForPrefix(
       String schemaFqn, String queryFilter, boolean deleted) throws IOException;
 
@@ -532,13 +539,4 @@
 
   SearchEntityRelationshipResult searchEntityRelationshipWithDirection(
       SearchEntityRelationshipRequest entityRelationshipRequest) throws IOException;
-=======
-  void updateGlossaryTermByFqnPrefix(
-      String indexName, String oldFqnPrefix, String newFqnPrefix, String prefixFieldCondition);
-
-  void updateColumnsInUpstreamLineage(
-      String indexName, HashMap<String, String> originalUpdatedColumnFqnMap);
-
-  void deleteColumnsInUpstreamLineage(String indexName, List<String> deletedColumns);
->>>>>>> 307e883b
 }