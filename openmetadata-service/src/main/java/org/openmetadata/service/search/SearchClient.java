--- conflicted
+++ resolved
@@ -35,7 +35,7 @@
 import os.org.opensearch.client.RequestOptions;
 
 public interface SearchClient<T>
-    extends IndexManagementClient, EntityManagementClient, GenericClient {
+        extends IndexManagementClient, EntityManagementClient, GenericClient {
   String UPSTREAM_LINEAGE_FIELD = "upstreamLineage";
   String UPSTREAM_ENTITY_RELATIONSHIP_FIELD = "upstreamEntityRelationship";
   String FQN_FIELD = "fullyQualifiedName";
@@ -117,25 +117,25 @@
       """;
 
   String UPDATE_FQN_PREFIX_SCRIPT =
-      """
-      String updatedFQN = ctx._source.fullyQualifiedName.replace(params.oldParentFQN, params.newParentFQN);
-      ctx._source.fullyQualifiedName = updatedFQN;
-      ctx._source.fqnDepth = updatedFQN.splitOnToken('.').length;
-      if (ctx._source.containsKey('parent')) {
-        if (ctx._source.parent.containsKey('fullyQualifiedName')) {
-          String parentFQN = ctx._source.parent.fullyQualifiedName;
-          ctx._source.parent.fullyQualifiedName = parentFQN.replace(params.oldParentFQN, params.newParentFQN);
-        }
-      }
-      if (ctx._source.containsKey('tags')) {
-        for (int i = 0; i < ctx._source.tags.size(); i++) {
-          if (ctx._source.tags[i].containsKey('tagFQN')) {
-            String tagFQN = ctx._source.tags[i].tagFQN;
-            ctx._source.tags[i].tagFQN = tagFQN.replace(params.oldParentFQN, params.newParentFQN);
-          }
-        }
-      }
-      """;
+          """
+                  String updatedFQN = ctx._source.fullyQualifiedName.replace(params.oldParentFQN, params.newParentFQN);
+                  ctx._source.fullyQualifiedName = updatedFQN;
+                  ctx._source.fqnDepth = updatedFQN.splitOnToken('.').length;
+                  if (ctx._source.containsKey('parent')) {
+                    if (ctx._source.parent.containsKey('fullyQualifiedName')) {
+                      String parentFQN = ctx._source.parent.fullyQualifiedName;
+                      ctx._source.parent.fullyQualifiedName = parentFQN.replace(params.oldParentFQN, params.newParentFQN);
+                    }
+                  }
+                  if (ctx._source.containsKey('tags')) {
+                    for (int i = 0; i < ctx._source.tags.size(); i++) {
+                      if (ctx._source.tags[i].containsKey('tagFQN')) {
+                        String tagFQN = ctx._source.tags[i].tagFQN;
+                        ctx._source.tags[i].tagFQN = tagFQN.replace(params.oldParentFQN, params.newParentFQN);
+                      }
+                    }
+                  }
+                  """;
 
   String REMOVE_LINEAGE_SCRIPT =
       "ctx._source.upstreamLineage.removeIf(lineage -> lineage.docUniqueId == params.docUniqueId)";
@@ -447,16 +447,16 @@
       throws IOException;
 
   LineagePaginationInfo getLineagePaginationInfo(
-      String fqn,
-      int upstreamDepth,
-      int downstreamDepth,
-      String queryFilter,
-      boolean includeDeleted,
-      String entityType)
-      throws IOException;
+          String fqn,
+          int upstreamDepth,
+          int downstreamDepth,
+          String queryFilter,
+          boolean includeDeleted,
+          String entityType)
+          throws IOException;
 
   SearchLineageResult searchLineageByEntityCount(EntityCountLineageRequest request)
-      throws IOException;
+          throws IOException;
 
   SearchLineageResult searchPlatformLineage(String index, String queryFilter, boolean deleted)
       throws IOException;
@@ -511,23 +511,6 @@
   DataQualityReport genericAggregation(
       String query, String index, SearchAggregation aggregationMetadata) throws IOException;
 
-<<<<<<< HEAD
-  void createEntity(String indexName, String docId, String doc);
-
-  void createEntities(String indexName, List<Map<String, String>> docsAndIds) throws IOException;
-
-  void createTimeSeriesEntity(String indexName, String docId, String doc);
-
-  void updateEntity(String indexName, String docId, Map<String, Object> doc, String scriptTxt);
-
-  default void updateEntityAsync(
-      String indexName, String docId, Map<String, Object> doc, String scriptTxt) {
-    // Default implementation falls back to synchronous update
-    updateEntity(indexName, docId, doc, scriptTxt);
-  }
-
-=======
->>>>>>> 9026ac3a
   /* This function takes in Entity Reference, Search for occurances of those  entity across ES, and perform an update for that with reindexing the data from the database to ES */
   void reindexAcrossIndices(String matchingKey, EntityReference sourceRef);
 
