--- conflicted
+++ resolved
@@ -47,11 +47,7 @@
         Entity.getEntityByName(
             Entity.TEST_CASE,
             testCaseResult.getTestCaseFQN(),
-<<<<<<< HEAD
-            "testSuites,testSuite,testDefinition,entityLink,dataContract",
-=======
-            "testSuites,testSuite,testDefinition,entityLink,owners,tags",
->>>>>>> 546ee6bc
+            "testSuites,testSuite,testDefinition,entityLink,dataContract,owners,tags",
             Include.ALL);
 
     // Load TestDefinition with only required fields
