--- conflicted
+++ resolved
@@ -1860,144 +1860,8 @@
       String queryFilter,
       String dataReportIndex)
       throws IOException {
-<<<<<<< HEAD
     return dataInsightAggregatorManager.listDataInsightChartResult(
         startTs, endTs, tier, team, dataInsightChartName, size, from, queryFilter, dataReportIndex);
-=======
-    os.org.opensearch.action.search.SearchRequest searchRequest =
-        buildSearchRequest(
-            startTs,
-            endTs,
-            tier,
-            team,
-            dataInsightChartName,
-            size,
-            from,
-            queryFilter,
-            dataReportIndex);
-    SearchResponse searchResponse = client.search(searchRequest, RequestOptions.DEFAULT);
-    return Response.status(OK)
-        .entity(processDataInsightChartResult(searchResponse, dataInsightChartName))
-        .build();
-  }
-
-  private static DataInsightChartResult processDataInsightChartResult(
-      SearchResponse searchResponse,
-      DataInsightChartResult.DataInsightChartType dataInsightChartName) {
-    DataInsightAggregatorInterface processor =
-        createDataAggregator(searchResponse, dataInsightChartName);
-    return processor.process(dataInsightChartName);
-  }
-
-  private static DataInsightAggregatorInterface createDataAggregator(
-      SearchResponse aggregations, DataInsightChartResult.DataInsightChartType dataInsightChartType)
-      throws IllegalArgumentException {
-    return switch (dataInsightChartType) {
-      case DAILY_ACTIVE_USERS -> new OpenSearchDailyActiveUsersAggregator(
-          aggregations.getAggregations());
-      case PAGE_VIEWS_BY_ENTITIES -> new OpenSearchPageViewsByEntitiesAggregator(
-          aggregations.getAggregations());
-      case MOST_ACTIVE_USERS -> new OpenSearchMostActiveUsersAggregator(
-          aggregations.getAggregations());
-      case MOST_VIEWED_ENTITIES -> new OpenSearchMostViewedEntitiesAggregator(
-          aggregations.getAggregations());
-      case UNUSED_ASSETS -> new OpenSearchUnusedAssetsAggregator(aggregations.getHits());
-      case AGGREGATED_UNUSED_ASSETS_SIZE -> new OpenSearchAggregatedUnusedAssetsSizeAggregator(
-          aggregations.getAggregations());
-      case AGGREGATED_UNUSED_ASSETS_COUNT -> new OpenSearchAggregatedUnusedAssetsCountAggregator(
-          aggregations.getAggregations());
-      case AGGREGATED_USED_VS_UNUSED_ASSETS_COUNT -> new OpenSearchAggregatedUsedvsUnusedAssetsCountAggregator(
-          aggregations.getAggregations());
-      case AGGREGATED_USED_VS_UNUSED_ASSETS_SIZE -> new OpenSearchAggregatedUsedvsUnusedAssetsSizeAggregator(
-          aggregations.getAggregations());
-    };
-  }
-
-  private static os.org.opensearch.action.search.SearchRequest buildSearchRequest(
-      Long startTs,
-      Long endTs,
-      String tier,
-      String team,
-      DataInsightChartResult.DataInsightChartType dataInsightChartName,
-      Integer size,
-      Integer from,
-      String queryFilter,
-      String dataReportIndex) {
-    SearchSourceBuilder searchSourceBuilder =
-        buildQueryFilter(startTs, endTs, tier, team, queryFilter, dataInsightChartName.value());
-    if (!dataInsightChartName
-        .toString()
-        .equalsIgnoreCase(DataInsightChartResult.DataInsightChartType.UNUSED_ASSETS.toString())) {
-      AggregationBuilder aggregationBuilder = buildQueryAggregation(dataInsightChartName);
-      searchSourceBuilder.aggregation(aggregationBuilder);
-      searchSourceBuilder.timeout(new TimeValue(30, TimeUnit.SECONDS));
-    } else {
-      searchSourceBuilder.fetchSource(true);
-      searchSourceBuilder.from(from);
-      searchSourceBuilder.size(size);
-      searchSourceBuilder.sort("data.lifeCycle.accessed.timestamp", SortOrder.DESC);
-    }
-
-    os.org.opensearch.action.search.SearchRequest searchRequest =
-        new os.org.opensearch.action.search.SearchRequest(
-            Entity.getSearchRepository().getIndexOrAliasName(dataReportIndex));
-    searchRequest.source(searchSourceBuilder);
-    return searchRequest;
-  }
-
-  private static SearchSourceBuilder buildQueryFilter(
-      Long startTs,
-      Long endTs,
-      String tier,
-      String team,
-      String queryFilter,
-      String dataInsightChartName) {
-
-    SearchSourceBuilder searchSourceBuilder = new SearchSourceBuilder();
-    BoolQueryBuilder searchQueryFiler = new BoolQueryBuilder();
-
-    if (team != null
-        && DataInsightChartRepository.SUPPORTS_TEAM_FILTER.contains(dataInsightChartName)) {
-      List<String> teamArray = Arrays.asList(team.split("\\s*,\\s*"));
-
-      BoolQueryBuilder teamQueryFilter = QueryBuilders.boolQuery();
-      // Charts that use webAnalyticEntityViewReportData store owner in data.owner field
-      // Charts that use entityReportData store owner in data.team field
-      String teamField =
-          DataInsightChartRepository.USES_OWNER_FIELD_FOR_TEAM_FILTER.contains(dataInsightChartName)
-              ? DataInsightChartRepository.DATA_OWNER
-              : DataInsightChartRepository.DATA_TEAM;
-      teamQueryFilter.should(QueryBuilders.termsQuery(teamField, teamArray));
-      searchQueryFiler.must(teamQueryFilter);
-    }
-
-    if (tier != null
-        && DataInsightChartRepository.SUPPORTS_TIER_FILTER.contains(dataInsightChartName)) {
-      List<String> tierArray = Arrays.asList(tier.split("\\s*,\\s*"));
-
-      BoolQueryBuilder tierQueryFilter = QueryBuilders.boolQuery();
-      tierQueryFilter.should(
-          QueryBuilders.termsQuery(DataInsightChartRepository.DATA_ENTITY_TIER, tierArray));
-      searchQueryFiler.must(tierQueryFilter);
-    }
-
-    if (!DataInsightChartRepository.SUPPORTS_NULL_DATE_RANGE.contains(dataInsightChartName)) {
-      if (startTs == null || endTs == null) {
-        throw new IllegalArgumentException(
-            String.format(
-                "Start and End date are required for chart type %s ", dataInsightChartName));
-      }
-      RangeQueryBuilder dateQueryFilter =
-          QueryBuilders.rangeQuery(DataInsightChartRepository.TIMESTAMP).gte(startTs).lte(endTs);
-      searchQueryFiler.must(dateQueryFilter);
-    }
-
-    searchSourceBuilder.query(searchQueryFiler).fetchSource(false);
-
-    buildSearchSourceFilter(queryFilter, searchSourceBuilder);
-
-    return searchSourceBuilder;
->>>>>>> 52ad5c76
   }
 
   @Override
