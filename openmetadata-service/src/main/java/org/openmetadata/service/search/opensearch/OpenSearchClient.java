package org.openmetadata.service.search.opensearch;

import static jakarta.ws.rs.core.Response.Status.OK;
import static org.openmetadata.common.utils.CommonUtil.nullOrEmpty;
import static org.openmetadata.service.Entity.DOMAIN;
import static org.openmetadata.service.Entity.FIELD_DESCRIPTION;
import static org.openmetadata.service.Entity.FIELD_DISPLAY_NAME;
import static org.openmetadata.service.Entity.GLOSSARY_TERM;
import static org.openmetadata.service.Entity.TABLE;
import static org.openmetadata.service.search.EntityBuilderConstant.DOMAIN_DISPLAY_NAME_KEYWORD;
import static org.openmetadata.service.search.EntityBuilderConstant.ES_TAG_FQN_FIELD;
import static org.openmetadata.service.search.EntityBuilderConstant.FIELD_DISPLAY_NAME_NGRAM;
import static org.openmetadata.service.search.EntityBuilderConstant.MAX_AGGREGATE_SIZE;
import static org.openmetadata.service.search.EntityBuilderConstant.MAX_ANALYZED_OFFSET;
import static org.openmetadata.service.search.EntityBuilderConstant.MAX_RESULT_HITS;
import static org.openmetadata.service.search.EntityBuilderConstant.OWNER_DISPLAY_NAME_KEYWORD;
import static org.openmetadata.service.search.EntityBuilderConstant.POST_TAG;
import static org.openmetadata.service.search.EntityBuilderConstant.PRE_TAG;
import static org.openmetadata.service.search.EntityBuilderConstant.UNIFIED;
import static org.openmetadata.service.search.SearchConstants.SENDING_REQUEST_TO_ELASTIC_SEARCH;
import static org.openmetadata.service.search.SearchUtils.createElasticSearchSSLContext;
import static org.openmetadata.service.search.SearchUtils.getEntityRelationshipDirection;
import static org.openmetadata.service.search.SearchUtils.getRelationshipRef;
import static org.openmetadata.service.search.SearchUtils.getRequiredEntityRelationshipFields;
import static org.openmetadata.service.search.SearchUtils.shouldApplyRbacConditions;
import static org.openmetadata.service.util.FullyQualifiedName.getParentFQN;

<<<<<<< HEAD
import com.fasterxml.jackson.databind.JsonNode;
import com.google.common.cache.CacheBuilder;
import com.google.common.cache.CacheLoader;
import com.google.common.cache.LoadingCache;
=======
>>>>>>> 9026ac3a
import jakarta.json.JsonObject;
import jakarta.ws.rs.core.Response;
import java.io.IOException;
import java.security.KeyStoreException;
import java.util.ArrayList;
import java.util.Arrays;
import java.util.HashMap;
import java.util.HashSet;
import java.util.LinkedHashMap;
import java.util.List;
import java.util.Map;
import java.util.Objects;
import java.util.Optional;
import java.util.Set;
import java.util.TreeMap;
import java.util.UUID;
import java.util.concurrent.TimeUnit;
import java.util.stream.Collectors;
import java.util.stream.Stream;
import javax.net.ssl.SSLContext;
import lombok.Getter;
import lombok.SneakyThrows;
import lombok.extern.slf4j.Slf4j;
import org.apache.commons.lang3.StringUtils;
import org.apache.commons.lang3.text.WordUtils;
import org.apache.commons.lang3.tuple.Pair;
import org.apache.http.HttpHost;
import org.apache.http.auth.AuthScope;
import org.apache.http.auth.UsernamePasswordCredentials;
import org.apache.http.client.CredentialsProvider;
import org.apache.http.impl.client.BasicCredentialsProvider;
import org.jetbrains.annotations.NotNull;
import org.openmetadata.common.utils.CommonUtil;
import org.openmetadata.schema.api.entityRelationship.SearchEntityRelationshipRequest;
import org.openmetadata.schema.api.entityRelationship.SearchEntityRelationshipResult;
import org.openmetadata.schema.api.entityRelationship.SearchSchemaEntityRelationshipResult;
import org.openmetadata.schema.api.lineage.EntityCountLineageRequest;
import org.openmetadata.schema.api.lineage.EsLineageData;
import org.openmetadata.schema.api.lineage.LineagePaginationInfo;
import org.openmetadata.schema.api.lineage.SearchLineageRequest;
import org.openmetadata.schema.api.lineage.SearchLineageResult;
import org.openmetadata.schema.api.search.SearchSettings;
import org.openmetadata.schema.dataInsight.DataInsightChartResult;
import org.openmetadata.schema.dataInsight.custom.DataInsightCustomChart;
import org.openmetadata.schema.dataInsight.custom.DataInsightCustomChartResultList;
import org.openmetadata.schema.dataInsight.custom.FormulaHolder;
import org.openmetadata.schema.entity.data.EntityHierarchy;
import org.openmetadata.schema.entity.data.QueryCostSearchResult;
import org.openmetadata.schema.entity.data.Table;
import org.openmetadata.schema.search.AggregationRequest;
import org.openmetadata.schema.search.SearchRequest;
import org.openmetadata.schema.search.TopHits;
import org.openmetadata.schema.service.configuration.elasticsearch.ElasticSearchConfiguration;
import org.openmetadata.schema.settings.SettingsType;
import org.openmetadata.schema.tests.DataQualityReport;
import org.openmetadata.schema.type.EntityReference;
import org.openmetadata.schema.type.Include;
import org.openmetadata.schema.type.LayerPaging;
import org.openmetadata.schema.type.Paging;
import org.openmetadata.schema.utils.JsonUtils;
import org.openmetadata.sdk.exception.SearchException;
import org.openmetadata.sdk.exception.SearchIndexNotFoundException;
import org.openmetadata.search.IndexMapping;
import org.openmetadata.service.Entity;
import org.openmetadata.service.dataInsight.DataInsightAggregatorInterface;
import org.openmetadata.service.jdbi3.DataInsightChartRepository;
import org.openmetadata.service.jdbi3.DataInsightSystemChartRepository;
import org.openmetadata.service.jdbi3.ListFilter;
import org.openmetadata.service.jdbi3.TableRepository;
import org.openmetadata.service.jdbi3.TestCaseResultRepository;
import org.openmetadata.service.resources.settings.SettingsCache;
import org.openmetadata.service.search.SearchAggregation;
import org.openmetadata.service.search.SearchClient;
import org.openmetadata.service.search.SearchHealthStatus;
import org.openmetadata.service.search.SearchIndexUtils;
import org.openmetadata.service.search.SearchResultListMapper;
import org.openmetadata.service.search.SearchSortFilter;
import org.openmetadata.service.search.nlq.NLQService;
import org.openmetadata.service.search.opensearch.aggregations.OpenAggregations;
import org.openmetadata.service.search.opensearch.aggregations.OpenAggregationsBuilder;
import org.openmetadata.service.search.opensearch.dataInsightAggregator.OpenSearchAggregatedUnusedAssetsCountAggregator;
import org.openmetadata.service.search.opensearch.dataInsightAggregator.OpenSearchAggregatedUnusedAssetsSizeAggregator;
import org.openmetadata.service.search.opensearch.dataInsightAggregator.OpenSearchAggregatedUsedvsUnusedAssetsCountAggregator;
import org.openmetadata.service.search.opensearch.dataInsightAggregator.OpenSearchAggregatedUsedvsUnusedAssetsSizeAggregator;
import org.openmetadata.service.search.opensearch.dataInsightAggregator.OpenSearchDailyActiveUsersAggregator;
import org.openmetadata.service.search.opensearch.dataInsightAggregator.OpenSearchDynamicChartAggregatorFactory;
import org.openmetadata.service.search.opensearch.dataInsightAggregator.OpenSearchDynamicChartAggregatorInterface;
import org.openmetadata.service.search.opensearch.dataInsightAggregator.OpenSearchLineChartAggregator;
import org.openmetadata.service.search.opensearch.dataInsightAggregator.OpenSearchMostActiveUsersAggregator;
import org.openmetadata.service.search.opensearch.dataInsightAggregator.OpenSearchMostViewedEntitiesAggregator;
import org.openmetadata.service.search.opensearch.dataInsightAggregator.OpenSearchPageViewsByEntitiesAggregator;
import org.openmetadata.service.search.opensearch.dataInsightAggregator.OpenSearchUnusedAssetsAggregator;
import org.openmetadata.service.search.opensearch.dataInsightAggregator.QueryCostRecordsAggregator;
import org.openmetadata.service.search.opensearch.queries.OpenSearchQueryBuilder;
import org.openmetadata.service.search.opensearch.queries.OpenSearchQueryBuilderFactory;
import org.openmetadata.service.search.queries.OMQueryBuilder;
import org.openmetadata.service.search.queries.QueryBuilderFactory;
import org.openmetadata.service.search.security.RBACConditionEvaluator;
import org.openmetadata.service.security.policyevaluator.SubjectContext;
import org.openmetadata.service.util.FullyQualifiedName;
import org.openmetadata.service.workflows.searchIndex.ReindexingUtil;
import os.org.opensearch.OpenSearchStatusException;
import os.org.opensearch.action.bulk.BulkRequest;
import os.org.opensearch.action.bulk.BulkResponse;
import os.org.opensearch.action.search.SearchResponse;
import os.org.opensearch.action.search.SearchType;
import os.org.opensearch.action.support.WriteRequest;
import os.org.opensearch.action.update.UpdateRequest;
<<<<<<< HEAD
import os.org.opensearch.action.update.UpdateResponse;
import os.org.opensearch.client.Request;
=======
>>>>>>> 9026ac3a
import os.org.opensearch.client.RequestOptions;
import os.org.opensearch.client.RestClient;
import os.org.opensearch.client.RestClientBuilder;
import os.org.opensearch.client.RestHighLevelClient;
import os.org.opensearch.client.WarningsHandler;
import os.org.opensearch.client.indices.GetMappingsRequest;
import os.org.opensearch.client.indices.GetMappingsResponse;
import os.org.opensearch.client.json.jackson.JacksonJsonpMapper;
import os.org.opensearch.client.opensearch.cluster.ClusterStatsResponse;
import os.org.opensearch.client.opensearch.cluster.GetClusterSettingsResponse;
import os.org.opensearch.client.opensearch.nodes.NodesStatsResponse;
import os.org.opensearch.client.transport.rest_client.RestClientTransport;
import os.org.opensearch.cluster.metadata.MappingMetadata;
import os.org.opensearch.common.ParsingException;
import os.org.opensearch.common.lucene.search.function.CombineFunction;
import os.org.opensearch.common.lucene.search.function.FieldValueFactorFunction;
import os.org.opensearch.common.lucene.search.function.FunctionScoreQuery;
import os.org.opensearch.common.unit.Fuzziness;
import os.org.opensearch.common.unit.TimeValue;
import os.org.opensearch.common.xcontent.LoggingDeprecationHandler;
import os.org.opensearch.common.xcontent.XContentLocation;
import os.org.opensearch.common.xcontent.XContentParser;
import os.org.opensearch.common.xcontent.XContentType;
import os.org.opensearch.index.IndexNotFoundException;
import os.org.opensearch.index.query.BoolQueryBuilder;
import os.org.opensearch.index.query.MultiMatchQueryBuilder;
import os.org.opensearch.index.query.Operator;
import os.org.opensearch.index.query.QueryBuilder;
import os.org.opensearch.index.query.QueryBuilders;
import os.org.opensearch.index.query.QueryStringQueryBuilder;
import os.org.opensearch.index.query.RangeQueryBuilder;
import os.org.opensearch.index.query.functionscore.FunctionScoreQueryBuilder;
import os.org.opensearch.index.query.functionscore.ScoreFunctionBuilders;
import os.org.opensearch.rest.RestStatus;
import os.org.opensearch.search.SearchHit;
import os.org.opensearch.search.SearchHits;
import os.org.opensearch.search.aggregations.AggregationBuilder;
import os.org.opensearch.search.aggregations.AggregationBuilders;
import os.org.opensearch.search.aggregations.BucketOrder;
import os.org.opensearch.search.aggregations.bucket.histogram.DateHistogramAggregationBuilder;
import os.org.opensearch.search.aggregations.bucket.histogram.DateHistogramInterval;
import os.org.opensearch.search.aggregations.bucket.terms.IncludeExclude;
import os.org.opensearch.search.aggregations.bucket.terms.Terms;
import os.org.opensearch.search.aggregations.bucket.terms.TermsAggregationBuilder;
import os.org.opensearch.search.aggregations.metrics.MaxAggregationBuilder;
import os.org.opensearch.search.aggregations.metrics.SumAggregationBuilder;
import os.org.opensearch.search.aggregations.metrics.TopHitsAggregationBuilder;
import os.org.opensearch.search.builder.SearchSourceBuilder;
import os.org.opensearch.search.fetch.subphase.FetchSourceContext;
import os.org.opensearch.search.fetch.subphase.highlight.HighlightBuilder;
import os.org.opensearch.search.sort.FieldSortBuilder;
import os.org.opensearch.search.sort.NestedSortBuilder;
import os.org.opensearch.search.sort.SortBuilders;
import os.org.opensearch.search.sort.SortMode;
import os.org.opensearch.search.sort.SortOrder;

@Slf4j
// Not tagged with Repository annotation as it is programmatically initialized
public class OpenSearchClient implements SearchClient<RestHighLevelClient> {
  @Getter protected final RestHighLevelClient client;
  private final boolean isClientAvailable;
  private final RBACConditionEvaluator rbacConditionEvaluator;

  // New OpenSearch Java API client
  @Getter private final os.org.opensearch.client.opensearch.OpenSearchClient newClient;
  private final boolean isNewClientAvailable;

  private final OSLineageGraphBuilder lineageGraphBuilder;
  private final OSEntityRelationshipGraphBuilder entityRelationshipGraphBuilder;

  private final String clusterAlias;
  private final OpenSearchIndexManager indexManager;
  private final OpenSearchEntityManager entityManager;
  private final OpenSearchGenericManager genericManager;

  // Singleton factory to avoid object creation on every request
  private volatile OpenSearchSourceBuilderFactory searchBuilderFactory = null;

  // RBAC cache to avoid expensive query building on every request
  private static final LoadingCache<String, QueryBuilder> RBAC_CACHE =
      CacheBuilder.newBuilder()
          .maximumSize(10000)
          .expireAfterWrite(5, TimeUnit.MINUTES)
          .build(
              new CacheLoader<String, QueryBuilder>() {
                @Override
                public QueryBuilder load(String key) {
                  // Will be loaded via computeIfAbsent pattern
                  return null;
                }
              });

  private static final Set<String> FIELDS_TO_REMOVE =
      Set.of(
          "suggest",
          "service_suggest",
          "column_suggest",
          "schema_suggest",
          "database_suggest",
          "lifeCycle",
          "fqnParts",
          "chart_suggest",
          "field_suggest");

  private static final RequestOptions OPENSEARCH_REQUEST_OPTIONS;

  static {
    RequestOptions.Builder builder = RequestOptions.DEFAULT.toBuilder();
    builder.addHeader("Content-Type", "application/json");
    builder.addHeader("Accept", "application/json");
    builder.setWarningsHandler(WarningsHandler.PERMISSIVE);
    OPENSEARCH_REQUEST_OPTIONS = builder.build();
  }

  private NLQService nlqService;

  public OpenSearchClient(ElasticSearchConfiguration config, NLQService nlqService) {
    this(config);
    this.nlqService = nlqService;
  }

  public OpenSearchClient(ElasticSearchConfiguration config) {
    RestClientBuilder restClientBuilder = getLowLevelClient(config);
    this.client = createOpenSearchLegacyClient(restClientBuilder);
    this.newClient = createOpenSearchNewClient(restClientBuilder);
    clusterAlias = config != null ? config.getClusterAlias() : "";
    isClientAvailable = client != null;
    isNewClientAvailable = newClient != null;
    QueryBuilderFactory queryBuilderFactory = new OpenSearchQueryBuilderFactory();
    rbacConditionEvaluator = new RBACConditionEvaluator(queryBuilderFactory);
    lineageGraphBuilder = new OSLineageGraphBuilder(client);
    entityRelationshipGraphBuilder = new OSEntityRelationshipGraphBuilder(client);
    indexManager = new OpenSearchIndexManager(newClient, clusterAlias);
    entityManager = new OpenSearchEntityManager(newClient);
    genericManager = new OpenSearchGenericManager(newClient, restClientBuilder.build());
  }

  private os.org.opensearch.client.opensearch.OpenSearchClient createOpenSearchNewClient(
      RestClientBuilder restClientBuilder) {
    try {
      // Create transport and new client
      RestClientTransport transport =
          new RestClientTransport(restClientBuilder.build(), new JacksonJsonpMapper());
      os.org.opensearch.client.opensearch.OpenSearchClient newClient =
          new os.org.opensearch.client.opensearch.OpenSearchClient(transport);

      LOG.info("Successfully initialized new OpenSearch Java API client");
      return newClient;
    } catch (Exception e) {
      LOG.error("Failed to initialize new Opensearch client", e);
      return null;
    }
  }

  @Override
  public boolean isClientAvailable() {
    return isClientAvailable;
  }

  @Override
  public boolean isNewClientAvailable() {
    return isNewClientAvailable;
  }

  @Override
  public boolean indexExists(String indexName) {
    return indexManager.indexExists(indexName);
  }

  @Override
  public void createIndex(IndexMapping indexMapping, String indexMappingContent) {
    indexManager.createIndex(indexMapping, indexMappingContent);
  }

  @Override
  public void addIndexAlias(IndexMapping indexMapping, String... aliasNames) {
    indexManager.addIndexAlias(indexMapping, aliasNames);
  }

  @Override
  public void createAliases(IndexMapping indexMapping) {
    indexManager.createAliases(indexMapping);
  }

  @Override
  public void createIndex(String indexName, String indexMappingContent) {
    indexManager.createIndex(indexName, indexMappingContent);
  }

  @Override
  public void deleteIndex(String indexName) {
    indexManager.deleteIndex(indexName);
  }

  @Override
  public Set<String> getAliases(String indexName) {
    return indexManager.getAliases(indexName);
  }

  @Override
  public void addAliases(String indexName, Set<String> aliases) {
    indexManager.addAliases(indexName, aliases);
  }

  @Override
  public void removeAliases(String indexName, Set<String> aliases) {
    indexManager.removeAliases(indexName, aliases);
  }

  @Override
  public Set<String> getIndicesByAlias(String aliasName) {
    return indexManager.getIndicesByAlias(aliasName);
  }

  @Override
  public Set<String> listIndicesByPrefix(String prefix) {
    return indexManager.listIndicesByPrefix(prefix);
  }

  @Override
  public void updateIndex(IndexMapping indexMapping, String indexMappingContent) {
    indexManager.updateIndex(indexMapping, indexMappingContent);
  }

  @Override
  public void deleteIndex(IndexMapping indexMapping) {
    indexManager.deleteIndex(indexMapping);
  }

  @Override
  public Response search(SearchRequest request, SubjectContext subjectContext) throws IOException {
    SearchSettings searchSettings =
        SettingsCache.getSetting(SettingsType.SEARCH_SETTINGS, SearchSettings.class);
    return doSearch(request, subjectContext, searchSettings);
  }

  @Override
  public Response previewSearch(
      SearchRequest request, SubjectContext subjectContext, SearchSettings searchSettings)
      throws IOException {
    return doSearch(request, subjectContext, searchSettings);
  }

  public Response doSearch(
      SearchRequest request, SubjectContext subjectContext, SearchSettings searchSettings)
      throws IOException {
    String indexName = Entity.getSearchRepository().getIndexNameWithoutAlias(request.getIndex());
    OpenSearchSourceBuilderFactory searchBuilderFactory = getSearchBuilderFactory();
    SearchSourceBuilder searchSourceBuilder =
        searchBuilderFactory.getSearchSourceBuilder(
            request.getIndex(),
            request.getQuery(),
            request.getFrom(),
            request.getSize(),
            request.getExplain());

    buildSearchRBACQuery(subjectContext, searchSourceBuilder);

    // Check if semantic search is enabled and override the query
    if (Boolean.TRUE.equals(request.getSemanticSearch())) {
      SemanticSearchQueryBuilder semanticBuilder = new SemanticSearchQueryBuilder();
      QueryBuilder semanticQuery = semanticBuilder.buildSemanticQuery(request);
      if (semanticQuery != null) {
        searchSourceBuilder.query(semanticQuery);
      }
    }

    // Add Query Filter
    buildSearchSourceFilter(request.getQueryFilter(), searchSourceBuilder);

    if (!nullOrEmpty(request.getPostFilter())) {
      try {
        XContentParser filterParser =
            XContentType.JSON
                .xContent()
                .createParser(
                    OsUtils.osXContentRegistry,
                    LoggingDeprecationHandler.INSTANCE,
                    request.getPostFilter());
        QueryBuilder filter = SearchSourceBuilder.fromXContent(filterParser).query();
        searchSourceBuilder.postFilter(filter);
      } catch (Exception ex) {
        LOG.warn("Error parsing post_filter from query parameters, ignoring filter", ex);
      }
    }

    if (!nullOrEmpty(request.getSearchAfter())) {
      searchSourceBuilder.searchAfter(request.getSearchAfter().toArray());
    }

    /* For backward-compatibility we continue supporting the deleted argument, this should be removed in future versions */
    if (!nullOrEmpty(request.getDeleted())) {
      if (indexName.equals(GLOBAL_SEARCH_ALIAS) || indexName.equals(DATA_ASSET_SEARCH_ALIAS)) {
        BoolQueryBuilder boolQueryBuilder = QueryBuilders.boolQuery();

        boolQueryBuilder.should(
            QueryBuilders.boolQuery()
                .must(searchSourceBuilder.query())
                .must(QueryBuilders.existsQuery("deleted"))
                .must(QueryBuilders.termQuery("deleted", request.getDeleted())));
        boolQueryBuilder.should(
            QueryBuilders.boolQuery()
                .must(searchSourceBuilder.query())
                .mustNot(QueryBuilders.existsQuery("deleted")));
        searchSourceBuilder.query(boolQueryBuilder);
      } else {
        searchSourceBuilder.query(
            QueryBuilders.boolQuery()
                .must(searchSourceBuilder.query())
                .must(QueryBuilders.termQuery("deleted", request.getDeleted())));
      }
    }

    if (!nullOrEmpty(request.getSortFieldParam())
        && Boolean.TRUE.equals(!request.getIsHierarchy())) {
      FieldSortBuilder fieldSortBuilder =
          new FieldSortBuilder(request.getSortFieldParam())
              .order(SortOrder.fromString(request.getSortOrder()));
      // Score is an internal ES Field
      if (!request.getSortFieldParam().equalsIgnoreCase("_score")) {
        fieldSortBuilder.unmappedType("integer");
      }
      searchSourceBuilder.sort(fieldSortBuilder);

      // Add tiebreaker sort for stable pagination when sorting by score
      // This ensures consistent ordering when multiple documents have identical scores
      if (request.getSortFieldParam().equalsIgnoreCase("_score")) {
        searchSourceBuilder.sort(
            SortBuilders.fieldSort("name.keyword").order(SortOrder.ASC).unmappedType("keyword"));
      }
    }

    buildHierarchyQuery(request, searchSourceBuilder, client);

    /* for performance reasons OpenSearch doesn't provide accurate hits
    if we enable trackTotalHits parameter it will try to match every result, count and return hits
    however in most cases for search results an approximate value is good enough.
    we are displaying total entity counts in landing page and explore page where we need the total count
    https://github.com/Open/Opensearch/issues/33028 */
    searchSourceBuilder.fetchSource(
        new FetchSourceContext(
            request.getFetchSource(),
            request.getIncludeSourceFields().toArray(String[]::new),
            request.getExcludeSourceFields().toArray(String[]::new)));

    if (Boolean.TRUE.equals(request.getTrackTotalHits())) {
      searchSourceBuilder.trackTotalHits(true);
    } else {
      searchSourceBuilder.trackTotalHitsUpTo(MAX_RESULT_HITS);
    }

    searchSourceBuilder.timeout(new TimeValue(30, TimeUnit.SECONDS));

    try {
      RequestOptions.Builder builder = RequestOptions.DEFAULT.toBuilder();
      builder.addHeader("Content-Type", "application/json");

      // Start search operation timing using Micrometer
      io.micrometer.core.instrument.Timer.Sample searchTimerSample =
          org.openmetadata.service.monitoring.RequestLatencyContext.startSearchOperation();

      SearchResponse searchResponse =
          client.search(
              new os.org.opensearch.action.search.SearchRequest(request.getIndex())
                  .source(searchSourceBuilder),
              RequestOptions.DEFAULT);

      // End search operation timing
      if (searchTimerSample != null) {
        org.openmetadata.service.monitoring.RequestLatencyContext.endSearchOperation(
            searchTimerSample);
      }
      if (Boolean.FALSE.equals(request.getIsHierarchy())) {
        return Response.status(OK).entity(searchResponse.toString()).build();
      } else {
        List<?> response = buildSearchHierarchy(request, searchResponse);
        return Response.status(OK).entity(response).build();
      }
    } catch (IndexNotFoundException e) {
      throw new SearchIndexNotFoundException(
          String.format("Failed to to find index %s", request.getIndex()));
    }
  }

  @Override
  public Response searchWithNLQ(SearchRequest request, SubjectContext subjectContext) {
    LOG.info("Searching with NLQ: {}", request.getQuery());

    if (nlqService != null) {
      try {
        String transformedQuery = nlqService.transformNaturalLanguageQuery(request, null);
        if (transformedQuery == null) {
          LOG.info("Failed to  get Transformed NLQ query ");
          return fallbackToBasicSearch(request, subjectContext);
        } else {
          LOG.debug("Transformed NLQ query: {}", transformedQuery);
          XContentParser parser = createXContentParser(transformedQuery);
          SearchSourceBuilder searchSourceBuilder = SearchSourceBuilder.fromXContent(parser);
          searchSourceBuilder.from(request.getFrom());
          searchSourceBuilder.size(request.getSize());
          OpenSearchSourceBuilderFactory sourceBuilderFactory = getSearchBuilderFactory();
          sourceBuilderFactory.addAggregationsToNLQQuery(searchSourceBuilder, request.getIndex());
          os.org.opensearch.action.search.SearchRequest searchRequest =
              new os.org.opensearch.action.search.SearchRequest(request.getIndex());
          searchRequest.source(searchSourceBuilder);

          // Use DFS Query Then Fetch for consistent scoring across shards
          searchRequest.searchType(SearchType.DFS_QUERY_THEN_FETCH);

          // Start search operation timing using Micrometer
          io.micrometer.core.instrument.Timer.Sample searchTimerSample =
              org.openmetadata.service.monitoring.RequestLatencyContext.startSearchOperation();

          os.org.opensearch.action.search.SearchResponse response =
              client.search(searchRequest, os.org.opensearch.client.RequestOptions.DEFAULT);

          // End search operation timing
          if (searchTimerSample != null) {
            org.openmetadata.service.monitoring.RequestLatencyContext.endSearchOperation(
                searchTimerSample);
          }
          if (response.getHits() != null
              && response.getHits().getTotalHits() != null
              && response.getHits().getTotalHits().value > 0) {
            nlqService.cacheQuery(request.getQuery(), transformedQuery);
          }
          return Response.status(Response.Status.OK).entity(response.toString()).build();
        }
      } catch (Exception e) {
        LOG.error("Error transforming or executing NLQ query: {}", e.getMessage(), e);
        return fallbackToBasicSearch(request, subjectContext);
      }
    } else {
      return fallbackToBasicSearch(request, subjectContext);
    }
  }

  @Override
  public Response searchWithDirectQuery(SearchRequest request, SubjectContext subjectContext)
      throws IOException {
    LOG.info("Executing direct OpenSearch query: {}", request.getQueryFilter());
    try {
      XContentParser parser = createXContentParser(request.getQueryFilter());
      SearchSourceBuilder searchSourceBuilder = SearchSourceBuilder.fromXContent(parser);
      searchSourceBuilder.from(request.getFrom());
      searchSourceBuilder.size(request.getSize());

      // Apply RBAC constraints
      buildSearchRBACQuery(subjectContext, searchSourceBuilder);

      // Add aggregations if needed
      OpenSearchSourceBuilderFactory sourceBuilderFactory = getSearchBuilderFactory();
      sourceBuilderFactory.addAggregationsToNLQQuery(searchSourceBuilder, request.getIndex());

      os.org.opensearch.action.search.SearchRequest osRequest =
          new os.org.opensearch.action.search.SearchRequest(request.getIndex());
      osRequest.source(searchSourceBuilder);
      // Use DFS Query Then Fetch for consistent scoring across shards
      osRequest.searchType(SearchType.DFS_QUERY_THEN_FETCH);

      SearchResponse response = client.search(osRequest, OPENSEARCH_REQUEST_OPTIONS);

      LOG.debug("Direct query search completed successfully");
      return Response.status(Response.Status.OK).entity(response.toString()).build();
    } catch (Exception e) {
      LOG.error("Error executing direct query search: {}", e.getMessage(), e);
      return Response.status(Response.Status.INTERNAL_SERVER_ERROR)
          .entity(String.format("Failed to execute direct query search: %s", e.getMessage()))
          .build();
    }
  }

  private Response fallbackToBasicSearch(SearchRequest request, SubjectContext subjectContext) {
    try {
      LOG.debug("Falling back to basic query_string search for NLQ: {}", request.getQuery());

      SearchSourceBuilder searchSourceBuilder = new SearchSourceBuilder();
      QueryStringQueryBuilder queryBuilder = new QueryStringQueryBuilder(request.getQuery());
      searchSourceBuilder.query(queryBuilder);
      searchSourceBuilder.from(request.getFrom());
      searchSourceBuilder.size(request.getSize());
      buildSearchRBACQuery(subjectContext, searchSourceBuilder);

      os.org.opensearch.action.search.SearchRequest osRequest =
          new os.org.opensearch.action.search.SearchRequest(request.getIndex());
      osRequest.source(searchSourceBuilder);

      // Use DFS Query Then Fetch for consistent scoring across shards
      osRequest.searchType(SearchType.DFS_QUERY_THEN_FETCH);

      getSearchBuilderFactory().addAggregationsToNLQQuery(searchSourceBuilder, request.getIndex());
      SearchResponse searchResponse = client.search(osRequest, OPENSEARCH_REQUEST_OPTIONS);
      return Response.status(Response.Status.OK).entity(searchResponse.toString()).build();
    } catch (Exception e) {
      LOG.error("Error in fallback search: {}", e.getMessage(), e);
      return Response.status(Response.Status.INTERNAL_SERVER_ERROR)
          .entity(String.format("Failed to execute natural language search: %s", e.getMessage()))
          .build();
    }
  }

  @Override
  public Response getDocByID(String indexName, String entityId) throws IOException {
    return entityManager.getDocByID(indexName, entityId);
  }

  private void buildHierarchyQuery(
      SearchRequest request, SearchSourceBuilder searchSourceBuilder, RestHighLevelClient client)
      throws IOException {

    if (Boolean.FALSE.equals(request.getIsHierarchy())) {
      return;
    }

    String indexName = request.getIndex();
    String glossaryTermIndex =
        Entity.getSearchRepository().getIndexMapping(GLOSSARY_TERM).getIndexName(clusterAlias);
    String domainIndex =
        Entity.getSearchRepository().getIndexMapping(DOMAIN).getIndexName(clusterAlias);

    BoolQueryBuilder baseQuery =
        QueryBuilders.boolQuery()
            .should(searchSourceBuilder.query())
            .should(QueryBuilders.matchPhraseQuery("fullyQualifiedName", request.getQuery()))
            .should(QueryBuilders.matchPhraseQuery("name", request.getQuery()))
            .should(QueryBuilders.matchPhraseQuery("displayName", request.getQuery()));

    if (indexName.equalsIgnoreCase(glossaryTermIndex)) {
      baseQuery
          .should(QueryBuilders.matchPhraseQuery("glossary.fullyQualifiedName", request.getQuery()))
          .should(QueryBuilders.matchPhraseQuery("glossary.displayName", request.getQuery()))
          .must(QueryBuilders.matchQuery("entityStatus", "Approved"));
    } else if (indexName.equalsIgnoreCase(domainIndex)) {
      baseQuery
          .should(QueryBuilders.matchPhraseQuery("parent.fullyQualifiedName", request.getQuery()))
          .should(QueryBuilders.matchPhraseQuery("parent.displayName", request.getQuery()));
    }

    baseQuery.minimumShouldMatch(1);
    searchSourceBuilder.query(baseQuery);

    SearchResponse searchResponse =
        client.search(
            new os.org.opensearch.action.search.SearchRequest(request.getIndex())
                .source(searchSourceBuilder),
            RequestOptions.DEFAULT);

    Terms parentTerms = searchResponse.getAggregations().get("fqnParts_agg");

    // Build  es query to get parent terms for the user input query , to build correct hierarchy
    // In case of default search , no need to get parent terms they are already present in the
    // response
    if (parentTerms != null
        && !parentTerms.getBuckets().isEmpty()
        && !request.getQuery().equals("*")) {
      BoolQueryBuilder parentTermQueryBuilder = QueryBuilders.boolQuery();

      parentTerms.getBuckets().stream()
          .map(Terms.Bucket::getKeyAsString)
          .forEach(
              parentTerm ->
                  parentTermQueryBuilder.should(
                      QueryBuilders.matchQuery("fullyQualifiedName", parentTerm)));
      if (indexName.equalsIgnoreCase(glossaryTermIndex)) {
        parentTermQueryBuilder
            .minimumShouldMatch(1)
            .must(QueryBuilders.matchQuery("entityStatus", "Approved"));
      } else {
        parentTermQueryBuilder.minimumShouldMatch(1);
      }
      searchSourceBuilder.query(parentTermQueryBuilder);
    }

    searchSourceBuilder.sort(SortBuilders.fieldSort("fullyQualifiedName").order(SortOrder.ASC));
  }

  public List<?> buildSearchHierarchy(SearchRequest request, SearchResponse searchResponse) {
    List<?> response = new ArrayList<>();
    String indexName = request.getIndex();
    String glossaryTermIndex =
        Entity.getSearchRepository().getIndexMapping(GLOSSARY_TERM).getIndexName(clusterAlias);
    String domainIndex =
        Entity.getSearchRepository().getIndexMapping(DOMAIN).getIndexName(clusterAlias);

    if (indexName.equalsIgnoreCase(glossaryTermIndex)) {
      response = buildGlossaryTermSearchHierarchy(searchResponse);
    } else if (indexName.equalsIgnoreCase(domainIndex)) {
      response = buildDomainSearchHierarchy(searchResponse);
    }
    return response;
  }

  public List<EntityHierarchy> buildGlossaryTermSearchHierarchy(SearchResponse searchResponse) {
    Map<String, EntityHierarchy> termMap =
        new LinkedHashMap<>(); // termMap represent glossary terms
    Map<String, EntityHierarchy> rootTerms =
        new LinkedHashMap<>(); // rootTerms represent glossaries

    for (var hit : searchResponse.getHits().getHits()) {
      String jsonSource = hit.getSourceAsString();

      EntityHierarchy term = JsonUtils.readValue(jsonSource, EntityHierarchy.class);
      EntityHierarchy glossaryInfo =
          JsonUtils.readTree(jsonSource).path("glossary").isMissingNode()
              ? null
              : JsonUtils.convertValue(
                  JsonUtils.readTree(jsonSource).path("glossary"), EntityHierarchy.class);

      if (glossaryInfo != null) {
        rootTerms.putIfAbsent(glossaryInfo.getFullyQualifiedName(), glossaryInfo);
      }

      term.setChildren(new ArrayList<>());
      termMap.putIfAbsent(term.getFullyQualifiedName(), term);
    }

    termMap.putAll(rootTerms);

    termMap
        .values()
        .forEach(
            term -> {
              String parentFQN = getParentFQN(term.getFullyQualifiedName());
              String termFQN = term.getFullyQualifiedName();

              if (parentFQN != null && termMap.containsKey(parentFQN)) {
                EntityHierarchy parentTerm = termMap.get(parentFQN);
                List<EntityHierarchy> children = parentTerm.getChildren();
                children.removeIf(
                    child -> child.getFullyQualifiedName().equals(term.getFullyQualifiedName()));
                children.add(term);
                parentTerm.setChildren(children);
              } else {
                if (rootTerms.containsKey(termFQN)) {
                  EntityHierarchy rootTerm = rootTerms.get(termFQN);
                  rootTerm.setChildren(term.getChildren());
                }
              }
            });

    return new ArrayList<>(rootTerms.values());
  }

  public List<EntityHierarchy> buildDomainSearchHierarchy(SearchResponse searchResponse) {
    Map<String, EntityHierarchy> entityHierarchyMap =
        Arrays.stream(searchResponse.getHits().getHits())
            .map(hit -> JsonUtils.readValue(hit.getSourceAsString(), EntityHierarchy.class))
            .collect(
                Collectors.toMap(
                    EntityHierarchy::getFullyQualifiedName,
                    entity -> {
                      entity.setChildren(new ArrayList<>());
                      return entity;
                    },
                    (existing, replacement) -> existing,
                    LinkedHashMap::new));

    List<EntityHierarchy> rootDomains = new ArrayList<>();

    entityHierarchyMap
        .values()
        .forEach(
            entity -> {
              String parentFqn = getParentFQN(entity.getFullyQualifiedName());
              EntityHierarchy parentEntity = entityHierarchyMap.get(parentFqn);
              if (parentEntity != null) {
                parentEntity.getChildren().add(entity);
              } else {
                rootDomains.add(entity);
              }
            });

    return rootDomains;
  }

  @Override
  public SearchResultListMapper listWithOffset(
      String filter,
      int limit,
      int offset,
      String index,
      SearchSortFilter searchSortFilter,
      String q,
      String queryString)
      throws IOException {
    SearchSourceBuilder searchSourceBuilder = new SearchSourceBuilder();
    if (!nullOrEmpty(q)) {
      searchSourceBuilder =
          getSearchBuilderFactory().getSearchSourceBuilder(index, q, offset, limit);
    }

    if (!nullOrEmpty(queryString)) {
      XContentParser queryParser = createXContentParser(queryString);
      searchSourceBuilder = SearchSourceBuilder.fromXContent(queryParser);
    }

    List<Map<String, Object>> results = new ArrayList<>();
    getSearchFilter(filter, searchSourceBuilder);

    searchSourceBuilder.timeout(new TimeValue(30, TimeUnit.SECONDS));
    searchSourceBuilder.from(offset);
    searchSourceBuilder.size(limit);
    if (searchSortFilter.isSorted()) {
      FieldSortBuilder fieldSortBuilder =
          SortBuilders.fieldSort(searchSortFilter.getSortField())
              .order(SortOrder.fromString(searchSortFilter.getSortType()));
      if (searchSortFilter.isNested()) {
        NestedSortBuilder nestedSortBuilder =
            new NestedSortBuilder(searchSortFilter.getSortNestedPath());
        fieldSortBuilder.setNestedSort(nestedSortBuilder);
        fieldSortBuilder.sortMode(
            SortMode.valueOf(searchSortFilter.getSortNestedMode().toUpperCase()));
      }
      searchSourceBuilder.sort(fieldSortBuilder);
    }
    try {
      SearchResponse response =
          client.search(
              new os.org.opensearch.action.search.SearchRequest(index).source(searchSourceBuilder),
              RequestOptions.DEFAULT);
      SearchHits searchHits = response.getHits();
      SearchHit[] hits = searchHits.getHits();
      Arrays.stream(hits).forEach(hit -> results.add(hit.getSourceAsMap()));
      return new SearchResultListMapper(
          results, searchHits.getTotalHits() != null ? searchHits.getTotalHits().value : 0);
    } catch (OpenSearchStatusException e) {
      if (e.status() == RestStatus.NOT_FOUND) {
        throw new SearchIndexNotFoundException(String.format("Failed to to find index %s", index));
      } else {
        throw new SearchException(String.format("Search failed due to %s", e.getDetailedMessage()));
      }
    }
  }

  @Override
  public SearchResultListMapper listWithDeepPagination(
      String index,
      String query,
      String filter,
      String[] fields,
      SearchSortFilter searchSortFilter,
      int size,
      Object[] searchAfter)
      throws IOException {
    SearchSourceBuilder searchSourceBuilder = new SearchSourceBuilder();
    if (!nullOrEmpty(query)) {
      searchSourceBuilder = getSearchBuilderFactory().getSearchSourceBuilder(index, query, 0, size);
    }
    if (!nullOrEmpty(fields)) {
      searchSourceBuilder.fetchSource(fields, null);
    }

    List<Map<String, Object>> results = new ArrayList<>();

    if (Optional.ofNullable(filter).isPresent()) {
      getSearchFilter(filter, searchSourceBuilder);
    }

    searchSourceBuilder.timeout(new TimeValue(30, TimeUnit.SECONDS));
    searchSourceBuilder.from(0);
    searchSourceBuilder.size(size);

    if (Optional.ofNullable(searchAfter).isPresent()) {
      searchSourceBuilder.searchAfter(searchAfter);
    }

    if (searchSortFilter.isSorted()) {
      FieldSortBuilder fieldSortBuilder =
          SortBuilders.fieldSort(searchSortFilter.getSortField())
              .order(SortOrder.fromString(searchSortFilter.getSortType()));
      if (searchSortFilter.isNested()) {
        NestedSortBuilder nestedSortBuilder =
            new NestedSortBuilder(searchSortFilter.getSortNestedPath());
        fieldSortBuilder.setNestedSort(nestedSortBuilder);
        fieldSortBuilder.sortMode(
            SortMode.valueOf(searchSortFilter.getSortNestedMode().toUpperCase()));
      }
      searchSourceBuilder.sort(fieldSortBuilder);
    }
    try {
      SearchResponse response =
          client.search(
              new os.org.opensearch.action.search.SearchRequest(index).source(searchSourceBuilder),
              RequestOptions.DEFAULT);
      SearchHits searchHits = response.getHits();
      List<SearchHit> hits = List.of(searchHits.getHits());
      Object[] lastHitSortValues = null;

      if (!hits.isEmpty()) {
        lastHitSortValues = hits.get(hits.size() - 1).getSortValues();
      }

      hits.forEach(hit -> results.add(hit.getSourceAsMap()));
      return new SearchResultListMapper(
          results, searchHits.getTotalHits().value, lastHitSortValues);
    } catch (OpenSearchStatusException e) {
      if (e.status() == RestStatus.NOT_FOUND) {
        throw new SearchIndexNotFoundException(String.format("Failed to to find index %s", index));
      } else {
        throw new SearchException(String.format("Search failed due to %s", e.getDetailedMessage()));
      }
    }
  }

  @Override
  public Response searchBySourceUrl(String sourceUrl) throws IOException {
    os.org.opensearch.action.search.SearchRequest searchRequest =
        new os.org.opensearch.action.search.SearchRequest(
            Entity.getSearchRepository().getIndexOrAliasName(GLOBAL_SEARCH_ALIAS));
    SearchSourceBuilder searchSourceBuilder = new SearchSourceBuilder();
    searchSourceBuilder.query(
        QueryBuilders.boolQuery().must(QueryBuilders.termQuery("sourceUrl", sourceUrl)));
    searchRequest.source(searchSourceBuilder);
    String response = client.search(searchRequest, RequestOptions.DEFAULT).toString();
    return Response.status(OK).entity(response).build();
  }

  @Override
  public SearchLineageResult searchLineage(SearchLineageRequest lineageRequest) throws IOException {
    return lineageGraphBuilder.searchLineage(lineageRequest);
  }

  public SearchLineageResult searchLineageWithDirection(SearchLineageRequest lineageRequest)
      throws IOException {
    return lineageGraphBuilder.searchLineageWithDirection(lineageRequest);
  }

  @Override
  public LineagePaginationInfo getLineagePaginationInfo(
      String fqn,
      int upstreamDepth,
      int downstreamDepth,
      String queryFilter,
      boolean includeDeleted,
      String entityType)
      throws IOException {
    return lineageGraphBuilder.getLineagePaginationInfo(
        fqn, upstreamDepth, downstreamDepth, queryFilter, includeDeleted, entityType);
  }

  @Override
  public SearchLineageResult searchLineageByEntityCount(EntityCountLineageRequest request)
      throws IOException {
    return lineageGraphBuilder.searchLineageByEntityCount(request);
  }

  @Override
  public SearchLineageResult searchPlatformLineage(
      String index, String queryFilter, boolean deleted) throws IOException {
    return lineageGraphBuilder.getPlatformLineage(index, queryFilter, deleted);
  }

  private void getEntityRelationship(
      String fqn,
      int depth,
      Set<Map<String, Object>> edges,
      Set<Map<String, Object>> nodes,
      String queryFilter,
      String direction,
      boolean deleted)
      throws IOException {
    if (depth <= 0) {
      return;
    }
    os.org.opensearch.action.search.SearchRequest searchRequest =
        new os.org.opensearch.action.search.SearchRequest(
            Entity.getSearchRepository().getIndexOrAliasName(GLOBAL_SEARCH_ALIAS));
    SearchSourceBuilder searchSourceBuilder = new SearchSourceBuilder();
    searchSourceBuilder.query(
        QueryBuilders.boolQuery()
            .must(QueryBuilders.termQuery(direction, FullyQualifiedName.buildHash(fqn))));
    if (CommonUtil.nullOrEmpty(deleted)) {
      searchSourceBuilder.query(
          QueryBuilders.boolQuery()
              .must(QueryBuilders.termQuery(direction, FullyQualifiedName.buildHash(fqn)))
              .must(QueryBuilders.termQuery("deleted", deleted)));
    }
    if (!nullOrEmpty(queryFilter) && !queryFilter.equals("{}")) {
      try {
        XContentParser filterParser =
            XContentType.JSON
                .xContent()
                .createParser(
                    OsUtils.osXContentRegistry, LoggingDeprecationHandler.INSTANCE, queryFilter);
        QueryBuilder filter = SearchSourceBuilder.fromXContent(filterParser).query();
        BoolQueryBuilder newQuery =
            QueryBuilders.boolQuery().must(searchSourceBuilder.query()).filter(filter);
        searchSourceBuilder.query(newQuery);
      } catch (Exception ex) {
        LOG.warn("Error parsing query_filter from query parameters, ignoring filter", ex);
      }
    }
    searchRequest.source(searchSourceBuilder.size(1000));
    os.org.opensearch.action.search.SearchResponse searchResponse =
        client.search(searchRequest, RequestOptions.DEFAULT);
    for (var hit : searchResponse.getHits().getHits()) {
      List<Map<String, Object>> entityRelationship =
          (List<Map<String, Object>>) hit.getSourceAsMap().get("entityRelationship");
      HashMap<String, Object> tempMap = new HashMap<>(JsonUtils.getMap(hit.getSourceAsMap()));
      tempMap.keySet().removeAll(FIELDS_TO_REMOVE_ENTITY_RELATIONSHIP);
      nodes.add(tempMap);
      for (Map<String, Object> er : entityRelationship) {
        Map<String, String> entity = (HashMap<String, String>) er.get("entity");
        Map<String, String> relatedEntity = (HashMap<String, String>) er.get("relatedEntity");
        if (direction.equalsIgnoreCase(ENTITY_RELATIONSHIP_DIRECTION_ENTITY)) {
          if (!edges.contains(er) && entity.get("fqn").equals(fqn)) {
            edges.add(er);
            getEntityRelationship(
                relatedEntity.get("fqn"), depth - 1, edges, nodes, queryFilter, direction, deleted);
          }
        } else {
          if (!edges.contains(er) && relatedEntity.get("fqn").equals(fqn)) {
            edges.add(er);
            getEntityRelationship(
                entity.get("fqn"), depth - 1, edges, nodes, queryFilter, direction, deleted);
          }
        }
      }
    }
  }

  public Map<String, Object> searchEntityRelationshipInternal(
      String fqn, int upstreamDepth, int downstreamDepth, String queryFilter, boolean deleted)
      throws IOException {
    Map<String, Object> responseMap = new HashMap<>();
    Set<Map<String, Object>> edges = new HashSet<>();
    Set<Map<String, Object>> nodes = new HashSet<>();
    os.org.opensearch.action.search.SearchRequest searchRequest =
        new os.org.opensearch.action.search.SearchRequest(
            Entity.getSearchRepository().getIndexOrAliasName(GLOBAL_SEARCH_ALIAS));
    SearchSourceBuilder searchSourceBuilder = new SearchSourceBuilder();
    searchSourceBuilder.query(
        QueryBuilders.boolQuery().must(QueryBuilders.termQuery("fullyQualifiedName", fqn)));
    searchRequest.source(searchSourceBuilder.size(1000));
    SearchResponse searchResponse = client.search(searchRequest, RequestOptions.DEFAULT);
    for (var hit : searchResponse.getHits().getHits()) {
      Map<String, Object> tempMap = new HashMap<>(JsonUtils.getMap(hit.getSourceAsMap()));
      tempMap.keySet().removeAll(FIELDS_TO_REMOVE);
      responseMap.put("entity", tempMap);
    }
    getEntityRelationship(
        fqn,
        downstreamDepth,
        edges,
        nodes,
        queryFilter,
        ENTITY_RELATIONSHIP_DIRECTION_ENTITY,
        deleted);
    getEntityRelationship(
        fqn,
        upstreamDepth,
        edges,
        nodes,
        queryFilter,
        ENTITY_RELATIONSHIP_DIRECTION_RELATED_ENTITY,
        deleted);
    responseMap.put("edges", edges);
    responseMap.put("nodes", nodes);
    return responseMap;
  }

  @Override
  public Response searchEntityRelationship(
      String fqn, int upstreamDepth, int downstreamDepth, String queryFilter, boolean deleted)
      throws IOException {
    Map<String, Object> responseMap =
        searchEntityRelationshipInternal(fqn, upstreamDepth, downstreamDepth, queryFilter, deleted);
    return Response.status(OK).entity(responseMap).build();
  }

  @Override
  public Response searchDataQualityLineage(
      String fqn, int upstreamDepth, String queryFilter, boolean deleted) throws IOException {
    Map<String, Object> responseMap = new HashMap<>();
    Set<EsLineageData> edges = new HashSet<>();
    Set<Map<String, Object>> nodes = new HashSet<>();
    searchDataQualityLineage(fqn, upstreamDepth, queryFilter, deleted, edges, nodes);
    responseMap.put("edges", edges);
    responseMap.put("nodes", nodes);
    return Response.status(OK).entity(responseMap).build();
  }

  public Map<String, Object> searchSchemaEntityRelationshipInternal(
      String fqn, int upstreamDepth, int downstreamDepth, String queryFilter, boolean deleted)
      throws IOException {
    Map<String, Object> responseMap = new HashMap<>();
    Set<Map<String, Object>> edges = new HashSet<>();
    Set<Map<String, Object>> nodes = new HashSet<>();
    os.org.opensearch.action.search.SearchRequest searchRequest =
        new os.org.opensearch.action.search.SearchRequest(
            Entity.getSearchRepository().getIndexOrAliasName(GLOBAL_SEARCH_ALIAS));
    SearchSourceBuilder searchSourceBuilder = new SearchSourceBuilder();
    searchSourceBuilder.query(
        QueryBuilders.boolQuery().must(QueryBuilders.termQuery("fullyQualifiedName", fqn)));
    searchRequest.source(searchSourceBuilder.size(1000));
    SearchResponse searchResponse = client.search(searchRequest, RequestOptions.DEFAULT);
    for (var hit : searchResponse.getHits().getHits()) {
      Map<String, Object> tempMap = new HashMap<>(JsonUtils.getMap(hit.getSourceAsMap()));
      tempMap.keySet().removeAll(FIELDS_TO_REMOVE);
      responseMap.put("entity", tempMap);
    }
    TableRepository repository = (TableRepository) Entity.getEntityRepository(TABLE);
    ListFilter filter = new ListFilter(Include.NON_DELETED).addQueryParam("databaseSchema", fqn);
    List<Table> tables =
        repository.listAll(repository.getFields("tableConstraints, displayName, owners"), filter);
    for (Table table : tables) {
      getEntityRelationship(
          table.getFullyQualifiedName(),
          downstreamDepth,
          edges,
          nodes,
          queryFilter,
          ENTITY_RELATIONSHIP_DIRECTION_ENTITY,
          deleted);
      getEntityRelationship(
          table.getFullyQualifiedName(),
          upstreamDepth,
          edges,
          nodes,
          queryFilter,
          ENTITY_RELATIONSHIP_DIRECTION_RELATED_ENTITY,
          deleted);
    }
    // Add the remaining tables from the list into the nodes
    // These will the one's that do not have any entity relationship
    for (Table table : tables) {
      boolean tablePresent = false;
      for (Map<String, Object> node : nodes) {
        if (table.getId().toString().equals(node.get("id"))) {
          tablePresent = true;
          break;
        }
      }
      if (!tablePresent) {
        HashMap<String, Object> tableMap = new HashMap<>(JsonUtils.getMap(table));
        tableMap.keySet().removeAll(FIELDS_TO_REMOVE_ENTITY_RELATIONSHIP);
        tableMap.put("entityType", "table");
        nodes.add(tableMap);
      }
    }
    responseMap.put("edges", edges);
    responseMap.put("nodes", nodes);
    return responseMap;
  }

  @Override
  public Response searchSchemaEntityRelationship(
      String fqn, int upstreamDepth, int downstreamDepth, String queryFilter, boolean deleted)
      throws IOException {
    Map<String, Object> responseMap =
        searchSchemaEntityRelationshipInternal(
            fqn, upstreamDepth, downstreamDepth, queryFilter, deleted);
    return Response.status(OK).entity(responseMap).build();
  }

  private void searchDataQualityLineage(
      String fqn,
      int upstreamDepth,
      String queryFilter,
      boolean deleted,
      Set<EsLineageData> edges,
      Set<Map<String, Object>> nodes)
      throws IOException {
    Map<String, Map<String, Object>> allNodes = new HashMap<>();
    Map<String, List<EsLineageData>> allEdges = new HashMap<>();
    Set<String> nodesWithFailures = new HashSet<>();

    collectNodesAndEdges(
        fqn,
        upstreamDepth,
        queryFilter,
        deleted,
        allEdges,
        allNodes,
        nodesWithFailures,
        new HashSet<>());
    for (String nodeWithFailure : nodesWithFailures) {
      traceBackDQLineage(
          nodeWithFailure, nodesWithFailures, allEdges, allNodes, nodes, edges, new HashSet<>());
    }
  }

  private void collectNodesAndEdges(
      String fqn,
      int upstreamDepth,
      String queryFilter,
      boolean deleted,
      Map<String, List<EsLineageData>> allEdges,
      Map<String, Map<String, Object>> allNodes,
      Set<String> nodesWithFailure,
      Set<String> processedNode)
      throws IOException {
    TestCaseResultRepository testCaseResultRepository = new TestCaseResultRepository();
    if (upstreamDepth <= 0 || processedNode.contains(fqn)) {
      return;
    }
    processedNode.add(fqn);
    SearchResponse searchResponse = performLineageSearch(fqn, queryFilter, deleted);
    Optional<List> optionalDocs =
        JsonUtils.readJsonAtPath(searchResponse.toString(), "$.hits.hits[*]._source", List.class);

    if (optionalDocs.isPresent()) {
      List<Map<String, Object>> docs = (List<Map<String, Object>>) optionalDocs.get();
      for (Map<String, Object> doc : docs) {
        String nodeId = doc.get("id").toString();
        allNodes.put(nodeId, doc);
        if (testCaseResultRepository.hasTestCaseFailure(doc.get("fullyQualifiedName").toString())) {
          nodesWithFailure.add(nodeId);
        }

        List<EsLineageData> lineageDataList =
            JsonUtils.readOrConvertValues(doc.get("upstreamLineage"), EsLineageData.class);
        for (EsLineageData lineage : lineageDataList) {
          // lineage toEntity is the entity itself
          lineage.withToEntity(getRelationshipRef(doc));
          String fromEntityId = lineage.getFromEntity().getId().toString();
          allEdges.computeIfAbsent(fromEntityId, k -> new ArrayList<>()).add(lineage);
          collectNodesAndEdges(
              lineage.getFromEntity().getFullyQualifiedName(),
              upstreamDepth - 1,
              queryFilter,
              deleted,
              allEdges,
              allNodes,
              nodesWithFailure,
              processedNode);
        }
      }
    }
  }

  private void traceBackDQLineage(
      String nodeFailureId,
      Set<String> nodesWithFailures,
      Map<String, List<EsLineageData>> allEdges,
      Map<String, Map<String, Object>> allNodes,
      Set<Map<String, Object>> nodes,
      Set<EsLineageData> edges,
      Set<String> processedNodes) {
    if (processedNodes.contains(nodeFailureId)) {
      return;
    }

    processedNodes.add(nodeFailureId);
    if (nodesWithFailures.contains(nodeFailureId)) {
      Map<String, Object> node = allNodes.get(nodeFailureId);
      if (node != null) {
        node.keySet().removeAll(FIELDS_TO_REMOVE);
        node.remove("upstreamLineage");
        nodes.add(node);
      }
    }
    List<EsLineageData> edgesForNode = allEdges.get(nodeFailureId);
    if (edgesForNode != null) {
      for (EsLineageData edge : edgesForNode) {
        String fromEntityId = edge.getFromEntity().getId().toString();
        if (!fromEntityId.equals(nodeFailureId)) continue;
        edges.add(edge);
        traceBackDQLineage(
            edge.getToEntity().getId().toString(),
            nodesWithFailures,
            allEdges,
            allNodes,
            nodes,
            edges,
            processedNodes);
      }
    }
  }

  private SearchResponse performLineageSearch(String fqn, String queryFilter, boolean deleted)
      throws IOException {
    os.org.opensearch.action.search.SearchRequest searchRequest =
        new os.org.opensearch.action.search.SearchRequest(
            Entity.getSearchRepository().getIndexOrAliasName(GLOBAL_SEARCH_ALIAS));
    SearchSourceBuilder searchSourceBuilder = new SearchSourceBuilder();
    searchSourceBuilder.query(
        QueryBuilders.boolQuery()
            .must(QueryBuilders.termQuery("fqnHash.keyword", FullyQualifiedName.buildHash(fqn)))
            .must(QueryBuilders.termQuery("deleted", !nullOrEmpty(deleted) && deleted)));

    buildSearchSourceFilter(queryFilter, searchSourceBuilder);
    searchRequest.source(searchSourceBuilder.size(1000));
    return client.search(searchRequest, RequestOptions.DEFAULT);
  }

  private static FunctionScoreQueryBuilder boostScore(QueryStringQueryBuilder queryBuilder) {
    FunctionScoreQueryBuilder.FilterFunctionBuilder tier1Boost =
        new FunctionScoreQueryBuilder.FilterFunctionBuilder(
            QueryBuilders.termQuery("tier.tagFQN", "Tier1"),
            ScoreFunctionBuilders.weightFactorFunction(50.0f));

    FunctionScoreQueryBuilder.FilterFunctionBuilder tier2Boost =
        new FunctionScoreQueryBuilder.FilterFunctionBuilder(
            QueryBuilders.termQuery("tier.tagFQN", "Tier2"),
            ScoreFunctionBuilders.weightFactorFunction(30.0f));

    FunctionScoreQueryBuilder.FilterFunctionBuilder tier3Boost =
        new FunctionScoreQueryBuilder.FilterFunctionBuilder(
            QueryBuilders.termQuery("tier.tagFQN", "Tier3"),
            ScoreFunctionBuilders.weightFactorFunction(15.0f));

    FunctionScoreQueryBuilder.FilterFunctionBuilder weeklyStatsBoost =
        new FunctionScoreQueryBuilder.FilterFunctionBuilder(
            QueryBuilders.rangeQuery("usageSummary.weeklyStats.count").gt(0),
            ScoreFunctionBuilders.fieldValueFactorFunction("usageSummary.weeklyStats.count")
                .factor(4.0f)
                .modifier(FieldValueFactorFunction.Modifier.SQRT)
                .missing(1));

    FunctionScoreQueryBuilder.FilterFunctionBuilder totalVotesBoost =
        new FunctionScoreQueryBuilder.FilterFunctionBuilder(
            QueryBuilders.rangeQuery("totalVotes").gt(0),
            ScoreFunctionBuilders.fieldValueFactorFunction("totalVotes")
                .factor(3.0f)
                .modifier(FieldValueFactorFunction.Modifier.LN1P)
                .missing(0));

    // FunctionScoreQueryBuilder with an array of score functions
    return QueryBuilders.functionScoreQuery(
            queryBuilder,
            new FunctionScoreQueryBuilder.FilterFunctionBuilder[] {
              tier1Boost, tier2Boost, tier3Boost, weeklyStatsBoost, totalVotesBoost
            })
        .scoreMode(FunctionScoreQuery.ScoreMode.SUM)
        .boostMode(CombineFunction.MULTIPLY);
  }

  private static HighlightBuilder buildHighlights(List<String> fields) {
    List<String> defaultFields =
        List.of(FIELD_DISPLAY_NAME, FIELD_DESCRIPTION, FIELD_DISPLAY_NAME_NGRAM);
    defaultFields = Stream.concat(defaultFields.stream(), fields.stream()).toList();
    HighlightBuilder hb = new HighlightBuilder();
    for (String field : defaultFields) {
      HighlightBuilder.Field highlightField = new HighlightBuilder.Field(field);
      highlightField.highlighterType(UNIFIED);
      hb.field(highlightField);
    }
    hb.preTags(PRE_TAG);
    hb.postTags(POST_TAG);
    hb.maxAnalyzerOffset(MAX_ANALYZED_OFFSET);
    hb.requireFieldMatch(false);
    return hb;
  }

  @Override
  public Response searchByField(String fieldName, String fieldValue, String index, Boolean deleted)
      throws IOException {
    os.org.opensearch.action.search.SearchRequest searchRequest =
        new os.org.opensearch.action.search.SearchRequest(
            Entity.getSearchRepository().getIndexOrAliasName(index));
    SearchSourceBuilder searchSourceBuilder = new SearchSourceBuilder();
    BoolQueryBuilder query =
        QueryBuilders.boolQuery()
            .must(QueryBuilders.wildcardQuery(fieldName, fieldValue))
            .filter(QueryBuilders.termQuery("deleted", deleted));
    searchSourceBuilder.query(query);
    searchRequest.source(searchSourceBuilder);
    String response = client.search(searchRequest, RequestOptions.DEFAULT).toString();
    return Response.status(OK).entity(response).build();
  }

  @Override
  public Response getEntityTypeCounts(SearchRequest request, String index) throws IOException {
    try {
      // Use the EXACT same search building logic as the regular search method
      // to ensure consistency across all endpoints
      SearchSettings searchSettings =
          SettingsCache.getSetting(SettingsType.SEARCH_SETTINGS, SearchSettings.class);
      OpenSearchSourceBuilderFactory searchBuilderFactory =
          new OpenSearchSourceBuilderFactory(searchSettings);

      // Build the search exactly as doSearch does
      SearchSourceBuilder searchSourceBuilder =
          searchBuilderFactory.getSearchSourceBuilder(
              index,
              request.getQuery() != null ? request.getQuery() : "*",
              0, // from
              0, // size - we only need aggregations
              false); // explain

      // No RBAC for now as per user's comment about it being disabled

      // Apply query filter - use the same method as regular search
      buildSearchSourceFilter(request.getQueryFilter(), searchSourceBuilder);

      // Apply post filter if specified
      if (!nullOrEmpty(request.getPostFilter())) {
        try {
          XContentParser filterParser =
              XContentType.JSON
                  .xContent()
                  .createParser(
                      OsUtils.osXContentRegistry,
                      LoggingDeprecationHandler.INSTANCE,
                      request.getPostFilter());
          QueryBuilder filter = SearchSourceBuilder.fromXContent(filterParser).query();
          searchSourceBuilder.postFilter(filter);
        } catch (Exception ex) {
          LOG.warn("Error parsing post_filter from query parameters, ignoring filter", ex);
        }
      }

      // Apply deleted filter - use the same logic as regular search
      if (!nullOrEmpty(request.getDeleted())) {
        String indexName = Entity.getSearchRepository().getIndexNameWithoutAlias(index);
        if (indexName.equals(GLOBAL_SEARCH_ALIAS) || indexName.equals(DATA_ASSET_SEARCH_ALIAS)) {
          BoolQueryBuilder boolQueryBuilder = QueryBuilders.boolQuery();

          boolQueryBuilder.should(
              QueryBuilders.boolQuery()
                  .must(searchSourceBuilder.query())
                  .must(QueryBuilders.existsQuery("deleted"))
                  .must(QueryBuilders.termQuery("deleted", request.getDeleted())));
          boolQueryBuilder.should(
              QueryBuilders.boolQuery()
                  .must(searchSourceBuilder.query())
                  .mustNot(QueryBuilders.existsQuery("deleted")));
          searchSourceBuilder.query(boolQueryBuilder);
        } else {
          searchSourceBuilder.query(
              QueryBuilders.boolQuery()
                  .must(searchSourceBuilder.query())
                  .must(QueryBuilders.termQuery("deleted", request.getDeleted())));
        }
      }

      // We only want aggregations, not search results
      searchSourceBuilder.size(0);
      searchSourceBuilder.from(0);
      searchSourceBuilder.trackTotalHits(true);

      // The entityType aggregation is already added by the search builder factory
      // from the global aggregations configuration, so we don't need to add it again

      // Resolve the index alias properly to ensure we're searching across all appropriate indexes
      String resolvedIndex =
          Entity.getSearchRepository().getIndexOrAliasName(index != null ? index : "all");

      // Execute the search
      os.org.opensearch.action.search.SearchRequest osSearchRequest =
          new os.org.opensearch.action.search.SearchRequest(resolvedIndex);
      osSearchRequest.source(searchSourceBuilder);

      LOG.info("Entity type counts query for index '{}' (resolved: '{}')", index, resolvedIndex);
      LOG.info(
          "Query string: '{}', Query builder: {}",
          request.getQuery(),
          searchSourceBuilder.toString());
      SearchResponse searchResponse = client.search(osSearchRequest, RequestOptions.DEFAULT);

      // Convert to API response
      String jsonResponse = searchResponse.toString();
      return Response.status(OK).entity(jsonResponse).build();
    } catch (Exception e) {
      LOG.error(
          "Error executing entity type counts search for index: {}, query: {}",
          index,
          request.getQuery(),
          e);
      throw new SearchException(
          String.format("Failed to get entity type counts: %s", e.getMessage()));
    }
  }

  @Override
  public Response aggregate(AggregationRequest request) throws IOException {
    SearchSourceBuilder searchSourceBuilder = new SearchSourceBuilder();

    // Check if query is JSON format or simple search query
    if (request.getQuery() != null && !request.getQuery().isEmpty()) {
      // Try to parse as JSON first (for backward compatibility with filters)
      if (request.getQuery().trim().startsWith("{")) {
        buildSearchSourceFilter(request.getQuery(), searchSourceBuilder);
      } else {
        // Handle as a search query (including field:value syntax)
        OpenSearchSourceBuilderFactory searchBuilderFactory = getSearchBuilderFactory();
        // Use getSearchSourceBuilder which properly handles field:value syntax
        SearchSourceBuilder tempBuilder =
            searchBuilderFactory.getSearchSourceBuilder(
                request.getIndex(), request.getQuery(), 0, 10);
        searchSourceBuilder.query(tempBuilder.query());
      }
    }

    // Apply deleted filter if specified
    if (request.getDeleted() != null) {
      QueryBuilder currentQuery = searchSourceBuilder.query();
      BoolQueryBuilder boolQuery = QueryBuilders.boolQuery();

      if (currentQuery != null) {
        boolQuery.must(currentQuery);
      }
      boolQuery.must(QueryBuilders.termQuery("deleted", request.getDeleted()));

      searchSourceBuilder.query(boolQuery);
    }

    String aggregationField = request.getFieldName();
    if (aggregationField == null || aggregationField.isBlank()) {
      throw new IllegalArgumentException("Aggregation field (fieldName) cannot be null or empty");
    }

    int bucketSize = request.getSize();
    String includeValue = request.getFieldValue().toLowerCase();

    TermsAggregationBuilder termsAgg =
        AggregationBuilders.terms(aggregationField)
            .field(aggregationField)
            .size(bucketSize)
            .includeExclude(new IncludeExclude(includeValue, null))
            .order(BucketOrder.key(true));

    if (request.getSourceFields() != null && !request.getSourceFields().isEmpty()) {
      request.setTopHits(Optional.ofNullable(request.getTopHits()).orElse(new TopHits()));

      List<String> topHitFields = request.getSourceFields();

      TopHitsAggregationBuilder topHitsAgg =
          AggregationBuilders.topHits("top")
              .size(request.getTopHits().getSize())
              .fetchSource(topHitFields.toArray(new String[0]), null)
              .trackScores(false);

      termsAgg.subAggregation(topHitsAgg);
    }

    searchSourceBuilder.aggregation(termsAgg).size(0).timeout(new TimeValue(30, TimeUnit.SECONDS));

    SearchResponse searchResponse =
        client.search(
            new os.org.opensearch.action.search.SearchRequest(
                    Entity.getSearchRepository().getIndexOrAliasName(request.getIndex()))
                .source(searchSourceBuilder),
            RequestOptions.DEFAULT);

    return Response.status(Response.Status.OK).entity(searchResponse.toString()).build();
  }

  @Override
  public DataQualityReport genericAggregation(
      String query, String index, SearchAggregation aggregationMetadata) throws IOException {
    List<OpenAggregations> aggregationBuilder =
        OpenAggregationsBuilder.buildAggregation(
            aggregationMetadata.getAggregationTree(), null, new ArrayList<>());

    // Create search request
    os.org.opensearch.action.search.SearchRequest searchRequest =
        new os.org.opensearch.action.search.SearchRequest(
            Entity.getSearchRepository().getIndexOrAliasName(index));

    // Create search source builder
    SearchSourceBuilder searchSourceBuilder = new SearchSourceBuilder();
    if (query != null) {
      XContentParser queryParser =
          XContentType.JSON
              .xContent()
              .createParser(OsUtils.osXContentRegistry, LoggingDeprecationHandler.INSTANCE, query);
      QueryBuilder parsedQuery = SearchSourceBuilder.fromXContent(queryParser).query();
      BoolQueryBuilder boolQueryBuilder = QueryBuilders.boolQuery().must(parsedQuery);
      searchSourceBuilder.query(boolQueryBuilder);
    }
    searchSourceBuilder.size(0).timeout(new TimeValue(30, TimeUnit.SECONDS));

    for (OpenAggregations aggregation : aggregationBuilder) {
      if (!aggregation.isPipelineAggregation()) {
        searchSourceBuilder.aggregation(aggregation.getElasticAggregationBuilder());
      } else {
        searchSourceBuilder.aggregation(aggregation.getElasticPipelineAggregationBuilder());
      }
    }

    searchRequest.source(searchSourceBuilder);
    String response = client.search(searchRequest, RequestOptions.DEFAULT).toString();
    JsonObject jsonResponse = JsonUtils.readJson(response).asJsonObject();
    Optional<JsonObject> aggregationResults =
        Optional.ofNullable(jsonResponse.getJsonObject("aggregations"));
    return SearchIndexUtils.parseAggregationResults(
        aggregationResults, aggregationMetadata.getAggregationMetadata());
  }

  @Override
  public JsonObject aggregate(
      String query, String index, SearchAggregation searchAggregation, String filter)
      throws IOException {
    if (searchAggregation == null) {
      return null;
    }

    List<OpenAggregations> aggregationBuilder =
        OpenAggregationsBuilder.buildAggregation(
            searchAggregation.getAggregationTree(), null, new ArrayList<>());
    os.org.opensearch.action.search.SearchRequest searchRequest =
        new os.org.opensearch.action.search.SearchRequest(
            Entity.getSearchRepository().getIndexOrAliasName(index));
    SearchSourceBuilder searchSourceBuilder = new SearchSourceBuilder();
    if (query != null) {
      XContentParser queryParser =
          XContentType.JSON
              .xContent()
              .createParser(OsUtils.osXContentRegistry, LoggingDeprecationHandler.INSTANCE, query);
      QueryBuilder parsedQuery = SearchSourceBuilder.fromXContent(queryParser).query();
      BoolQueryBuilder boolQueryBuilder = QueryBuilders.boolQuery().must(parsedQuery);
      searchSourceBuilder.query(boolQueryBuilder);
    }
    getSearchFilter(filter, searchSourceBuilder);

    searchSourceBuilder.size(0).timeout(new TimeValue(30, TimeUnit.SECONDS));

    for (OpenAggregations aggregation : aggregationBuilder) {
      if (!aggregation.isPipelineAggregation()) {
        searchSourceBuilder.aggregation(aggregation.getElasticAggregationBuilder());
      } else {
        searchSourceBuilder.aggregation(aggregation.getElasticPipelineAggregationBuilder());
      }
    }

    searchRequest.source(searchSourceBuilder);

    String response = client.search(searchRequest, RequestOptions.DEFAULT).toString();
    JsonObject jsonResponse = JsonUtils.readJson(response).asJsonObject();
    return jsonResponse.getJsonObject("aggregations");
  }

  @SneakyThrows
  public void updateSearch(UpdateRequest updateRequest) {
    if (updateRequest != null) {
      updateRequest.setRefreshPolicy(WriteRequest.RefreshPolicy.IMMEDIATE);
      LOG.debug(SENDING_REQUEST_TO_ELASTIC_SEARCH, updateRequest);

      // Time the actual HTTP request to OpenSearch
      long startHttp = System.currentTimeMillis();
      UpdateResponse response = client.update(updateRequest, RequestOptions.DEFAULT);
      long httpTime = System.currentTimeMillis() - startHttp;

      LOG.debug(
          "OpenSearch HTTP update - Doc ID: {}, HTTP time: {}ms, Result: {}",
          updateRequest.id(),
          httpTime,
          response.getResult());
    }
  }

  private static QueryStringQueryBuilder buildSearchQueryBuilder(
      String query, Map<String, Float> fields) {
    return QueryBuilders.queryStringQuery(query)
        .fields(fields)
        .type(MultiMatchQueryBuilder.Type.MOST_FIELDS)
        .defaultOperator(Operator.AND)
        .fuzziness(Fuzziness.AUTO)
        .fuzzyPrefixLength(3)
        .tieBreaker(0.5f);
  }

  private static SearchSourceBuilder addAggregation(SearchSourceBuilder builder) {
    builder
        .aggregation(
            AggregationBuilders.terms("serviceType").field("serviceType").size(MAX_AGGREGATE_SIZE))
        .aggregation(
            AggregationBuilders.terms("service.displayName.keyword")
                .field("service.displayName.keyword")
                .size(MAX_AGGREGATE_SIZE))
        .aggregation(
            AggregationBuilders.terms("entityType").field("entityType").size(MAX_AGGREGATE_SIZE))
        .aggregation(
            AggregationBuilders.terms("tier.tagFQN").field("tier.tagFQN").size(MAX_AGGREGATE_SIZE))
        .aggregation(
            AggregationBuilders.terms("certification.tagLabel.tagFQN")
                .field("certification.tagLabel.tagFQN")
                .size(MAX_AGGREGATE_SIZE))
        .aggregation(
            AggregationBuilders.terms(OWNER_DISPLAY_NAME_KEYWORD)
                .field(OWNER_DISPLAY_NAME_KEYWORD)
                .size(MAX_AGGREGATE_SIZE))
        .aggregation(
            AggregationBuilders.terms(DOMAIN_DISPLAY_NAME_KEYWORD)
                .field(DOMAIN_DISPLAY_NAME_KEYWORD)
                .size(MAX_AGGREGATE_SIZE))
        .aggregation(AggregationBuilders.terms(ES_TAG_FQN_FIELD).field(ES_TAG_FQN_FIELD))
        .aggregation(
            AggregationBuilders.terms("index_count").field("_index").size(MAX_AGGREGATE_SIZE));
    return builder;
  }

  private static SearchSourceBuilder searchBuilder(
      QueryBuilder queryBuilder, HighlightBuilder hb, int from, int size) {
    SearchSourceBuilder builder =
        new SearchSourceBuilder().query(queryBuilder).from(from).size(size);
    if (hb != null) {
      hb.preTags(PRE_TAG);
      hb.postTags(POST_TAG);
      builder.highlighter(hb);
    }
    return builder;
  }

  @Override
  public ElasticSearchConfiguration.SearchType getSearchType() {
    return ElasticSearchConfiguration.SearchType.OPENSEARCH;
  }

  @Override
<<<<<<< HEAD
  public void createEntity(String indexName, String docId, String doc) {
    if (isClientAvailable) {
      UpdateRequest updateRequest = new UpdateRequest(indexName, docId);
      updateRequest.doc(doc, XContentType.JSON);
      updateRequest.docAsUpsert(true);
      updateRequest.retryOnConflict(3); // Retry up to 3 times on version conflict
      updateSearch(updateRequest);
    }
  }

  @Override
  public void createEntities(String indexName, List<Map<String, String>> docsAndIds) {
    if (isClientAvailable) {
      BulkRequest bulkRequest = new BulkRequest();
      for (Map<String, String> docAndId : docsAndIds) {
        Map.Entry<String, String> entry = docAndId.entrySet().iterator().next();
        UpdateRequest updateRequest = new UpdateRequest(indexName, entry.getKey());
        updateRequest.doc(entry.getValue(), XContentType.JSON);
        updateRequest.retryOnConflict(3); // Retry up to 3 times on version conflict
        bulkRequest.add(updateRequest);
      }
      bulkRequest.setRefreshPolicy(WriteRequest.RefreshPolicy.IMMEDIATE);
      ActionListener<BulkResponse> listener =
          new ActionListener<BulkResponse>() {
            @Override
            public void onResponse(BulkResponse bulkItemResponses) {
              if (bulkItemResponses.hasFailures()) {
                LOG.error(
                    "Failed to create entities in ElasticSearch: {}",
                    bulkItemResponses.buildFailureMessage());
              } else {
                LOG.debug("Successfully created {} entities in ElasticSearch", docsAndIds.size());
              }
            }

            @Override
            public void onFailure(Exception e) {
              LOG.error("Failed to create entities in ElasticSearch", e);
            }
          };
      client.bulkAsync(bulkRequest, RequestOptions.DEFAULT, listener);
    }
  }

  @Override
  public void createTimeSeriesEntity(String indexName, String docId, String doc) {
    if (isClientAvailable) {
      UpdateRequest updateRequest = new UpdateRequest(indexName, docId);
      updateRequest.doc(doc, XContentType.JSON);
      updateRequest.docAsUpsert(true);
      updateRequest.retryOnConflict(3); // Retry up to 3 times on version conflict
      updateSearch(updateRequest);
    }
=======
  public void createEntity(String indexName, String docId, String doc) throws IOException {
    entityManager.createEntity(indexName, docId, doc);
  }

  @Override
  public void createEntities(String indexName, List<Map<String, String>> docsAndIds)
      throws IOException {
    entityManager.createEntities(indexName, docsAndIds);
  }

  @Override
  public void createTimeSeriesEntity(String indexName, String docId, String doc)
      throws IOException {
    entityManager.createTimeSeriesEntity(indexName, docId, doc);
>>>>>>> 9026ac3a
  }

  @Override
  public void deleteByScript(String indexName, String scriptTxt, Map<String, Object> params)
      throws IOException {
    entityManager.deleteByScript(indexName, scriptTxt, params);
  }

  @Override
  public void deleteEntity(String indexName, String docId) throws IOException {
    entityManager.deleteEntity(indexName, docId);
  }

  @Override
  public void deleteEntityByFQNPrefix(String indexName, String fqnPrefix) throws IOException {
    entityManager.deleteEntityByFQNPrefix(indexName, fqnPrefix);
  }

  @Override
  public void deleteEntityByFields(
      List<String> indexNames, List<Pair<String, String>> fieldAndValue) throws IOException {
    entityManager.deleteEntityByFields(indexNames, fieldAndValue);
  }

  @Override
<<<<<<< HEAD
  public void softDeleteOrRestoreEntity(String indexName, String docId, String scriptTxt) {
    if (isClientAvailable) {
      UpdateRequest updateRequest = new UpdateRequest(indexName, docId);
      Script script =
          new Script(ScriptType.INLINE, Script.DEFAULT_SCRIPT_LANG, scriptTxt, new HashMap<>());
      updateRequest.script(script);
      updateRequest.retryOnConflict(3); // Retry up to 3 times on version conflict
      updateSearch(updateRequest);
    }
=======
  public void softDeleteOrRestoreEntity(String indexName, String docId, String scriptTxt)
      throws IOException {
    entityManager.softDeleteOrRestoreEntity(indexName, docId, scriptTxt);
>>>>>>> 9026ac3a
  }

  @Override
  public void softDeleteOrRestoreChildren(
      List<String> indexName, String scriptTxt, List<Pair<String, String>> fieldAndValue)
      throws IOException {
    entityManager.softDeleteOrRestoreChildren(indexName, scriptTxt, fieldAndValue);
  }

  @Override
  public void updateEntity(
      String indexName, String docId, Map<String, Object> doc, String scriptTxt) {
<<<<<<< HEAD
    if (isClientAvailable) {
      UpdateRequest updateRequest = new UpdateRequest(indexName, docId);
      Script script =
          new Script(
              ScriptType.INLINE, Script.DEFAULT_SCRIPT_LANG, scriptTxt, JsonUtils.getMap(doc));
      updateRequest.scriptedUpsert(true);
      updateRequest.script(script);
      updateRequest.retryOnConflict(3); // Retry up to 3 times on version conflict
      updateOpenSearch(updateRequest);
    }
=======
    entityManager.updateEntity(indexName, docId, doc, scriptTxt);
  }

  @Override
  public void reindexEntities(List<EntityReference> entities) throws IOException {
    entityManager.reindexEntities(entities);
>>>>>>> 9026ac3a
  }

  @Override
  public void updateEntityAsync(
      String indexName, String docId, Map<String, Object> doc, String scriptTxt) {
    if (isClientAvailable) {
      UpdateRequest updateRequest = new UpdateRequest(indexName, docId);
      Script script =
          new Script(
              ScriptType.INLINE, Script.DEFAULT_SCRIPT_LANG, scriptTxt, JsonUtils.getMap(doc));
      updateRequest.scriptedUpsert(true);
      updateRequest.script(script);
      updateRequest.retryOnConflict(3); // Retry up to 3 times on version conflict
      updateOpenSearchAsync(updateRequest);
    }
  }

  @Override
  public void reindexAcrossIndices(String matchingKey, EntityReference sourceRef) {
    if (isClientAvailable) {
      getAsyncExecutor()
          .submit(
              () -> {
                try {
                  int from = 0;
                  boolean hasMoreResults = true;

                  while (hasMoreResults) {
                    List<EntityReference> entities =
                        ReindexingUtil.findReferenceInElasticSearchAcrossAllIndexes(
                            matchingKey,
                            ReindexingUtil.escapeDoubleQuotes(sourceRef.getFullyQualifiedName()),
                            from);

                    reindexEntities(entities);

                    from += entities.size();
                    hasMoreResults = !entities.isEmpty();
                  }
                } catch (Exception ex) {
                  LOG.error("Reindexing Across Entities Failed", ex);
                }
              });
    }
  }

  @Override
  public void updateChildren(
      String indexName,
      Pair<String, String> fieldAndValue,
      Pair<String, Map<String, Object>> updates) {
    entityManager.updateChildren(indexName, fieldAndValue, updates);
  }

  @Override
  public void updateChildren(
      List<String> indexName,
      Pair<String, String> fieldAndValue,
      Pair<String, Map<String, Object>> updates)
      throws IOException {
    entityManager.updateChildren(indexName, fieldAndValue, updates);
  }

  @Override
  public void updateByFqnPrefix(
      String indexName, String oldParentFQN, String newParentFQN, String prefixFieldCondition) {
    entityManager.updateByFqnPrefix(indexName, oldParentFQN, newParentFQN, prefixFieldCondition);
  }

  @Override
  public void updateLineage(
      String indexName, Pair<String, String> fieldAndValue, EsLineageData lineageData) {
    entityManager.updateLineage(indexName, fieldAndValue, lineageData);
  }

  @Override
  public void updateEntityRelationship(
      String indexName,
      Pair<String, String> fieldAndValue,
      Map<String, Object> entityRelationshipData) {
    entityManager.updateEntityRelationship(indexName, fieldAndValue, entityRelationshipData);
  }

  @Override
  public void reindexWithEntityIds(
      List<String> sourceIndices,
      String destinationIndex,
      String pipelineName,
      String entityType,
      List<UUID> entityIds) {
    entityManager.reindexWithEntityIds(
        sourceIndices, destinationIndex, pipelineName, entityType, entityIds);
  }

<<<<<<< HEAD
  @SneakyThrows
  private void updateOpenSearchByQuery(UpdateByQueryRequest updateByQueryRequest) {
    if (updateByQueryRequest != null && isClientAvailable) {
      updateByQueryRequest.setRefresh(true);
      LOG.debug(SENDING_REQUEST_TO_ELASTIC_SEARCH, updateByQueryRequest);
      client.updateByQuery(updateByQueryRequest, RequestOptions.DEFAULT);
    }
  }

  @SneakyThrows
  public void updateOpenSearch(UpdateRequest updateRequest) {
    if (updateRequest != null && isClientAvailable) {
      updateRequest.setRefreshPolicy(WriteRequest.RefreshPolicy.IMMEDIATE);
      LOG.debug(SENDING_REQUEST_TO_ELASTIC_SEARCH, updateRequest);
      client.update(updateRequest, RequestOptions.DEFAULT);
    }
  }

  public void updateOpenSearchAsync(UpdateRequest updateRequest) {
    if (updateRequest != null && isClientAvailable) {
      // Use WAIT_UNTIL for async updates - waits for next refresh but doesn't force immediate
      // refresh
      updateRequest.setRefreshPolicy(WriteRequest.RefreshPolicy.WAIT_UNTIL);
      LOG.debug("Sending async request to OpenSearch: {}", updateRequest);

      // The REST client has built-in retry with exponential backoff (default 3 retries, 30s
      // timeout)
      client.updateAsync(
          updateRequest,
          RequestOptions.DEFAULT,
          new ActionListener<UpdateResponse>() {
            @Override
            public void onResponse(UpdateResponse updateResponse) {
              LOG.debug(
                  "Async update successful for doc: {}, result: {}",
                  updateResponse.getId(),
                  updateResponse.getResult());
            }

            @Override
            public void onFailure(Exception e) {
              // Log the error - the built-in retry already attempted 3 times before failing
              LOG.error("Async update failed for doc: {} after retries", updateRequest.id(), e);
            }
          });
    }
  }

  @SneakyThrows
  public void deleteByQuery(String index, String query) {
    DeleteByQueryRequest deleteRequest = new DeleteByQueryRequest(index);
    // Hack: Due to an issue on how the RangeQueryBuilder.fromXContent works, we're removing the
    // first token from the Parser
    XContentParser parser = createXContentParser(query);
    parser.nextToken();
    deleteRequest.setQuery(RangeQueryBuilder.fromXContent(parser));
    deleteEntityFromOpenSearchByQuery(deleteRequest);
=======
  @Override
  public void deleteByRangeQuery(
      String index, String fieldName, Object gt, Object gte, Object lt, Object lte)
      throws IOException {
    entityManager.deleteByRangeQuery(index, fieldName, gt, gte, lt, lte);
>>>>>>> 9026ac3a
  }

  @Override
  public void deleteByRangeAndTerm(
      String index,
      String rangeFieldName,
      Object gt,
      Object gte,
      Object lt,
      Object lte,
      String termKey,
      String termValue)
      throws IOException {
    entityManager.deleteByRangeAndTerm(index, rangeFieldName, gt, gte, lt, lte, termKey, termValue);
  }

  /** */
  @Override
  public void close() {}

  @Override
  public BulkResponse bulk(BulkRequest data, RequestOptions options) throws IOException {
    return client.bulk(data, RequestOptions.DEFAULT);
  }

  @Override
  public Response listDataInsightChartResult(
      Long startTs,
      Long endTs,
      String tier,
      String team,
      DataInsightChartResult.DataInsightChartType dataInsightChartName,
      Integer size,
      Integer from,
      String queryFilter,
      String dataReportIndex)
      throws IOException {
    os.org.opensearch.action.search.SearchRequest searchRequest =
        buildSearchRequest(
            startTs,
            endTs,
            tier,
            team,
            dataInsightChartName,
            size,
            from,
            queryFilter,
            dataReportIndex);
    SearchResponse searchResponse = client.search(searchRequest, RequestOptions.DEFAULT);
    return Response.status(OK)
        .entity(processDataInsightChartResult(searchResponse, dataInsightChartName))
        .build();
  }

  private static DataInsightChartResult processDataInsightChartResult(
      SearchResponse searchResponse,
      DataInsightChartResult.DataInsightChartType dataInsightChartName) {
    DataInsightAggregatorInterface processor =
        createDataAggregator(searchResponse, dataInsightChartName);
    return processor.process(dataInsightChartName);
  }

  private static DataInsightAggregatorInterface createDataAggregator(
      SearchResponse aggregations, DataInsightChartResult.DataInsightChartType dataInsightChartType)
      throws IllegalArgumentException {
    return switch (dataInsightChartType) {
      case DAILY_ACTIVE_USERS -> new OpenSearchDailyActiveUsersAggregator(
          aggregations.getAggregations());
      case PAGE_VIEWS_BY_ENTITIES -> new OpenSearchPageViewsByEntitiesAggregator(
          aggregations.getAggregations());
      case MOST_ACTIVE_USERS -> new OpenSearchMostActiveUsersAggregator(
          aggregations.getAggregations());
      case MOST_VIEWED_ENTITIES -> new OpenSearchMostViewedEntitiesAggregator(
          aggregations.getAggregations());
      case UNUSED_ASSETS -> new OpenSearchUnusedAssetsAggregator(aggregations.getHits());
      case AGGREGATED_UNUSED_ASSETS_SIZE -> new OpenSearchAggregatedUnusedAssetsSizeAggregator(
          aggregations.getAggregations());
      case AGGREGATED_UNUSED_ASSETS_COUNT -> new OpenSearchAggregatedUnusedAssetsCountAggregator(
          aggregations.getAggregations());
      case AGGREGATED_USED_VS_UNUSED_ASSETS_COUNT -> new OpenSearchAggregatedUsedvsUnusedAssetsCountAggregator(
          aggregations.getAggregations());
      case AGGREGATED_USED_VS_UNUSED_ASSETS_SIZE -> new OpenSearchAggregatedUsedvsUnusedAssetsSizeAggregator(
          aggregations.getAggregations());
    };
  }

  private static os.org.opensearch.action.search.SearchRequest buildSearchRequest(
      Long startTs,
      Long endTs,
      String tier,
      String team,
      DataInsightChartResult.DataInsightChartType dataInsightChartName,
      Integer size,
      Integer from,
      String queryFilter,
      String dataReportIndex) {
    SearchSourceBuilder searchSourceBuilder =
        buildQueryFilter(startTs, endTs, tier, team, queryFilter, dataInsightChartName.value());
    if (!dataInsightChartName
        .toString()
        .equalsIgnoreCase(DataInsightChartResult.DataInsightChartType.UNUSED_ASSETS.toString())) {
      AggregationBuilder aggregationBuilder = buildQueryAggregation(dataInsightChartName);
      searchSourceBuilder.aggregation(aggregationBuilder);
      searchSourceBuilder.timeout(new TimeValue(30, TimeUnit.SECONDS));
    } else {
      searchSourceBuilder.fetchSource(true);
      searchSourceBuilder.from(from);
      searchSourceBuilder.size(size);
      searchSourceBuilder.sort("data.lifeCycle.accessed.timestamp", SortOrder.DESC);
    }

    os.org.opensearch.action.search.SearchRequest searchRequest =
        new os.org.opensearch.action.search.SearchRequest(
            Entity.getSearchRepository().getIndexOrAliasName(dataReportIndex));
    searchRequest.source(searchSourceBuilder);
    return searchRequest;
  }

  private static SearchSourceBuilder buildQueryFilter(
      Long startTs,
      Long endTs,
      String tier,
      String team,
      String queryFilter,
      String dataInsightChartName) {

    SearchSourceBuilder searchSourceBuilder = new SearchSourceBuilder();
    BoolQueryBuilder searchQueryFiler = new BoolQueryBuilder();

    if (team != null
        && DataInsightChartRepository.SUPPORTS_TEAM_FILTER.contains(dataInsightChartName)) {
      List<String> teamArray = Arrays.asList(team.split("\\s*,\\s*"));

      BoolQueryBuilder teamQueryFilter = QueryBuilders.boolQuery();
      // Charts that use webAnalyticEntityViewReportData store owner in data.owner field
      // Charts that use entityReportData store owner in data.team field
      String teamField =
          DataInsightChartRepository.USES_OWNER_FIELD_FOR_TEAM_FILTER.contains(dataInsightChartName)
              ? DataInsightChartRepository.DATA_OWNER
              : DataInsightChartRepository.DATA_TEAM;
      teamQueryFilter.should(QueryBuilders.termsQuery(teamField, teamArray));
      searchQueryFiler.must(teamQueryFilter);
    }

    if (tier != null
        && DataInsightChartRepository.SUPPORTS_TIER_FILTER.contains(dataInsightChartName)) {
      List<String> tierArray = Arrays.asList(tier.split("\\s*,\\s*"));

      BoolQueryBuilder tierQueryFilter = QueryBuilders.boolQuery();
      tierQueryFilter.should(
          QueryBuilders.termsQuery(DataInsightChartRepository.DATA_ENTITY_TIER, tierArray));
      searchQueryFiler.must(tierQueryFilter);
    }

    if (!DataInsightChartRepository.SUPPORTS_NULL_DATE_RANGE.contains(dataInsightChartName)) {
      if (startTs == null || endTs == null) {
        throw new IllegalArgumentException(
            String.format(
                "Start and End date are required for chart type %s ", dataInsightChartName));
      }
      RangeQueryBuilder dateQueryFilter =
          QueryBuilders.rangeQuery(DataInsightChartRepository.TIMESTAMP).gte(startTs).lte(endTs);
      searchQueryFiler.must(dateQueryFilter);
    }

    searchSourceBuilder.query(searchQueryFiler).fetchSource(false);

    buildSearchSourceFilter(queryFilter, searchSourceBuilder);

    return searchSourceBuilder;
  }

  @Override
  public List<Map<String, String>> fetchDIChartFields() {
    List<Map<String, String>> fields = new ArrayList<>();
    for (String type : DataInsightSystemChartRepository.dataAssetTypes) {
      // This function is being used for creating custom charts in Data Insights
      try {
        GetMappingsRequest request =
            new GetMappingsRequest()
                .indices(
                    DataInsightSystemChartRepository.getDataInsightsIndexPrefix()
                        + "-"
                        + type.toLowerCase());

        // Execute request
        GetMappingsResponse response = client.indices().getMapping(request, RequestOptions.DEFAULT);

        // Get mappings for the index
        for (Map.Entry<String, MappingMetadata> entry : response.mappings().entrySet()) {
          // Get fields for the index
          Map<String, Object> indexFields = entry.getValue().sourceAsMap();
          getFieldNames((Map<String, Object>) indexFields.get("properties"), "", fields, type);
        }
      } catch (Exception exception) {
        LOG.error(exception.getMessage());
      }
    }
    return fields;
  }

  void getFieldNames(
      @NotNull Map<String, Object> fields,
      String prefix,
      List<Map<String, String>> fieldList,
      String entityType) {
    for (Map.Entry<String, Object> entry : fields.entrySet()) {
      String postfix = "";
      String type = (String) ((Map<String, Object>) entry.getValue()).get("type");
      if (type != null && type.equals("text")) {
        postfix = ".keyword";
      }

      String fieldName = prefix + entry.getKey() + postfix;
      String fieldNameOriginal = WordUtils.capitalize((prefix + entry.getKey()).replace(".", " "));

      if (entry.getValue() instanceof Map) {
        Map<String, Object> subFields = (Map<String, Object>) entry.getValue();
        if (subFields.containsKey("properties")) {
          getFieldNames(
              (Map<String, Object>) subFields.get("properties"),
              fieldName + ".",
              fieldList,
              entityType);
        } else {
          if (fieldList.stream().noneMatch(e -> e.get("name").equals(fieldName))) {
            Map<String, String> map = new HashMap<>();
            map.put("name", fieldName);
            map.put("displayName", fieldNameOriginal);
            map.put("type", type);
            map.put("entityType", entityType);
            fieldList.add(map);
          }
        }
      }
    }
  }

  public DataInsightCustomChartResultList buildDIChart(
      @NotNull DataInsightCustomChart diChart, long start, long end, boolean live)
      throws IOException {
    OpenSearchDynamicChartAggregatorInterface aggregator =
        OpenSearchDynamicChartAggregatorFactory.getAggregator(diChart);
    if (aggregator != null) {
      List<FormulaHolder> formulas = new ArrayList<>();
      Map<String, OpenSearchLineChartAggregator.MetricFormulaHolder> metricFormulaHolder =
          new HashMap<>();
      os.org.opensearch.action.search.SearchRequest searchRequest =
          aggregator.prepareSearchRequest(diChart, start, end, formulas, metricFormulaHolder, live);
      SearchResponse searchResponse = client.search(searchRequest, RequestOptions.DEFAULT);
      return aggregator.processSearchResponse(
          diChart, searchResponse, formulas, metricFormulaHolder);
    }
    return null;
  }

  private static AggregationBuilder buildQueryAggregation(
      DataInsightChartResult.DataInsightChartType dataInsightChartName)
      throws IllegalArgumentException {
    DateHistogramAggregationBuilder dateHistogramAggregationBuilder =
        AggregationBuilders.dateHistogram(DataInsightChartRepository.TIMESTAMP)
            .field(DataInsightChartRepository.TIMESTAMP)
            .calendarInterval(DateHistogramInterval.DAY);

    TermsAggregationBuilder termsAggregationBuilder;
    SumAggregationBuilder sumAggregationBuilder;
    SumAggregationBuilder sumEntityCountAggregationBuilder =
        AggregationBuilders.sum(DataInsightChartRepository.ENTITY_COUNT)
            .field(DataInsightChartRepository.DATA_ENTITY_COUNT);

    switch (dataInsightChartName) {
      case AGGREGATED_UNUSED_ASSETS_COUNT, AGGREGATED_UNUSED_ASSETS_SIZE:
        boolean isSize =
            dataInsightChartName.equals(
                DataInsightChartResult.DataInsightChartType.AGGREGATED_UNUSED_ASSETS_SIZE);
        String fieldType = isSize ? "size" : "count";
        String totalField = isSize ? "totalSize" : "totalCount";
        SumAggregationBuilder threeDaysAgg =
            AggregationBuilders.sum("threeDays")
                .field(String.format("data.unusedDataAssets.%s.threeDays", fieldType));
        SumAggregationBuilder sevenDaysAgg =
            AggregationBuilders.sum("sevenDays")
                .field(String.format("data.unusedDataAssets.%s.sevenDays", fieldType));
        SumAggregationBuilder fourteenDaysAgg =
            AggregationBuilders.sum("fourteenDays")
                .field(String.format("data.unusedDataAssets.%s.fourteenDays", fieldType));
        SumAggregationBuilder thirtyDaysAgg =
            AggregationBuilders.sum("thirtyDays")
                .field(String.format("data.unusedDataAssets.%s.thirtyDays", fieldType));
        SumAggregationBuilder sixtyDaysAgg =
            AggregationBuilders.sum("sixtyDays")
                .field(String.format("data.unusedDataAssets.%s.sixtyDays", fieldType));
        SumAggregationBuilder totalUnused =
            AggregationBuilders.sum("totalUnused")
                .field(String.format("data.unusedDataAssets.%s", totalField));
        SumAggregationBuilder totalUsed =
            AggregationBuilders.sum("totalUsed")
                .field(String.format("data.unusedDataAssets.%s", totalField));
        return dateHistogramAggregationBuilder
            .subAggregation(threeDaysAgg)
            .subAggregation(sevenDaysAgg)
            .subAggregation(fourteenDaysAgg)
            .subAggregation(thirtyDaysAgg)
            .subAggregation(sixtyDaysAgg)
            .subAggregation(totalUnused)
            .subAggregation(totalUsed);
      case AGGREGATED_USED_VS_UNUSED_ASSETS_SIZE, AGGREGATED_USED_VS_UNUSED_ASSETS_COUNT:
        boolean isSizeReport =
            dataInsightChartName.equals(
                DataInsightChartResult.DataInsightChartType.AGGREGATED_USED_VS_UNUSED_ASSETS_SIZE);
        String totalFieldString = isSizeReport ? "totalSize" : "totalCount";
        SumAggregationBuilder totalUnusedAssets =
            AggregationBuilders.sum("totalUnused")
                .field(String.format("data.unusedDataAssets.%s", totalFieldString));
        SumAggregationBuilder totalUsedAssets =
            AggregationBuilders.sum("totalUsed")
                .field(String.format("data.frequentlyUsedDataAssets.%s", totalFieldString));
        return dateHistogramAggregationBuilder
            .subAggregation(totalUnusedAssets)
            .subAggregation(totalUsedAssets);
      case DAILY_ACTIVE_USERS:
        return dateHistogramAggregationBuilder;
      case PAGE_VIEWS_BY_ENTITIES:
        termsAggregationBuilder =
            AggregationBuilders.terms(DataInsightChartRepository.ENTITY_TYPE)
                .field(DataInsightChartRepository.DATA_ENTITY_TYPE)
                .size(1000);
        SumAggregationBuilder sumPageViewsByEntityTypes =
            AggregationBuilders.sum(DataInsightChartRepository.PAGE_VIEWS)
                .field(DataInsightChartRepository.DATA_VIEWS);
        return dateHistogramAggregationBuilder.subAggregation(
            termsAggregationBuilder.subAggregation(sumPageViewsByEntityTypes));
      case MOST_VIEWED_ENTITIES:
        termsAggregationBuilder =
            AggregationBuilders.terms(DataInsightChartRepository.ENTITY_FQN)
                .field(DataInsightChartRepository.DATA_ENTITY_FQN)
                .size(10)
                .order(BucketOrder.aggregation(DataInsightChartRepository.PAGE_VIEWS, false));

        TermsAggregationBuilder ownerTermsAggregationBuilder =
            AggregationBuilders.terms(DataInsightChartRepository.OWNER)
                .field(DataInsightChartRepository.DATA_OWNER);
        TermsAggregationBuilder entityTypeTermsAggregationBuilder =
            AggregationBuilders.terms(DataInsightChartRepository.ENTITY_TYPE)
                .field(DataInsightChartRepository.DATA_ENTITY_TYPE);
        TermsAggregationBuilder entityHrefAggregationBuilder =
            AggregationBuilders.terms(DataInsightChartRepository.ENTITY_HREF)
                .field(DataInsightChartRepository.DATA_ENTITY_HREF);
        SumAggregationBuilder sumEntityPageViewsAggregationBuilder =
            AggregationBuilders.sum(DataInsightChartRepository.PAGE_VIEWS)
                .field(DataInsightChartRepository.DATA_VIEWS);

        return termsAggregationBuilder
            .subAggregation(sumEntityPageViewsAggregationBuilder)
            .subAggregation(ownerTermsAggregationBuilder)
            .subAggregation(entityTypeTermsAggregationBuilder)
            .subAggregation(entityHrefAggregationBuilder);
      case MOST_ACTIVE_USERS:
        termsAggregationBuilder =
            AggregationBuilders.terms(DataInsightChartRepository.USER_NAME)
                .field(DataInsightChartRepository.DATA_USER_NAME)
                .size(10)
                .order(BucketOrder.aggregation(DataInsightChartRepository.SESSIONS, false));
        TermsAggregationBuilder teamTermsAggregationBuilder =
            AggregationBuilders.terms(DataInsightChartRepository.TEAM)
                .field(DataInsightChartRepository.DATA_TEAM);
        SumAggregationBuilder sumSessionAggregationBuilder =
            AggregationBuilders.sum(DataInsightChartRepository.SESSIONS)
                .field(DataInsightChartRepository.DATA_SESSIONS);
        SumAggregationBuilder sumUserPageViewsAggregationBuilder =
            AggregationBuilders.sum(DataInsightChartRepository.PAGE_VIEWS)
                .field(DataInsightChartRepository.DATA_PAGE_VIEWS);
        MaxAggregationBuilder lastSessionAggregationBuilder =
            AggregationBuilders.max(DataInsightChartRepository.LAST_SESSION)
                .field(DataInsightChartRepository.DATA_LAST_SESSION);
        SumAggregationBuilder sumSessionDurationAggregationBuilder =
            AggregationBuilders.sum(DataInsightChartRepository.SESSION_DURATION)
                .field(DataInsightChartRepository.DATA_TOTAL_SESSION_DURATION);
        return termsAggregationBuilder
            .subAggregation(sumSessionAggregationBuilder)
            .subAggregation(sumUserPageViewsAggregationBuilder)
            .subAggregation(lastSessionAggregationBuilder)
            .subAggregation(sumSessionDurationAggregationBuilder)
            .subAggregation(teamTermsAggregationBuilder);
      default:
        throw new IllegalArgumentException(
            String.format("Invalid dataInsightChartType name %s", dataInsightChartName));
    }
  }

  private RestClientBuilder getLowLevelClient(ElasticSearchConfiguration esConfig) {
    if (esConfig != null) {
      try {
        RestClientBuilder restClientBuilder =
            RestClient.builder(
                new HttpHost(esConfig.getHost(), esConfig.getPort(), esConfig.getScheme()));

        // Configure connection pooling
        restClientBuilder.setHttpClientConfigCallback(
            httpAsyncClientBuilder -> {
              // Set connection pool sizes
              if (esConfig.getMaxConnTotal() != null && esConfig.getMaxConnTotal() > 0) {
                httpAsyncClientBuilder.setMaxConnTotal(esConfig.getMaxConnTotal());
              }
              if (esConfig.getMaxConnPerRoute() != null && esConfig.getMaxConnPerRoute() > 0) {
                httpAsyncClientBuilder.setMaxConnPerRoute(esConfig.getMaxConnPerRoute());
              }

              // Configure authentication if provided
              if (StringUtils.isNotEmpty(esConfig.getUsername())
                  && StringUtils.isNotEmpty(esConfig.getPassword())) {
                CredentialsProvider credentialsProvider = new BasicCredentialsProvider();
                credentialsProvider.setCredentials(
                    AuthScope.ANY,
                    new UsernamePasswordCredentials(
                        esConfig.getUsername(), esConfig.getPassword()));
                httpAsyncClientBuilder.setDefaultCredentialsProvider(credentialsProvider);
              }

              // Configure SSL if needed
              SSLContext sslContext = null;
              try {
                sslContext = createElasticSearchSSLContext(esConfig);
              } catch (KeyStoreException e) {
                throw new RuntimeException(e);
              }
              if (sslContext != null) {
                httpAsyncClientBuilder.setSSLContext(sslContext);
              }

              // Enable TCP keep alive strategy
              if (esConfig.getKeepAliveTimeoutSecs() != null
                  && esConfig.getKeepAliveTimeoutSecs() > 0) {
                httpAsyncClientBuilder.setKeepAliveStrategy(
                    (response, context) -> esConfig.getKeepAliveTimeoutSecs() * 1000);
              }

              return httpAsyncClientBuilder;
            });

        // Configure request timeouts
        restClientBuilder.setRequestConfigCallback(
            requestConfigBuilder ->
                requestConfigBuilder
                    .setConnectTimeout(esConfig.getConnectionTimeoutSecs() * 1000)
                    .setSocketTimeout(esConfig.getSocketTimeoutSecs() * 1000));

        // Enable compression and chunking for better network efficiency
        restClientBuilder.setCompressionEnabled(true);
        restClientBuilder.setChunkedEnabled(true);
<<<<<<< HEAD

        return new RestHighLevelClient(restClientBuilder);
=======
        return restClientBuilder;
>>>>>>> 9026ac3a
      } catch (Exception e) {
        LOG.error("Failed to create low level rest client ", e);
        return null;
      }
    } else {
      LOG.error("Failed to create low level rest client as esConfig is null");
      return null;
    }
  }

  public RestHighLevelClient createOpenSearchLegacyClient(RestClientBuilder restClientBuilder) {
    try {
      RestHighLevelClient legacyClient = new RestHighLevelClient(restClientBuilder);
      LOG.info("Successfully initialized legacy OpenSearch Java API client");
      return legacyClient;
    } catch (Exception e) {
      LOG.error("Failed to initialize legacy OpenSearch client", e);
      return null;
    }
  }

  private XContentParser createXContentParser(String query) throws IOException {
    try {
      return XContentType.JSON
          .xContent()
          .createParser(OsUtils.osXContentRegistry, LoggingDeprecationHandler.INSTANCE, query);
    } catch (IOException e) {
      LOG.error("Failed to create XContentParser", e);
      throw e;
    }
  }

  private void getSearchFilter(String filter, SearchSourceBuilder searchSourceBuilder)
      throws IOException {
    if (!filter.isEmpty()) {
      try {
        XContentParser queryParser = createXContentParser(filter);
        XContentParser sourceParser = createXContentParser(filter);
        QueryBuilder queryFromXContent = SearchSourceBuilder.fromXContent(queryParser).query();
        FetchSourceContext sourceFromXContent =
            SearchSourceBuilder.fromXContent(sourceParser).fetchSource();
        BoolQueryBuilder boolQuery = QueryBuilders.boolQuery();
        if (searchSourceBuilder.query() != null) {
          boolQuery = boolQuery.must(searchSourceBuilder.query());
        }
        boolQuery = boolQuery.filter(queryFromXContent);
        searchSourceBuilder.query(boolQuery);
        searchSourceBuilder.fetchSource(sourceFromXContent);
      } catch (Exception e) {
        throw new IOException("Failed to parse query filter: %s", e);
      }
    }
  }

  public Object getLowLevelClient() {
    return client.getLowLevelClient();
  }

  @Override
  public RestHighLevelClient getHighLevelClient() {
    return client;
  }

  private void buildSearchRBACQuery(
      SubjectContext subjectContext, SearchSourceBuilder searchSourceBuilder) {
    if (!shouldApplyRbacConditions(subjectContext, rbacConditionEvaluator)) {
      return;
    }

    // Create cache key from user ID and roles
    String cacheKey =
        subjectContext.user().getId()
            + ":"
            + subjectContext.user().getRoles().stream()
                .map(r -> r.getId().toString())
                .sorted()
                .collect(Collectors.joining(","));

    try {
      QueryBuilder cachedQuery =
          RBAC_CACHE.get(
              cacheKey,
              () -> {
                OMQueryBuilder rbacQuery =
                    rbacConditionEvaluator.evaluateConditions(subjectContext);
                if (rbacQuery != null) {
                  return ((OpenSearchQueryBuilder) rbacQuery).build();
                }
                return null;
              });

      if (cachedQuery != null) {
        searchSourceBuilder.query(
            QueryBuilders.boolQuery().must(searchSourceBuilder.query()).filter(cachedQuery));
      }
    } catch (Exception e) {
      LOG.warn("RBAC cache miss, building query", e);
      // Fallback to original implementation
      OMQueryBuilder rbacQuery = rbacConditionEvaluator.evaluateConditions(subjectContext);
      if (rbacQuery != null) {
        searchSourceBuilder.query(
            QueryBuilders.boolQuery()
                .must(searchSourceBuilder.query())
                .filter(((OpenSearchQueryBuilder) rbacQuery).build()));
      }
    }
  }

  private static void buildSearchSourceFilter(
      String queryFilter, SearchSourceBuilder searchSourceBuilder) {
    if (!nullOrEmpty(queryFilter) && !queryFilter.equals("{}")) {
      try {
        XContentParser filterParser =
            XContentType.JSON
                .xContent()
                .createParser(
                    OsUtils.osXContentRegistry, LoggingDeprecationHandler.INSTANCE, queryFilter);
        QueryBuilder filter = SearchSourceBuilder.fromXContent(filterParser).query();
        BoolQueryBuilder newQuery;
        if (!nullOrEmpty(searchSourceBuilder.query())) {
          newQuery = QueryBuilders.boolQuery().must(searchSourceBuilder.query()).filter(filter);
        } else {
          newQuery = QueryBuilders.boolQuery().filter(filter);
        }
        searchSourceBuilder.query(newQuery);
      } catch (Exception ex) {
        LOG.error("Error parsing query_filter from query parameters, ignoring filter", ex);
        String errorMessage =
            String.format(
                "Error: %s.\nCause: %s",
                ex.getMessage(), ex.getCause() != null ? ex.getCause().toString() : "Unknown");
        throw new ParsingException(XContentLocation.UNKNOWN, errorMessage, ex);
      }
    }
  }

  @Override
  public SearchHealthStatus getSearchHealthStatus() throws IOException {
    return genericManager.getSearchHealthStatus();
  }

  private OpenSearchSourceBuilderFactory getSearchBuilderFactory() {
    SearchSettings searchSettings =
        SettingsCache.getSetting(SettingsType.SEARCH_SETTINGS, SearchSettings.class);

    if (searchBuilderFactory == null
        || !searchSettings.equals(searchBuilderFactory.getSearchSettings())) {
      synchronized (this) {
        if (searchBuilderFactory == null
            || !searchSettings.equals(searchBuilderFactory.getSearchSettings())) {
          searchBuilderFactory = new OpenSearchSourceBuilderFactory(searchSettings);
          LOG.debug("Created new OpenSearchSourceBuilderFactory singleton");
        }
      }
    }
    return searchBuilderFactory;
  }

  @Override
  public QueryCostSearchResult getQueryCostRecords(String serviceName) throws IOException {
    QueryCostRecordsAggregator queryCostRecordsAggregator = new QueryCostRecordsAggregator();
    os.org.opensearch.action.search.SearchRequest searchRequest =
        queryCostRecordsAggregator.getQueryCostRecords(serviceName);
    os.org.opensearch.action.search.SearchResponse searchResponse =
        client.search(searchRequest, RequestOptions.DEFAULT);
    return queryCostRecordsAggregator.parseQueryCostResponse(searchResponse);
  }

  @Override
  public List<String> getDataStreams(String prefix) throws IOException {
    return genericManager.getDataStreams(prefix);
  }

  @Override
  public void deleteDataStream(String dataStreamName) throws IOException {
    genericManager.deleteDataStream(dataStreamName);
  }

  @Override
  public void deleteILMPolicy(String policyName) throws IOException {
    genericManager.deleteILMPolicy(policyName);
  }

  @Override
  public void deleteIndexTemplate(String templateName) throws IOException {
    genericManager.deleteIndexTemplate(templateName);
  }

  @Override
  public void deleteComponentTemplate(String componentTemplateName) throws IOException {
    genericManager.deleteComponentTemplate(componentTemplateName);
  }

  @Override
  public void dettachIlmPolicyFromIndexes(String indexPattern) throws IOException {
    genericManager.dettachIlmPolicyFromIndexes(indexPattern);
  }

  public ClusterStatsResponse clusterStats() throws IOException {
    return genericManager.clusterStats();
  }

  public NodesStatsResponse nodesStats() throws IOException {
    return genericManager.nodesStats();
  }

  public GetClusterSettingsResponse clusterSettings() throws IOException {
    return genericManager.clusterSettings();
  }

  public double averageCpuPercentFromNodesStats(NodesStatsResponse nodesStats) {
    return genericManager.averageCpuPercentFromNodesStats(nodesStats);
  }

  public Map<String, Object> extractJvmMemoryStats(NodesStatsResponse nodesStats) {
    return genericManager.extractJvmMemoryStats(nodesStats);
  }

  public String extractMaxContentLengthStr(GetClusterSettingsResponse clusterSettings) {
    return genericManager.extractMaxContentLengthStr(clusterSettings);
  }

  @Override
  public void updateGlossaryTermByFqnPrefix(
      String indexName, String oldParentFQN, String newParentFQN, String prefixFieldCondition) {
    entityManager.updateGlossaryTermByFqnPrefix(
        indexName, oldParentFQN, newParentFQN, prefixFieldCondition);
  }

  @Override
  public void updateColumnsInUpstreamLineage(
      String indexName, HashMap<String, String> originalUpdatedColumnFqnMap) {
    entityManager.updateColumnsInUpstreamLineage(indexName, originalUpdatedColumnFqnMap);
  }

  @Override
  public void deleteColumnsInUpstreamLineage(String indexName, List<String> deletedColumns) {
    entityManager.deleteColumnsInUpstreamLineage(indexName, deletedColumns);
  }

  @Override
  public SearchEntityRelationshipResult searchEntityRelationship(
      SearchEntityRelationshipRequest entityRelationshipRequest) throws IOException {
    int upstreamDepth = entityRelationshipRequest.getUpstreamDepth();
    int downstreamDepth = entityRelationshipRequest.getDownstreamDepth();
    SearchEntityRelationshipResult result =
        entityRelationshipGraphBuilder.getDownstreamEntityRelationship(
            entityRelationshipRequest
                .withUpstreamDepth(upstreamDepth + 1)
                .withDownstreamDepth(downstreamDepth + 1)
                .withDirection(
                    org.openmetadata
                        .schema
                        .api
                        .entityRelationship
                        .EntityRelationshipDirection
                        .DOWNSTREAM)
                .withDirectionValue(
                    getEntityRelationshipDirection(
                        org.openmetadata
                            .schema
                            .api
                            .entityRelationship
                            .EntityRelationshipDirection
                            .DOWNSTREAM)));
    SearchEntityRelationshipResult upstreamResult =
        entityRelationshipGraphBuilder.getUpstreamEntityRelationship(
            entityRelationshipRequest
                .withUpstreamDepth(upstreamDepth + 1)
                .withDownstreamDepth(downstreamDepth + 1)
                .withDirection(
                    org.openmetadata
                        .schema
                        .api
                        .entityRelationship
                        .EntityRelationshipDirection
                        .UPSTREAM)
                .withDirectionValue(
                    getEntityRelationshipDirection(
                        org.openmetadata
                            .schema
                            .api
                            .entityRelationship
                            .EntityRelationshipDirection
                            .UPSTREAM)));

    for (var nodeFromDownstream : result.getNodes().entrySet()) {
      if (upstreamResult.getNodes().containsKey(nodeFromDownstream.getKey())) {
        org.openmetadata.schema.type.entityRelationship.NodeInformation existingNode =
            upstreamResult.getNodes().get(nodeFromDownstream.getKey());
        LayerPaging existingPaging = existingNode.getPaging();
        existingPaging.setEntityDownstreamCount(
            nodeFromDownstream.getValue().getPaging().getEntityDownstreamCount());
      }
    }

    // since paging from downstream is merged into upstream, we can just put the upstream result
    result.getNodes().putAll(upstreamResult.getNodes());
    result.getUpstreamEdges().putAll(upstreamResult.getUpstreamEdges());
    result.getDownstreamEdges().putAll(upstreamResult.getDownstreamEdges());
    return result;
  }

  @Override
  public SearchEntityRelationshipResult searchEntityRelationshipWithDirection(
      SearchEntityRelationshipRequest entityRelationshipRequest) throws IOException {
    Set<String> directionValue =
        getEntityRelationshipDirection(entityRelationshipRequest.getDirection());
    entityRelationshipRequest.setDirectionValue(directionValue);

    entityRelationshipRequest =
        entityRelationshipRequest
            .withUpstreamDepth(entityRelationshipRequest.getUpstreamDepth() + 1)
            .withDownstreamDepth(entityRelationshipRequest.getDownstreamDepth() + 1);

    if (entityRelationshipRequest.getDirection()
        == org.openmetadata.schema.api.entityRelationship.EntityRelationshipDirection.DOWNSTREAM) {
      return entityRelationshipGraphBuilder.getDownstreamEntityRelationship(
          entityRelationshipRequest);
    } else {
      directionValue = getEntityRelationshipDirection(entityRelationshipRequest.getDirection());
      entityRelationshipRequest.setDirectionValue(directionValue);
      return entityRelationshipGraphBuilder.getUpstreamEntityRelationship(
          entityRelationshipRequest);
    }
  }

  @Override
  public SearchSchemaEntityRelationshipResult getSchemaEntityRelationship(
      String schemaFqn,
      String queryFilter,
      String includeSourceFields,
      int offset,
      int limit,
      int from,
      int size,
      boolean deleted)
      throws IOException {
    SearchSchemaEntityRelationshipResult result = new SearchSchemaEntityRelationshipResult();
    result.setData(
        new SearchEntityRelationshipResult()
            .withNodes(new TreeMap<>())
            .withUpstreamEdges(new HashMap<>())
            .withDownstreamEdges(new HashMap<>()));
    SearchEntityRelationshipRequest request =
        new SearchEntityRelationshipRequest()
            .withUpstreamDepth(0) // Node + Immediate Upstream
            .withDownstreamDepth(1) // Node + Immediate Downstream
            .withQueryFilter(queryFilter)
            .withIncludeDeleted(deleted)
            .withLayerFrom(from)
            .withLayerSize(size)
            .withIncludeSourceFields(getRequiredEntityRelationshipFields(includeSourceFields));
    String finalQueryFilter = buildERQueryFilter(schemaFqn, queryFilter);
    String tableIndex = Entity.getSearchRepository().getIndexOrAliasName(TABLE_SEARCH_INDEX);
    os.org.opensearch.action.search.SearchResponse searchResponse =
        OsUtils.searchEntitiesWithLimitOffset(tableIndex, finalQueryFilter, offset, limit, deleted);
    int total = 0;
    if (searchResponse == null
        || searchResponse.getHits() == null
        || searchResponse.getHits().getTotalHits() == null) {
      result.setPaging(new Paging().withOffset(offset).withLimit(limit).withTotal(total));
      return result;
    }
    for (os.org.opensearch.search.SearchHit hit : searchResponse.getHits().getHits()) {
      Map<String, Object> source = hit.getSourceAsMap();
      Object fqn = source.get(FQN_FIELD);
      if (fqn != null) {
        String fqnString = fqn.toString();
        request.withFqn(fqnString);
        SearchEntityRelationshipResult tableER = this.searchEntityRelationship(request);
        // Find the table Node
        Map.Entry<String, org.openmetadata.schema.type.entityRelationship.NodeInformation>
            tableNode =
                tableER.getNodes().entrySet().stream()
                    .filter(e -> fqn.toString().equals(e.getKey()))
                    .findFirst()
                    .orElse(null);
        result
            .getData()
            .getNodes()
            .putIfAbsent(fqnString, Objects.requireNonNull(tableNode).getValue());
        result.getData().getUpstreamEdges().putAll(tableER.getUpstreamEdges());
        result.getData().getDownstreamEdges().putAll(tableER.getDownstreamEdges());
      }
    }
    total = (int) searchResponse.getHits().getTotalHits().value;
    result.setPaging(new Paging().withOffset(offset).withLimit(limit).withTotal(total));
    return result;
  }

  private static String buildERQueryFilter(String schemaFqn, String queryFilter) {
    String schemaFqnWildcardClause =
        String.format(
            "{\"wildcard\":{\"fullyQualifiedName\":\"%s.*\"}}",
            ReindexingUtil.escapeDoubleQuotes(schemaFqn));
    String innerBoolFilter;
    if (!org.openmetadata.common.utils.CommonUtil.nullOrEmpty(queryFilter)
        && !"{}".equals(queryFilter)) {
      innerBoolFilter = String.format("[ %s , %s ]", schemaFqnWildcardClause, queryFilter);
    } else {
      innerBoolFilter = String.format("[ %s ]", schemaFqnWildcardClause);
    }
    return String.format("{\"query\":{\"bool\":{\"must\":%s}}}", innerBoolFilter);
  }
}<|MERGE_RESOLUTION|>--- conflicted
+++ resolved
@@ -25,13 +25,10 @@
 import static org.openmetadata.service.search.SearchUtils.shouldApplyRbacConditions;
 import static org.openmetadata.service.util.FullyQualifiedName.getParentFQN;
 
-<<<<<<< HEAD
 import com.fasterxml.jackson.databind.JsonNode;
 import com.google.common.cache.CacheBuilder;
 import com.google.common.cache.CacheLoader;
 import com.google.common.cache.LoadingCache;
-=======
->>>>>>> 9026ac3a
 import jakarta.json.JsonObject;
 import jakarta.ws.rs.core.Response;
 import java.io.IOException;
@@ -140,11 +137,8 @@
 import os.org.opensearch.action.search.SearchType;
 import os.org.opensearch.action.support.WriteRequest;
 import os.org.opensearch.action.update.UpdateRequest;
-<<<<<<< HEAD
 import os.org.opensearch.action.update.UpdateResponse;
 import os.org.opensearch.client.Request;
-=======
->>>>>>> 9026ac3a
 import os.org.opensearch.client.RequestOptions;
 import os.org.opensearch.client.RestClient;
 import os.org.opensearch.client.RestClientBuilder;
@@ -209,7 +203,8 @@
   private final RBACConditionEvaluator rbacConditionEvaluator;
 
   // New OpenSearch Java API client
-  @Getter private final os.org.opensearch.client.opensearch.OpenSearchClient newClient;
+  @Getter
+  private final os.org.opensearch.client.opensearch.OpenSearchClient newClient;
   private final boolean isNewClientAvailable;
 
   private final OSLineageGraphBuilder lineageGraphBuilder;
@@ -283,13 +278,13 @@
   }
 
   private os.org.opensearch.client.opensearch.OpenSearchClient createOpenSearchNewClient(
-      RestClientBuilder restClientBuilder) {
+          RestClientBuilder restClientBuilder) {
     try {
       // Create transport and new client
       RestClientTransport transport =
-          new RestClientTransport(restClientBuilder.build(), new JacksonJsonpMapper());
+              new RestClientTransport(restClientBuilder.build(), new JacksonJsonpMapper());
       os.org.opensearch.client.opensearch.OpenSearchClient newClient =
-          new os.org.opensearch.client.opensearch.OpenSearchClient(transport);
+              new os.org.opensearch.client.opensearch.OpenSearchClient(transport);
 
       LOG.info("Successfully initialized new OpenSearch Java API client");
       return newClient;
@@ -974,20 +969,20 @@
 
   @Override
   public LineagePaginationInfo getLineagePaginationInfo(
-      String fqn,
-      int upstreamDepth,
-      int downstreamDepth,
-      String queryFilter,
-      boolean includeDeleted,
-      String entityType)
-      throws IOException {
+          String fqn,
+          int upstreamDepth,
+          int downstreamDepth,
+          String queryFilter,
+          boolean includeDeleted,
+          String entityType)
+          throws IOException {
     return lineageGraphBuilder.getLineagePaginationInfo(
-        fqn, upstreamDepth, downstreamDepth, queryFilter, includeDeleted, entityType);
+            fqn, upstreamDepth, downstreamDepth, queryFilter, includeDeleted, entityType);
   }
 
   @Override
   public SearchLineageResult searchLineageByEntityCount(EntityCountLineageRequest request)
-      throws IOException {
+          throws IOException {
     return lineageGraphBuilder.searchLineageByEntityCount(request);
   }
 
@@ -1747,81 +1742,25 @@
   }
 
   @Override
-<<<<<<< HEAD
-  public void createEntity(String indexName, String docId, String doc) {
-    if (isClientAvailable) {
-      UpdateRequest updateRequest = new UpdateRequest(indexName, docId);
-      updateRequest.doc(doc, XContentType.JSON);
-      updateRequest.docAsUpsert(true);
-      updateRequest.retryOnConflict(3); // Retry up to 3 times on version conflict
-      updateSearch(updateRequest);
-    }
-  }
-
-  @Override
-  public void createEntities(String indexName, List<Map<String, String>> docsAndIds) {
-    if (isClientAvailable) {
-      BulkRequest bulkRequest = new BulkRequest();
-      for (Map<String, String> docAndId : docsAndIds) {
-        Map.Entry<String, String> entry = docAndId.entrySet().iterator().next();
-        UpdateRequest updateRequest = new UpdateRequest(indexName, entry.getKey());
-        updateRequest.doc(entry.getValue(), XContentType.JSON);
-        updateRequest.retryOnConflict(3); // Retry up to 3 times on version conflict
-        bulkRequest.add(updateRequest);
-      }
-      bulkRequest.setRefreshPolicy(WriteRequest.RefreshPolicy.IMMEDIATE);
-      ActionListener<BulkResponse> listener =
-          new ActionListener<BulkResponse>() {
-            @Override
-            public void onResponse(BulkResponse bulkItemResponses) {
-              if (bulkItemResponses.hasFailures()) {
-                LOG.error(
-                    "Failed to create entities in ElasticSearch: {}",
-                    bulkItemResponses.buildFailureMessage());
-              } else {
-                LOG.debug("Successfully created {} entities in ElasticSearch", docsAndIds.size());
-              }
-            }
-
-            @Override
-            public void onFailure(Exception e) {
-              LOG.error("Failed to create entities in ElasticSearch", e);
-            }
-          };
-      client.bulkAsync(bulkRequest, RequestOptions.DEFAULT, listener);
-    }
-  }
-
-  @Override
-  public void createTimeSeriesEntity(String indexName, String docId, String doc) {
-    if (isClientAvailable) {
-      UpdateRequest updateRequest = new UpdateRequest(indexName, docId);
-      updateRequest.doc(doc, XContentType.JSON);
-      updateRequest.docAsUpsert(true);
-      updateRequest.retryOnConflict(3); // Retry up to 3 times on version conflict
-      updateSearch(updateRequest);
-    }
-=======
   public void createEntity(String indexName, String docId, String doc) throws IOException {
     entityManager.createEntity(indexName, docId, doc);
   }
 
   @Override
   public void createEntities(String indexName, List<Map<String, String>> docsAndIds)
-      throws IOException {
+          throws IOException {
     entityManager.createEntities(indexName, docsAndIds);
   }
 
   @Override
   public void createTimeSeriesEntity(String indexName, String docId, String doc)
-      throws IOException {
+          throws IOException {
     entityManager.createTimeSeriesEntity(indexName, docId, doc);
->>>>>>> 9026ac3a
   }
 
   @Override
   public void deleteByScript(String indexName, String scriptTxt, Map<String, Object> params)
-      throws IOException {
+          throws IOException {
     entityManager.deleteByScript(indexName, scriptTxt, params);
   }
 
@@ -1837,57 +1776,32 @@
 
   @Override
   public void deleteEntityByFields(
-      List<String> indexNames, List<Pair<String, String>> fieldAndValue) throws IOException {
+          List<String> indexNames, List<Pair<String, String>> fieldAndValue) throws IOException {
     entityManager.deleteEntityByFields(indexNames, fieldAndValue);
   }
 
   @Override
-<<<<<<< HEAD
-  public void softDeleteOrRestoreEntity(String indexName, String docId, String scriptTxt) {
-    if (isClientAvailable) {
-      UpdateRequest updateRequest = new UpdateRequest(indexName, docId);
-      Script script =
-          new Script(ScriptType.INLINE, Script.DEFAULT_SCRIPT_LANG, scriptTxt, new HashMap<>());
-      updateRequest.script(script);
-      updateRequest.retryOnConflict(3); // Retry up to 3 times on version conflict
-      updateSearch(updateRequest);
-    }
-=======
   public void softDeleteOrRestoreEntity(String indexName, String docId, String scriptTxt)
-      throws IOException {
+          throws IOException {
     entityManager.softDeleteOrRestoreEntity(indexName, docId, scriptTxt);
->>>>>>> 9026ac3a
   }
 
   @Override
   public void softDeleteOrRestoreChildren(
-      List<String> indexName, String scriptTxt, List<Pair<String, String>> fieldAndValue)
-      throws IOException {
+          List<String> indexName, String scriptTxt, List<Pair<String, String>> fieldAndValue)
+          throws IOException {
     entityManager.softDeleteOrRestoreChildren(indexName, scriptTxt, fieldAndValue);
   }
 
   @Override
   public void updateEntity(
       String indexName, String docId, Map<String, Object> doc, String scriptTxt) {
-<<<<<<< HEAD
-    if (isClientAvailable) {
-      UpdateRequest updateRequest = new UpdateRequest(indexName, docId);
-      Script script =
-          new Script(
-              ScriptType.INLINE, Script.DEFAULT_SCRIPT_LANG, scriptTxt, JsonUtils.getMap(doc));
-      updateRequest.scriptedUpsert(true);
-      updateRequest.script(script);
-      updateRequest.retryOnConflict(3); // Retry up to 3 times on version conflict
-      updateOpenSearch(updateRequest);
-    }
-=======
     entityManager.updateEntity(indexName, docId, doc, scriptTxt);
   }
 
   @Override
   public void reindexEntities(List<EntityReference> entities) throws IOException {
     entityManager.reindexEntities(entities);
->>>>>>> 9026ac3a
   }
 
   @Override
@@ -1947,7 +1861,7 @@
       List<String> indexName,
       Pair<String, String> fieldAndValue,
       Pair<String, Map<String, Object>> updates)
-      throws IOException {
+          throws IOException {
     entityManager.updateChildren(indexName, fieldAndValue, updates);
   }
 
@@ -1979,87 +1893,27 @@
       String entityType,
       List<UUID> entityIds) {
     entityManager.reindexWithEntityIds(
-        sourceIndices, destinationIndex, pipelineName, entityType, entityIds);
-  }
-
-<<<<<<< HEAD
-  @SneakyThrows
-  private void updateOpenSearchByQuery(UpdateByQueryRequest updateByQueryRequest) {
-    if (updateByQueryRequest != null && isClientAvailable) {
-      updateByQueryRequest.setRefresh(true);
-      LOG.debug(SENDING_REQUEST_TO_ELASTIC_SEARCH, updateByQueryRequest);
-      client.updateByQuery(updateByQueryRequest, RequestOptions.DEFAULT);
-    }
-  }
-
-  @SneakyThrows
-  public void updateOpenSearch(UpdateRequest updateRequest) {
-    if (updateRequest != null && isClientAvailable) {
-      updateRequest.setRefreshPolicy(WriteRequest.RefreshPolicy.IMMEDIATE);
-      LOG.debug(SENDING_REQUEST_TO_ELASTIC_SEARCH, updateRequest);
-      client.update(updateRequest, RequestOptions.DEFAULT);
-    }
-  }
-
-  public void updateOpenSearchAsync(UpdateRequest updateRequest) {
-    if (updateRequest != null && isClientAvailable) {
-      // Use WAIT_UNTIL for async updates - waits for next refresh but doesn't force immediate
-      // refresh
-      updateRequest.setRefreshPolicy(WriteRequest.RefreshPolicy.WAIT_UNTIL);
-      LOG.debug("Sending async request to OpenSearch: {}", updateRequest);
-
-      // The REST client has built-in retry with exponential backoff (default 3 retries, 30s
-      // timeout)
-      client.updateAsync(
-          updateRequest,
-          RequestOptions.DEFAULT,
-          new ActionListener<UpdateResponse>() {
-            @Override
-            public void onResponse(UpdateResponse updateResponse) {
-              LOG.debug(
-                  "Async update successful for doc: {}, result: {}",
-                  updateResponse.getId(),
-                  updateResponse.getResult());
-            }
-
-            @Override
-            public void onFailure(Exception e) {
-              // Log the error - the built-in retry already attempted 3 times before failing
-              LOG.error("Async update failed for doc: {} after retries", updateRequest.id(), e);
-            }
-          });
-    }
-  }
-
-  @SneakyThrows
-  public void deleteByQuery(String index, String query) {
-    DeleteByQueryRequest deleteRequest = new DeleteByQueryRequest(index);
-    // Hack: Due to an issue on how the RangeQueryBuilder.fromXContent works, we're removing the
-    // first token from the Parser
-    XContentParser parser = createXContentParser(query);
-    parser.nextToken();
-    deleteRequest.setQuery(RangeQueryBuilder.fromXContent(parser));
-    deleteEntityFromOpenSearchByQuery(deleteRequest);
-=======
+            sourceIndices, destinationIndex, pipelineName, entityType, entityIds);
+  }
+
   @Override
   public void deleteByRangeQuery(
-      String index, String fieldName, Object gt, Object gte, Object lt, Object lte)
-      throws IOException {
+          String index, String fieldName, Object gt, Object gte, Object lt, Object lte)
+          throws IOException {
     entityManager.deleteByRangeQuery(index, fieldName, gt, gte, lt, lte);
->>>>>>> 9026ac3a
   }
 
   @Override
   public void deleteByRangeAndTerm(
-      String index,
-      String rangeFieldName,
-      Object gt,
-      Object gte,
-      Object lt,
-      Object lte,
-      String termKey,
-      String termValue)
-      throws IOException {
+          String index,
+          String rangeFieldName,
+          Object gt,
+          Object gte,
+          Object lt,
+          Object lte,
+          String termKey,
+          String termValue)
+          throws IOException {
     entityManager.deleteByRangeAndTerm(index, rangeFieldName, gt, gte, lt, lte, termKey, termValue);
   }
 
@@ -2184,9 +2038,9 @@
       // Charts that use webAnalyticEntityViewReportData store owner in data.owner field
       // Charts that use entityReportData store owner in data.team field
       String teamField =
-          DataInsightChartRepository.USES_OWNER_FIELD_FOR_TEAM_FILTER.contains(dataInsightChartName)
-              ? DataInsightChartRepository.DATA_OWNER
-              : DataInsightChartRepository.DATA_TEAM;
+              DataInsightChartRepository.USES_OWNER_FIELD_FOR_TEAM_FILTER.contains(dataInsightChartName)
+                      ? DataInsightChartRepository.DATA_OWNER
+                      : DataInsightChartRepository.DATA_TEAM;
       teamQueryFilter.should(QueryBuilders.termsQuery(teamField, teamArray));
       searchQueryFiler.must(teamQueryFilter);
     }
@@ -2497,12 +2351,7 @@
         // Enable compression and chunking for better network efficiency
         restClientBuilder.setCompressionEnabled(true);
         restClientBuilder.setChunkedEnabled(true);
-<<<<<<< HEAD
-
-        return new RestHighLevelClient(restClientBuilder);
-=======
         return restClientBuilder;
->>>>>>> 9026ac3a
       } catch (Exception e) {
         LOG.error("Failed to create low level rest client ", e);
         return null;
@@ -2729,7 +2578,7 @@
   public void updateGlossaryTermByFqnPrefix(
       String indexName, String oldParentFQN, String newParentFQN, String prefixFieldCondition) {
     entityManager.updateGlossaryTermByFqnPrefix(
-        indexName, oldParentFQN, newParentFQN, prefixFieldCondition);
+            indexName, oldParentFQN, newParentFQN, prefixFieldCondition);
   }
 
   @Override
