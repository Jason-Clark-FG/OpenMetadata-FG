package org.openmetadata.service.search.security;

import static org.openmetadata.common.utils.CommonUtil.nullOrEmpty;

import java.util.*;
import org.openmetadata.schema.entity.teams.User;
import org.openmetadata.schema.type.EntityReference;
import org.openmetadata.schema.type.MetadataOperation;
import org.openmetadata.service.Entity;
import org.openmetadata.service.search.queries.OMQueryBuilder;
import org.openmetadata.service.search.queries.QueryBuilderFactory;
import org.openmetadata.service.security.policyevaluator.CompiledRule;
import org.openmetadata.service.security.policyevaluator.SubjectContext;
import org.springframework.expression.ExpressionParser;
import org.springframework.expression.spel.SpelNode;
import org.springframework.expression.spel.ast.MethodReference;
import org.springframework.expression.spel.ast.OpAnd;
import org.springframework.expression.spel.ast.OpOr;
import org.springframework.expression.spel.ast.OperatorNot;
import org.springframework.expression.spel.standard.SpelExpression;
import org.springframework.expression.spel.standard.SpelExpressionParser;
import org.springframework.expression.spel.support.StandardEvaluationContext;

public class RBACConditionEvaluator {

  private final QueryBuilderFactory queryBuilderFactory;
  private final ExpressionParser spelParser = new SpelExpressionParser();
  private final StandardEvaluationContext spelContext;
  private static final String DOMAIN_ONLY_ACCESS_RULE = "DomainOnlyAccessRule";
  private static final Set<MetadataOperation> SEARCH_RELEVANT_OPS =
      Set.of(MetadataOperation.VIEW_BASIC, MetadataOperation.VIEW_ALL, MetadataOperation.ALL);

  public RBACConditionEvaluator(QueryBuilderFactory queryBuilderFactory) {
    this.queryBuilderFactory = queryBuilderFactory;
    spelContext = new StandardEvaluationContext();
  }

  public OMQueryBuilder evaluateConditions(SubjectContext subjectContext) {
    User user = subjectContext.user();
    spelContext.setVariable("user", user);

    ConditionCollector finalCollector = new ConditionCollector(queryBuilderFactory);

    for (Iterator<SubjectContext.PolicyContext> it =
            subjectContext.getPolicies(List.of(user.getEntityReference()));
        it.hasNext(); ) {
      SubjectContext.PolicyContext context = it.next();

      ConditionCollector policyCollector = new ConditionCollector(queryBuilderFactory);
      List<OMQueryBuilder> allowRuleQueries = new ArrayList<>();
      List<OMQueryBuilder> denyRuleQueries = new ArrayList<>();

      for (CompiledRule rule : context.getRules()) {
<<<<<<< HEAD
        if ((rule.getCondition() != null
                && rule.getOperations().stream().anyMatch(SEARCH_RELEVANT_OPS::contains))
            || rule.getName().equalsIgnoreCase(DOMAIN_ONLY_ACCESS_RULE)) {
          ConditionCollector ruleCollector = new ConditionCollector(queryBuilderFactory);
          if (!rule.getResources().isEmpty() && !rule.getResources().contains("All")) {
            OMQueryBuilder indexFilter = getIndexFilter(rule.getResources());
            ruleCollector.addMust(indexFilter);
          }
          SpelExpression parsedExpression =
              (SpelExpression) spelParser.parseExpression(rule.getCondition());
          preprocessExpression(parsedExpression.getAST(), ruleCollector);
          OMQueryBuilder ruleQuery = ruleCollector.buildFinalQuery();
          if (rule.getEffect().toString().equalsIgnoreCase("DENY")) {
            collector.addMustNot(ruleQuery);
          } else {
            collector.addMust(ruleQuery);
          }
=======
        boolean isDenyRule = rule.getEffect().toString().equalsIgnoreCase("DENY");
        Set<MetadataOperation> ruleOperations = new HashSet<>(rule.getOperations());
        ruleOperations.retainAll(SEARCH_RELEVANT_OPS);
        if (ruleOperations.isEmpty()) {
          // Skip this rule as it does not affect search results
          continue;
>>>>>>> 890b500e
        }

        OMQueryBuilder ruleQuery = buildRuleQuery(rule, user);
        if (ruleQuery == null || ruleQuery.isEmpty()) {
          continue;
        }
        if (isDenyRule) {
          denyRuleQueries.add(ruleQuery);
        } else {
          allowRuleQueries.add(ruleQuery);
        }
      }

      if (!denyRuleQueries.isEmpty()) {
        if (denyRuleQueries.size() == 1) {
          policyCollector.addMustNot(denyRuleQueries.get(0));
        } else {
          OMQueryBuilder denyQuery = queryBuilderFactory.boolQuery().should(denyRuleQueries);
          policyCollector.addMustNot(denyQuery);
        }
      }

      if (!allowRuleQueries.isEmpty()) {
        if (allowRuleQueries.size() == 1) {
          policyCollector.addMust(allowRuleQueries.get(0));
        } else {
          OMQueryBuilder allowQuery = queryBuilderFactory.boolQuery().should(allowRuleQueries);
          policyCollector.addMust(allowQuery);
        }
      } else {
        policyCollector.addMust(queryBuilderFactory.matchAllQuery());
      }

      OMQueryBuilder policyFinalQuery = policyCollector.buildFinalQuery();
      if (policyFinalQuery != null && !policyFinalQuery.isEmpty()) {
        finalCollector.addMust(policyFinalQuery);
      }
    }

    return finalCollector.buildFinalQuery();
  }

  private OMQueryBuilder buildRuleQuery(CompiledRule rule, User user) {
    ConditionCollector ruleCollector = new ConditionCollector(queryBuilderFactory);
    spelContext.setVariable("user", user);

    // Apply index filtering if resources are specified and not "All"
    if (!rule.getResources().isEmpty() && !rule.getResources().contains("All")) {
      OMQueryBuilder indexFilter = getIndexFilter(rule.getResources());
      ruleCollector.addMust(indexFilter);
    }

    if (rule.getCondition() != null && !rule.getCondition().trim().isEmpty()) {
      SpelExpression parsedExpression =
          (SpelExpression) spelParser.parseExpression(rule.getCondition());
      preprocessExpression(parsedExpression.getAST(), ruleCollector);
    } else {
      ruleCollector.addMust(queryBuilderFactory.matchAllQuery());
    }

    return ruleCollector.buildFinalQuery();
  }

  private void preprocessExpression(SpelNode node, ConditionCollector collector) {
    if (collector.isMatchNothing()) {
      return;
    }

    if (node instanceof OpAnd) {
      for (int i = 0; i < node.getChildCount(); i++) {
        preprocessExpression(node.getChild(i), collector);
        if (collector.isMatchNothing()) {
          return;
        }
      }
    } else if (node instanceof OpOr) {
      List<OMQueryBuilder> orQueries = new ArrayList<>();
      boolean allMatchNothing = true;
      boolean hasTrueCondition = false;

      for (int i = 0; i < node.getChildCount(); i++) {
        ConditionCollector childCollector = new ConditionCollector(queryBuilderFactory);
        preprocessExpression(node.getChild(i), childCollector);

        if (childCollector.isMatchNothing()) {
          continue;
        }

        if (childCollector.isMatchAllQuery()) {
          hasTrueCondition = true;
          break;
        }

        OMQueryBuilder childQuery = childCollector.buildFinalQuery();
        if (childQuery != null) {
          allMatchNothing = false;
          orQueries.add(childQuery);
        }
      }

      if (hasTrueCondition) {
        collector.addMust(queryBuilderFactory.matchAllQuery());
      } else if (allMatchNothing) {
        collector.setMatchNothing(true);
      } else {
        for (OMQueryBuilder orQuery : orQueries) {
          collector.addShould(orQuery);
        }
      }
    } else if (node instanceof OperatorNot) {
      ConditionCollector subCollector = new ConditionCollector(queryBuilderFactory);
      preprocessExpression(node.getChild(0), subCollector);

      if (subCollector.isMatchAllQuery()) {
        collector.setMatchNothing(true);
      } else if (subCollector.isMatchNothing()) {
        collector.addMust(queryBuilderFactory.matchAllQuery());
      } else {
        OMQueryBuilder subQuery = subCollector.buildFinalQuery();
        if (subQuery != null && !subQuery.isEmpty()) {
          collector.addMustNot(subQuery);
        }
      }
    } else if (node instanceof MethodReference) {
      handleMethodReference(node, collector);
    }
  }

  private void handleMethodReference(SpelNode node, ConditionCollector collector) {
    MethodReference methodRef = (MethodReference) node;
    String methodName = methodRef.getName();

    switch (methodName) {
      case "matchAnyTag" -> {
        List<String> tags = extractMethodArguments(methodRef);
        matchAnyTag(tags, collector);
      }
      case "matchAllTags" -> {
        List<String> tags = extractMethodArguments(methodRef);
        matchAllTags(tags, collector);
      }
      case "isOwner" -> isOwner((User) spelContext.lookupVariable("user"), collector);
      case "noOwner" -> noOwner(collector);
      case "hasAnyRole" -> {
        List<String> roles = extractMethodArguments(methodRef);
        hasAnyRole(roles, collector);
      }
      case "hasDomain" -> hasDomain(collector);
      case "inAnyTeam" -> {
        List<String> teams = extractMethodArguments(methodRef);
        inAnyTeam(teams, collector);
      }
    }
  }

  private List<String> extractMethodArguments(MethodReference methodRef) {
    List<String> args = new ArrayList<>();
    for (int i = 0; i < methodRef.getChildCount(); i++) {
      SpelNode childNode = methodRef.getChild(i);
      String value = childNode.toStringAST().replace("'", "");
      args.add(value);
    }
    return args;
  }

  public void matchAnyTag(List<String> tags, ConditionCollector collector) {
    for (String tag : tags) {
      OMQueryBuilder tagQuery = queryBuilderFactory.termQuery("tags.tagFQN", tag);
      collector.addShould(tagQuery);
    }
  }

  public void matchAllTags(List<String> tags, ConditionCollector collector) {
    for (String tag : tags) {
      OMQueryBuilder tagQuery = queryBuilderFactory.termQuery("tags.tagFQN", tag);
      collector.addMust(tagQuery);
    }
  }

  public void isOwner(User user, ConditionCollector collector) {
    List<OMQueryBuilder> ownerQueries = new ArrayList<>();
    ownerQueries.add(queryBuilderFactory.termQuery("owners.id", user.getId().toString()));

    if (user.getTeams() != null) {
      for (EntityReference team : user.getTeams()) {
        ownerQueries.add(queryBuilderFactory.termQuery("owners.id", team.getId().toString()));
      }
    }

    for (OMQueryBuilder ownerQuery : ownerQueries) {
      collector.addShould(ownerQuery);
    }
  }

  public void noOwner(ConditionCollector collector) {
    OMQueryBuilder existsQuery = queryBuilderFactory.existsQuery("owners.id");
    collector.addMustNot(existsQuery);
  }

  public void hasAnyRole(List<String> roles, ConditionCollector collector) {
    User user = (User) spelContext.lookupVariable("user");
    if (user.getRoles() == null || user.getRoles().isEmpty()) {
      collector.setMatchNothing(true);
      return;
    }

    List<String> userRoleNames = user.getRoles().stream().map(EntityReference::getName).toList();
    boolean hasRole = userRoleNames.stream().anyMatch(roles::contains);

    if (hasRole) {
      collector.addMust(queryBuilderFactory.matchAllQuery());
    } else {
      collector.setMatchNothing(true);
    }
  }

  public void hasDomain(ConditionCollector collector) {
    User user = (User) spelContext.lookupVariable("user");
    if (nullOrEmpty(user.getDomains())) {
      OMQueryBuilder existsQuery = queryBuilderFactory.existsQuery("domain.id");
      collector.addMustNot(existsQuery);
    } else {
      List<String> userIds = user.getDomains().stream().map(ref -> ref.getId().toString()).toList();
      OMQueryBuilder domainQuery = queryBuilderFactory.termsQuery("domain.id", userIds);
      collector.addMust(domainQuery);
    }
  }

  public void inAnyTeam(List<String> teamNames, ConditionCollector collector) {
    User user = (User) spelContext.lookupVariable("user");
    if (user.getTeams() == null || user.getTeams().isEmpty()) {
      collector.setMatchNothing(true);
      return;
    }
    List<String> userTeamNames = user.getTeams().stream().map(EntityReference::getName).toList();
    boolean inTeam = userTeamNames.stream().anyMatch(teamNames::contains);
    if (inTeam) {
      collector.addMust(queryBuilderFactory.matchAllQuery());
    } else {
      collector.setMatchNothing(true);
    }
  }

  private OMQueryBuilder getIndexFilter(List<String> resources) {
    List<String> indices =
        resources.stream()
            .map(resource -> Entity.getSearchRepository().getIndexOrAliasName(resource))
            .toList();

    return queryBuilderFactory.termsQuery("_index", indices);
  }
}<|MERGE_RESOLUTION|>--- conflicted
+++ resolved
@@ -1,6 +1,4 @@
 package org.openmetadata.service.search.security;
-
-import static org.openmetadata.common.utils.CommonUtil.nullOrEmpty;
 
 import java.util.*;
 import org.openmetadata.schema.entity.teams.User;
@@ -26,7 +24,6 @@
   private final QueryBuilderFactory queryBuilderFactory;
   private final ExpressionParser spelParser = new SpelExpressionParser();
   private final StandardEvaluationContext spelContext;
-  private static final String DOMAIN_ONLY_ACCESS_RULE = "DomainOnlyAccessRule";
   private static final Set<MetadataOperation> SEARCH_RELEVANT_OPS =
       Set.of(MetadataOperation.VIEW_BASIC, MetadataOperation.VIEW_ALL, MetadataOperation.ALL);
 
@@ -51,32 +48,12 @@
       List<OMQueryBuilder> denyRuleQueries = new ArrayList<>();
 
       for (CompiledRule rule : context.getRules()) {
-<<<<<<< HEAD
-        if ((rule.getCondition() != null
-                && rule.getOperations().stream().anyMatch(SEARCH_RELEVANT_OPS::contains))
-            || rule.getName().equalsIgnoreCase(DOMAIN_ONLY_ACCESS_RULE)) {
-          ConditionCollector ruleCollector = new ConditionCollector(queryBuilderFactory);
-          if (!rule.getResources().isEmpty() && !rule.getResources().contains("All")) {
-            OMQueryBuilder indexFilter = getIndexFilter(rule.getResources());
-            ruleCollector.addMust(indexFilter);
-          }
-          SpelExpression parsedExpression =
-              (SpelExpression) spelParser.parseExpression(rule.getCondition());
-          preprocessExpression(parsedExpression.getAST(), ruleCollector);
-          OMQueryBuilder ruleQuery = ruleCollector.buildFinalQuery();
-          if (rule.getEffect().toString().equalsIgnoreCase("DENY")) {
-            collector.addMustNot(ruleQuery);
-          } else {
-            collector.addMust(ruleQuery);
-          }
-=======
         boolean isDenyRule = rule.getEffect().toString().equalsIgnoreCase("DENY");
         Set<MetadataOperation> ruleOperations = new HashSet<>(rule.getOperations());
         ruleOperations.retainAll(SEARCH_RELEVANT_OPS);
         if (ruleOperations.isEmpty()) {
           // Skip this rule as it does not affect search results
           continue;
->>>>>>> 890b500e
         }
 
         OMQueryBuilder ruleQuery = buildRuleQuery(rule, user);
