--- conflicted
+++ resolved
@@ -103,17 +103,10 @@
             Map.entry(NifiConnection.class, new NifiConnectionClassConverter()),
             Map.entry(MatillionConnection.class, new MatillionConnectionClassConverter()),
             Map.entry(VertexAIConnection.class, new VertexAIConnectionClassConverter()),
-<<<<<<< HEAD
             Map.entry(RangerConnection.class, new RangerConnectionClassConverter()),
             Map.entry(CassandraConnection.class, new CassandraConnectionClassConverter()),
-            Map.entry(SSISConnection.class, new SsisConnectionClassConverter()));
-=======
-            Map.entry(WherescapeConnection.class, new WherescapeConnectionClassConverter()),
-            Map.entry(RangerConnection.class, new RangerConnectionClassConverter()));
-    Map.entry(Workflow.class, new WorkflowClassConverter());
-    Map.entry(CassandraConnection.class, new CassandraConnectionClassConverter());
-    Map.entry(SSISConnection.class, new SsisConnectionClassConverter());
->>>>>>> da4841a0
+            Map.entry(SSISConnection.class, new SsisConnectionClassConverter()),
+            Map.entry(WherescapeConnection.class, new WherescapeConnectionClassConverter()));
   }
 
   public static ClassConverter getConverter(Class<?> clazz) {
