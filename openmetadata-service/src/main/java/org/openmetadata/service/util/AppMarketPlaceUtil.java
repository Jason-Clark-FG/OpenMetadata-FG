package org.openmetadata.service.util;

import static org.openmetadata.service.Entity.ADMIN_USER_NAME;
import static org.openmetadata.service.Entity.APPLICATION;
import static org.openmetadata.service.jdbi3.AppRepository.APP_BOT_ROLE;
import static org.openmetadata.service.jdbi3.EntityRepository.getEntitiesFromSeedData;

import java.io.IOException;
import java.util.List;
import java.util.Objects;
import java.util.Optional;
import javax.validation.ConstraintViolationException;
import lombok.extern.slf4j.Slf4j;
import org.openmetadata.schema.entity.app.AppMarketPlaceDefinition;
import org.openmetadata.schema.entity.app.CreateAppMarketPlaceDefinitionReq;
import org.openmetadata.schema.entity.teams.Role;
import org.openmetadata.schema.type.EntityReference;
import org.openmetadata.schema.type.Include;
import org.openmetadata.service.Entity;
import org.openmetadata.service.exception.EntityNotFoundException;
import org.openmetadata.service.jdbi3.AppMarketPlaceRepository;
import org.openmetadata.service.jdbi3.PolicyRepository;
import org.openmetadata.service.jdbi3.RoleRepository;
import org.openmetadata.service.jdbi3.TeamRepository;
import org.openmetadata.service.resources.apps.AppMarketPlaceMapper;

@Slf4j
public class AppMarketPlaceUtil {
  public static void createAppMarketPlaceDefinitions(
      AppMarketPlaceRepository appMarketRepository, AppMarketPlaceMapper mapper)
      throws IOException {
    PolicyRepository policyRepository = Entity.getPolicyRepository();
    RoleRepository roleRepository = Entity.getRoleRepository();

    try {
      roleRepository.findByName(APP_BOT_ROLE, Include.NON_DELETED);
    } catch (EntityNotFoundException e) {
      policyRepository.initSeedDataFromResources();
      List<Role> roles = roleRepository.getEntitiesFromSeedData();
      for (Role role : roles) {
        role.setFullyQualifiedName(role.getName());
        List<EntityReference> policies = role.getPolicies();
        for (EntityReference policy : policies) {
          EntityReference ref =
              Entity.getEntityReferenceByName(Entity.POLICY, policy.getName(), Include.NON_DELETED);
          policy.setId(ref.getId());
        }
        roleRepository.initializeEntity(role);
      }
      TeamRepository teamRepository = (TeamRepository) Entity.getEntityRepository(Entity.TEAM);
      teamRepository.initOrganization();
    }

    getEntitiesFromSeedData(
            APPLICATION,
            String.format(".*json/data/%s/.*\\.json$", Entity.APP_MARKET_PLACE_DEF),
<<<<<<< HEAD
            CreateAppMarketPlaceDefinitionReq.class)
        .stream()
        .filter(
            req ->
                Optional.ofNullable(System.getenv("ENABLE_APP_" + req.getName()))
                    .map(val -> Objects.equals(val, "true"))
                    .orElse(req.getEnabled()))
        .filter(
            req -> {
              try {
                JsonUtils.validateJsonSchema(req, CreateAppMarketPlaceDefinitionReq.class);
                return true;
              } catch (ConstraintViolationException e) {
                LOG.error(
                    "Error validating {}: {}",
                    CreateAppMarketPlaceDefinitionReq.class.getSimpleName(),
                    req.getName(),
                    e);
                return false;
              }
            })
        .forEach(
            req -> {
              AppMarketPlaceDefinition definition = mapper.createToEntity(req, "admin");
              appMarketRepository.setFullyQualifiedName(definition);
              appMarketRepository.createOrUpdate(null, definition);
            });
=======
            CreateAppMarketPlaceDefinitionReq.class);
    for (CreateAppMarketPlaceDefinitionReq definitionReq : createAppMarketPlaceDefinitionReqs) {
      AppMarketPlaceDefinition definition = mapper.createToEntity(definitionReq, ADMIN_USER_NAME);
      appMarketRepository.setFullyQualifiedName(definition);
      appMarketRepository.createOrUpdate(null, definition, ADMIN_USER_NAME);
    }
>>>>>>> e1d41f8d
  }
}<|MERGE_RESOLUTION|>--- conflicted
+++ resolved
@@ -54,7 +54,6 @@
     getEntitiesFromSeedData(
             APPLICATION,
             String.format(".*json/data/%s/.*\\.json$", Entity.APP_MARKET_PLACE_DEF),
-<<<<<<< HEAD
             CreateAppMarketPlaceDefinitionReq.class)
         .stream()
         .filter(
@@ -78,17 +77,9 @@
             })
         .forEach(
             req -> {
-              AppMarketPlaceDefinition definition = mapper.createToEntity(req, "admin");
+              AppMarketPlaceDefinition definition = mapper.createToEntity(req, ADMIN_USER_NAME);
               appMarketRepository.setFullyQualifiedName(definition);
-              appMarketRepository.createOrUpdate(null, definition);
+              appMarketRepository.createOrUpdate(null, definition, ADMIN_USER_NAME);
             });
-=======
-            CreateAppMarketPlaceDefinitionReq.class);
-    for (CreateAppMarketPlaceDefinitionReq definitionReq : createAppMarketPlaceDefinitionReqs) {
-      AppMarketPlaceDefinition definition = mapper.createToEntity(definitionReq, ADMIN_USER_NAME);
-      appMarketRepository.setFullyQualifiedName(definition);
-      appMarketRepository.createOrUpdate(null, definition, ADMIN_USER_NAME);
-    }
->>>>>>> e1d41f8d
   }
 }