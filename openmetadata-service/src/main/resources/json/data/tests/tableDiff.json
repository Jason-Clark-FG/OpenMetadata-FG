{
  "name": "tableDiff",
  "fullyQualifiedName": "tableDiff",
  "displayName": "Compare 2 tables for differences",
  "description": "Test if 2 tables have less that <threshold> diff rows.",
  "entityType": "TABLE",
  "testPlatforms": [
    "OpenMetadata"
  ],
  "parameterDefinition": [
    {
      "name": "keyColumns",
      "displayName": "Table 1's key columns",
      "description": "The columns to use as the key for the comparison. If not provided, it will be resolved from the primary key or unique columns. The tuples created from the key columns must be unique.",
      "dataType": "ARRAY",
      "required": false
    },
    {
      "name": "table2",
      "displayName": "Table 2",
      "description": "Fully qualified name of the table to compare against.",
      "dataType": "STRING",
      "required": true
    },
    {
      "name": "table2.keyColumns",
      "displayName": "Table 2's key columns",
      "description": "The columns in table 2 to use as comparison. If not provided, it will default to `Key Columns`, risking errors if the key columns' names have changed.",
      "dataType": "ARRAY",
      "required": false
    },
    {
      "name": "threshold",
      "displayName": "Threshold",
      "description": "Threshold to use to determine if the test passes or fails (defaults to 0).",
      "dataType": "NUMBER",
      "required": false
    },
    {
      "name": "useColumns",
      "displayName": "Use Columns",
      "description": "Limits the scope of the test to this list of columns. If not provided, all columns will be used except the key columns.",
      "dataType": "ARRAY",
      "required": false
    },
    {
      "name": "where",
      "displayName": "SQL Where Clause",
      "description": "Use this where clause to filter the rows to compare.",
      "dataType": "STRING",
      "required": false
    },
    {
      "name": "caseSensitiveColumns",
      "displayName": "Case sensitive columns",
      "description": "Use case sensitivity when comparing the columns.",
      "dataType": "BOOLEAN",
      "required": false
    }
  ],
  "provider": "system",
<<<<<<< HEAD
  "enabled": true,
  "dataQualityDimension": "Consistency"
=======
  "dataQualityDimension": "Consistency",
  "supportedServices": [
    "Snowflake",
    "BigQuery",
    "Athena",
    "Redshift",
    "Postgres",
    "MySQL",
    "Mssql",
    "Oracle",
    "Trino",
    "SapHana"
  ]
>>>>>>> 4029c4e9
}
  <|MERGE_RESOLUTION|>--- conflicted
+++ resolved
@@ -59,10 +59,8 @@
     }
   ],
   "provider": "system",
-<<<<<<< HEAD
   "enabled": true,
   "dataQualityDimension": "Consistency"
-=======
   "dataQualityDimension": "Consistency",
   "supportedServices": [
     "Snowflake",
@@ -76,6 +74,5 @@
     "Trino",
     "SapHana"
   ]
->>>>>>> 4029c4e9
 }
   