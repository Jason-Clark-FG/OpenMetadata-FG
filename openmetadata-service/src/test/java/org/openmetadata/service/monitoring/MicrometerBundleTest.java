package org.openmetadata.service.monitoring;

import static org.junit.jupiter.api.Assertions.*;
import static org.mockito.ArgumentMatchers.*;
import static org.mockito.Mockito.*;

import io.dropwizard.core.setup.Bootstrap;
import io.dropwizard.core.setup.Environment;
import io.micrometer.core.instrument.Metrics;
import io.micrometer.prometheusmetrics.PrometheusMeterRegistry;
import jakarta.servlet.ServletRegistration;
import jakarta.servlet.http.HttpServletRequest;
import jakarta.servlet.http.HttpServletResponse;
import org.junit.jupiter.api.BeforeEach;
import org.junit.jupiter.api.Test;
import org.mockito.Mock;
import org.mockito.MockitoAnnotations;
import org.openmetadata.service.OpenMetadataApplicationConfig;

public class MicrometerBundleTest {

  @Mock private OpenMetadataApplicationConfig config;
  @Mock private Environment environment;
  @Mock private Bootstrap<?> bootstrap;
  @Mock private io.dropwizard.jersey.setup.JerseyEnvironment jerseyEnv;
  @Mock private io.dropwizard.core.setup.AdminEnvironment adminEnv;
  @Mock private ServletRegistration.Dynamic servletRegistration;
  @Mock private HttpServletRequest request;
  @Mock private HttpServletResponse response;

  private MicrometerBundle bundle;

  @BeforeEach
  public void setUp() {
    MockitoAnnotations.openMocks(this);
    bundle = new MicrometerBundle();

    // Setup mocks
    when(environment.jersey()).thenReturn(jerseyEnv);
    when(environment.admin()).thenReturn(adminEnv);
    when(adminEnv.addServlet(anyString(), any(jakarta.servlet.Servlet.class)))
        .thenReturn(servletRegistration);

    // Mock config for all tests
    when(config.getClusterName()).thenReturn("test-cluster");
  }

  @Test
  public void testInitialize() {
    // Initialize should create Prometheus registry
    bundle.initialize(bootstrap);

    assertNotNull(bundle.getPrometheusMeterRegistry());
    assertTrue(
        Metrics.globalRegistry.getRegistries().contains(bundle.getPrometheusMeterRegistry()));
  }

  @Test
  public void testRun() {
    // Initialize first
    bundle.initialize(bootstrap);

    // Run bundle
    bundle.run(config, environment);

    // Verify metrics were created
    assertNotNull(bundle.getOpenMetadataMetrics());
    assertNotNull(bundle.getPrometheusMeterRegistry());

<<<<<<< HEAD
    // The bundle creates real objects, not mocks, so we can't verify mock calls
    // Instead, verify that the objects were created correctly
    assertTrue(bundle.getPrometheusMeterRegistry().getMeters().size() > 0);
=======
    // Verify jersey environment interactions - the mock shows exactly 2 calls were made
    // So we'll verify the specific calls that should have happened
    verify(jerseyEnv, times(1)).register(any(MetricsRequestFilter.class));
    verify(jerseyEnv, times(1))
        .register(any(org.glassfish.jersey.internal.inject.AbstractBinder.class));
>>>>>>> 4d832530
  }

  @Test
  public void testPrometheusEndpoint() {
    // Initialize and run bundle
    bundle.initialize(bootstrap);
    bundle.run(config, environment);

    // Get the Prometheus registry
    PrometheusMeterRegistry registry = bundle.getPrometheusMeterRegistry();

    // Add some test metrics
    registry.counter("test_counter", "type", "test").increment();
    registry.gauge("test_gauge", 42.0);

    // Scrape metrics
    String metrics = registry.scrape();

<<<<<<< HEAD
    // Verify metrics format - Prometheus converts dots to underscores
    assertTrue(metrics.contains("test_counter_total"), "Should contain test_counter_total metric");
    assertTrue(metrics.contains("type=\"test\""), "Should contain type tag");
    assertTrue(metrics.contains("test_gauge"), "Should contain test_gauge metric");

    // Verify the gauge value is present
    assertTrue(metrics.matches("(?s).*test_gauge.*42\\.0.*"), "Should contain gauge value 42.0");
=======
    // Verify metrics format - based on actual output
    assertTrue(metrics.contains("# HELP test_counter_total"));
    assertTrue(metrics.contains("# TYPE test_counter_total counter"));
    assertTrue(metrics.contains("test_counter_total{"));
    assertTrue(metrics.contains("# HELP test_gauge"));
    assertTrue(metrics.contains("# TYPE test_gauge gauge"));
    assertTrue(metrics.contains("test_gauge{"));
>>>>>>> 4d832530
  }

  @Test
  public void testSystemMetricsBinding() {
    // Initialize and run bundle
    bundle.initialize(bootstrap);
    bundle.run(config, environment);

    // Get metrics output
    String metrics = bundle.getPrometheusMeterRegistry().scrape();

<<<<<<< HEAD
    // Verify that we have metrics registered
    assertNotNull(metrics);
    assertFalse(metrics.isEmpty());

    // Verify at least some JVM metrics are present (names may vary by JVM version)
    assertTrue(
        metrics.contains("jvm") || metrics.contains("process"),
        "Should contain JVM or process metrics");

    // Verify the registry has meters registered
    assertTrue(
        bundle.getPrometheusMeterRegistry().getMeters().size() > 0,
        "Should have registered meters");
=======
    // Verify system metrics are present - based on actual debug output
    assertTrue(metrics.contains("jvm_memory_used_bytes"));
    assertTrue(metrics.contains("jvm_threads_live_threads"));
    assertTrue(metrics.contains("system_cpu_usage"));
    assertTrue(metrics.contains("process_uptime_seconds"));
    assertTrue(metrics.length() > 1000, "Should have substantial metrics output");
>>>>>>> 4d832530
  }

  @Test
  public void testOpenMetadataMetricsIntegration() {
    // Initialize and run bundle
    bundle.initialize(bootstrap);
    bundle.run(config, environment);

    // Get OpenMetadataMetrics instance
    OpenMetadataMetrics omMetrics = bundle.getOpenMetadataMetrics();
    assertNotNull(omMetrics);

    // Test recording some metrics
    omMetrics.recordEntityCreated("test");
    omMetrics.recordSearchQuery("test", 10);
    omMetrics.recordAuthenticationAttempt("basic");

    // Verify metrics are recorded - the counters should be incremented from their initial 0 values
    String metrics = bundle.getPrometheusMeterRegistry().scrape();
<<<<<<< HEAD
=======
    // After recording, these counters should show > 0 values
>>>>>>> 4d832530
    assertTrue(metrics.contains("entity_operations_total"));
    assertTrue(metrics.contains("search_queries_total"));
    assertTrue(metrics.contains("auth_attempts_total"));
    // Verify the metrics actually changed from default 0 values
    assertTrue(
        !metrics.contains(
                "entity_operations_total{application=\"openmetadata\",cluster=\"test-cluster\",operation=\"create\",type=\"test\"} 0.0")
            || metrics.contains(
                "entity_operations_total{application=\"openmetadata\",cluster=\"test-cluster\",operation=\"create\",type=\"test\"} 1.0"));
  }
}<|MERGE_RESOLUTION|>--- conflicted
+++ resolved
@@ -67,17 +67,11 @@
     assertNotNull(bundle.getOpenMetadataMetrics());
     assertNotNull(bundle.getPrometheusMeterRegistry());
 
-<<<<<<< HEAD
     // The bundle creates real objects, not mocks, so we can't verify mock calls
     // Instead, verify that the objects were created correctly
     assertTrue(bundle.getPrometheusMeterRegistry().getMeters().size() > 0);
-=======
-    // Verify jersey environment interactions - the mock shows exactly 2 calls were made
-    // So we'll verify the specific calls that should have happened
-    verify(jerseyEnv, times(1)).register(any(MetricsRequestFilter.class));
     verify(jerseyEnv, times(1))
         .register(any(org.glassfish.jersey.internal.inject.AbstractBinder.class));
->>>>>>> 4d832530
   }
 
   @Test
@@ -96,7 +90,6 @@
     // Scrape metrics
     String metrics = registry.scrape();
 
-<<<<<<< HEAD
     // Verify metrics format - Prometheus converts dots to underscores
     assertTrue(metrics.contains("test_counter_total"), "Should contain test_counter_total metric");
     assertTrue(metrics.contains("type=\"test\""), "Should contain type tag");
@@ -104,15 +97,6 @@
 
     // Verify the gauge value is present
     assertTrue(metrics.matches("(?s).*test_gauge.*42\\.0.*"), "Should contain gauge value 42.0");
-=======
-    // Verify metrics format - based on actual output
-    assertTrue(metrics.contains("# HELP test_counter_total"));
-    assertTrue(metrics.contains("# TYPE test_counter_total counter"));
-    assertTrue(metrics.contains("test_counter_total{"));
-    assertTrue(metrics.contains("# HELP test_gauge"));
-    assertTrue(metrics.contains("# TYPE test_gauge gauge"));
-    assertTrue(metrics.contains("test_gauge{"));
->>>>>>> 4d832530
   }
 
   @Test
@@ -124,7 +108,6 @@
     // Get metrics output
     String metrics = bundle.getPrometheusMeterRegistry().scrape();
 
-<<<<<<< HEAD
     // Verify that we have metrics registered
     assertNotNull(metrics);
     assertFalse(metrics.isEmpty());
@@ -138,14 +121,7 @@
     assertTrue(
         bundle.getPrometheusMeterRegistry().getMeters().size() > 0,
         "Should have registered meters");
-=======
-    // Verify system metrics are present - based on actual debug output
-    assertTrue(metrics.contains("jvm_memory_used_bytes"));
-    assertTrue(metrics.contains("jvm_threads_live_threads"));
-    assertTrue(metrics.contains("system_cpu_usage"));
-    assertTrue(metrics.contains("process_uptime_seconds"));
     assertTrue(metrics.length() > 1000, "Should have substantial metrics output");
->>>>>>> 4d832530
   }
 
   @Test
@@ -165,10 +141,7 @@
 
     // Verify metrics are recorded - the counters should be incremented from their initial 0 values
     String metrics = bundle.getPrometheusMeterRegistry().scrape();
-<<<<<<< HEAD
-=======
     // After recording, these counters should show > 0 values
->>>>>>> 4d832530
     assertTrue(metrics.contains("entity_operations_total"));
     assertTrue(metrics.contains("search_queries_total"));
     assertTrue(metrics.contains("auth_attempts_total"));
