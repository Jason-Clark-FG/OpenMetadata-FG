--- conflicted
+++ resolved
@@ -206,13 +206,8 @@
   void testRequestWithSearchOperations() {
     String endpoint = "/api/v1/search/query";
 
-<<<<<<< HEAD
-    RequestLatencyContext.startRequest(endpoint, "GET");
-    simulateWork(20);
-=======
     RequestLatencyContext.startRequest(endpoint);
     simulateWork(10); // Reduce internal time to 10ms (was 20ms)
->>>>>>> 4d832530
 
     Timer.Sample searchSample = RequestLatencyContext.startSearchOperation();
     simulateWork(200); // Increase search time to 200ms (was 150ms)
