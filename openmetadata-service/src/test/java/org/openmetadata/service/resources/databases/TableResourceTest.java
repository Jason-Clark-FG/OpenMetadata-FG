/*
 *  Copyright 2021 Collate
 *  Licensed under the Apache License, Version 2.0 (the "License");
 *  you may not use this file except in compliance with the License.
 *  You may obtain a copy of the License at
 *  http://www.apache.org/licenses/LICENSE-2.0
 *  Unless required by applicable law or agreed to in writing, software
 *  distributed under the License is distributed on an "AS IS" BASIS,
 *  WITHOUT WARRANTIES OR CONDITIONS OF ANY KIND, either express or implied.
 *  See the License for the specific language governing permissions and
 *  limitations under the License.
 */

package org.openmetadata.service.resources.databases;

import static jakarta.ws.rs.core.Response.Status.BAD_REQUEST;
import static jakarta.ws.rs.core.Response.Status.CREATED;
import static jakarta.ws.rs.core.Response.Status.FORBIDDEN;
import static jakarta.ws.rs.core.Response.Status.NOT_FOUND;
import static jakarta.ws.rs.core.Response.Status.OK;
import static jakarta.ws.rs.core.Response.Status.UNAUTHORIZED;
import static java.lang.String.format;
import static java.util.Collections.singletonList;
import static org.junit.jupiter.api.Assertions.assertDoesNotThrow;
import static org.junit.jupiter.api.Assertions.assertEquals;
import static org.junit.jupiter.api.Assertions.assertFalse;
import static org.junit.jupiter.api.Assertions.assertNotNull;
import static org.junit.jupiter.api.Assertions.assertNull;
import static org.junit.jupiter.api.Assertions.assertTrue;
import static org.openmetadata.common.utils.CommonUtil.getDateStringByOffset;
import static org.openmetadata.common.utils.CommonUtil.listOf;
import static org.openmetadata.csv.CsvUtil.recordToString;
import static org.openmetadata.csv.EntityCsvTest.assertRows;
import static org.openmetadata.csv.EntityCsvTest.assertSummary;
import static org.openmetadata.csv.EntityCsvTest.createCsv;
import static org.openmetadata.csv.EntityCsvTest.getFailedRecord;
import static org.openmetadata.csv.EntityCsvTest.getSuccessRecord;
import static org.openmetadata.schema.type.ColumnDataType.ARRAY;
import static org.openmetadata.schema.type.ColumnDataType.BIGINT;
import static org.openmetadata.schema.type.ColumnDataType.BINARY;
import static org.openmetadata.schema.type.ColumnDataType.CHAR;
import static org.openmetadata.schema.type.ColumnDataType.DATE;
import static org.openmetadata.schema.type.ColumnDataType.DECIMAL;
import static org.openmetadata.schema.type.ColumnDataType.FLOAT;
import static org.openmetadata.schema.type.ColumnDataType.INT;
import static org.openmetadata.schema.type.ColumnDataType.STRING;
import static org.openmetadata.schema.type.ColumnDataType.STRUCT;
import static org.openmetadata.schema.type.ColumnDataType.VARCHAR;
import static org.openmetadata.service.Entity.FIELD_OWNERS;
import static org.openmetadata.service.Entity.FIELD_TAGS;
import static org.openmetadata.service.Entity.TABLE;
import static org.openmetadata.service.Entity.TAG;
import static org.openmetadata.service.Entity.getEntityTypeFromObject;
import static org.openmetadata.service.exception.CatalogExceptionMessage.entityNotFound;
import static org.openmetadata.service.exception.CatalogExceptionMessage.invalidColumnFQN;
import static org.openmetadata.service.exception.CatalogExceptionMessage.permissionNotAllowed;
import static org.openmetadata.service.security.SecurityUtil.authHeaders;
import static org.openmetadata.service.security.mask.PIIMasker.MASKED_VALUE;
import static org.openmetadata.service.util.EntityUtil.fieldAdded;
import static org.openmetadata.service.util.EntityUtil.fieldDeleted;
import static org.openmetadata.service.util.EntityUtil.fieldUpdated;
import static org.openmetadata.service.util.EntityUtil.tagLabelMatch;
import static org.openmetadata.service.util.FullyQualifiedName.build;
import static org.openmetadata.service.util.RestUtil.DATE_FORMAT;
import static org.openmetadata.service.util.TestUtils.*;
import static org.openmetadata.service.util.TestUtils.UpdateType.MAJOR_UPDATE;
import static org.openmetadata.service.util.TestUtils.UpdateType.MINOR_UPDATE;
import static org.openmetadata.service.util.TestUtils.UpdateType.NO_CHANGE;

import com.google.common.collect.Lists;
import es.org.elasticsearch.client.Request;
import es.org.elasticsearch.client.Response;
import es.org.elasticsearch.client.RestClient;
import jakarta.ws.rs.client.WebTarget;
import jakarta.ws.rs.core.Response.Status;
import java.io.IOException;
import java.net.URLEncoder;
import java.nio.charset.StandardCharsets;
import java.text.ParseException;
import java.util.ArrayList;
import java.util.Arrays;
import java.util.Comparator;
import java.util.Date;
import java.util.HashMap;
import java.util.LinkedHashMap;
import java.util.List;
import java.util.Locale;
import java.util.Map;
import java.util.Set;
import java.util.UUID;
import java.util.concurrent.CountDownLatch;
import java.util.concurrent.TimeUnit;
import java.util.concurrent.atomic.AtomicReference;
import java.util.function.Predicate;
import java.util.stream.Collectors;
import lombok.SneakyThrows;
import lombok.extern.slf4j.Slf4j;
import org.apache.http.client.HttpResponseException;
import org.apache.http.util.EntityUtils;
import org.junit.Ignore;
import org.junit.jupiter.api.MethodOrderer;
import org.junit.jupiter.api.Order;
import org.junit.jupiter.api.Test;
import org.junit.jupiter.api.TestInfo;
import org.junit.jupiter.api.TestInstance;
import org.junit.jupiter.api.TestMethodOrder;
import org.junit.jupiter.api.parallel.Execution;
import org.junit.jupiter.api.parallel.ExecutionMode;
import org.openmetadata.csv.EntityCsv;
import org.openmetadata.schema.EntityInterface;
import org.openmetadata.schema.api.VoteRequest;
import org.openmetadata.schema.api.data.CreateDatabase;
import org.openmetadata.schema.api.data.CreateDatabaseSchema;
import org.openmetadata.schema.api.data.CreateQuery;
import org.openmetadata.schema.api.data.CreateTable;
import org.openmetadata.schema.api.data.CreateTableProfile;
import org.openmetadata.schema.api.data.RestoreEntity;
import org.openmetadata.schema.api.data.UpdateColumn;
import org.openmetadata.schema.api.domains.CreateDomain;
import org.openmetadata.schema.api.lineage.AddLineage;
import org.openmetadata.schema.api.services.CreateDatabaseService;
import org.openmetadata.schema.api.tests.CreateCustomMetric;
import org.openmetadata.schema.api.tests.CreateTestCase;
import org.openmetadata.schema.api.tests.CreateTestSuite;
import org.openmetadata.schema.entity.data.Database;
import org.openmetadata.schema.entity.data.DatabaseSchema;
import org.openmetadata.schema.entity.data.Query;
import org.openmetadata.schema.entity.data.Table;
import org.openmetadata.schema.entity.domains.Domain;
import org.openmetadata.schema.entity.services.DatabaseService;
import org.openmetadata.schema.entity.teams.Team;
import org.openmetadata.schema.entity.teams.User;
import org.openmetadata.schema.tests.CustomMetric;
import org.openmetadata.schema.tests.TestCase;
import org.openmetadata.schema.tests.TestSuite;
import org.openmetadata.schema.type.ApiStatus;
import org.openmetadata.schema.type.ChangeDescription;
import org.openmetadata.schema.type.ChangeEvent;
import org.openmetadata.schema.type.ChangeSummaryMap;
import org.openmetadata.schema.type.Column;
import org.openmetadata.schema.type.ColumnConstraint;
import org.openmetadata.schema.type.ColumnDataType;
import org.openmetadata.schema.type.ColumnJoin;
import org.openmetadata.schema.type.ColumnLineage;
import org.openmetadata.schema.type.ColumnProfile;
import org.openmetadata.schema.type.ColumnProfilerConfig;
import org.openmetadata.schema.type.DataModel;
import org.openmetadata.schema.type.DataModel.ModelType;
import org.openmetadata.schema.type.Edge;
import org.openmetadata.schema.type.EntitiesEdge;
import org.openmetadata.schema.type.EntityLineage;
import org.openmetadata.schema.type.EntityReference;
import org.openmetadata.schema.type.Include;
import org.openmetadata.schema.type.JoinedWith;
import org.openmetadata.schema.type.LineageDetails;
import org.openmetadata.schema.type.MetadataOperation;
import org.openmetadata.schema.type.PartitionColumnDetails;
import org.openmetadata.schema.type.PartitionIntervalTypes;
import org.openmetadata.schema.type.SystemProfile;
import org.openmetadata.schema.type.TableConstraint;
import org.openmetadata.schema.type.TableConstraint.ConstraintType;
import org.openmetadata.schema.type.TableData;
import org.openmetadata.schema.type.TableJoins;
import org.openmetadata.schema.type.TablePartition;
import org.openmetadata.schema.type.TableProfile;
import org.openmetadata.schema.type.TableProfilerConfig;
import org.openmetadata.schema.type.TableType;
import org.openmetadata.schema.type.TagLabel;
import org.openmetadata.schema.type.TagLabel.LabelType;
import org.openmetadata.schema.type.change.ChangeSource;
import org.openmetadata.schema.type.csv.CsvImportResult;
import org.openmetadata.schema.utils.JsonUtils;
import org.openmetadata.search.IndexMapping;
import org.openmetadata.service.Entity;
import org.openmetadata.service.exception.CatalogExceptionMessage;
import org.openmetadata.service.jdbi3.ListFilter;
import org.openmetadata.service.jdbi3.TableRepository;
import org.openmetadata.service.jdbi3.TableRepository.TableCsv;
import org.openmetadata.service.resources.EntityResourceTest;
import org.openmetadata.service.resources.databases.TableResource.TableList;
import org.openmetadata.service.resources.domains.DomainResourceTest;
import org.openmetadata.service.resources.dqtests.TestCaseResourceTest;
import org.openmetadata.service.resources.dqtests.TestSuiteResourceTest;
import org.openmetadata.service.resources.glossary.GlossaryResourceTest;
import org.openmetadata.service.resources.glossary.GlossaryTermResourceTest;
import org.openmetadata.service.resources.lineage.LineageResourceTest;
import org.openmetadata.service.resources.query.QueryResource;
import org.openmetadata.service.resources.query.QueryResourceTest;
import org.openmetadata.service.resources.services.DatabaseServiceResourceTest;
import org.openmetadata.service.resources.tags.ClassificationResourceTest;
import org.openmetadata.service.resources.tags.TagResourceTest;
import org.openmetadata.service.resources.teams.TeamResourceTest;
import org.openmetadata.service.resources.teams.UserResourceTest;
import org.openmetadata.service.util.EntityUtil;
import org.openmetadata.service.util.EntityUtil.Fields;
import org.openmetadata.service.util.FullyQualifiedName;
import org.openmetadata.service.util.RestUtil;
import org.openmetadata.service.util.ResultList;
import org.openmetadata.service.util.TestUtils;

@Slf4j
@TestMethodOrder(MethodOrderer.OrderAnnotation.class)
@TestInstance(TestInstance.Lifecycle.PER_CLASS)
@Execution(ExecutionMode.CONCURRENT)
public class TableResourceTest extends EntityResourceTest<Table, CreateTable> {
  private final TagResourceTest tagResourceTest = new TagResourceTest();
  private final DatabaseServiceResourceTest dbServiceTest = new DatabaseServiceResourceTest();
  private final DatabaseResourceTest dbTest = new DatabaseResourceTest();
  private final TestSuiteResourceTest testSuiteResourceTest = new TestSuiteResourceTest();
  private final TestCaseResourceTest testCaseResourceTest = new TestCaseResourceTest();
  private final DatabaseSchemaResourceTest schemaTest = new DatabaseSchemaResourceTest();

  public TableResourceTest() {
    super(TABLE, Table.class, TableList.class, "tables", TableResource.FIELDS);
    supportedNameCharacters = "_'+#- .()$" + EntityResourceTest.RANDOM_STRING_GENERATOR.generate(1);
    supportsSearchIndex = true;
  }

  public void setupDatabaseSchemas(TestInfo test) throws IOException {
    CreateDatabase create =
        dbTest.createRequest(test).withService(SNOWFLAKE_REFERENCE.getFullyQualifiedName());
    DATABASE = dbTest.createEntity(create, ADMIN_AUTH_HEADERS);

    CreateDatabaseSchema createSchema =
        schemaTest.createRequest(test).withDatabase(DATABASE.getFullyQualifiedName());
    DATABASE_SCHEMA = schemaTest.createEntity(createSchema, ADMIN_AUTH_HEADERS);

    COLUMNS =
        Arrays.asList(
            getColumn(C1, BIGINT, USER_ADDRESS_TAG_LABEL),
            getColumn(C2, ColumnDataType.VARCHAR, USER_ADDRESS_TAG_LABEL).withDataLength(10),
            getColumn(C3, BIGINT, GLOSSARY1_TERM1_LABEL));
  }

  @Test
  void post_tableWithoutColumnDataLength_400(TestInfo test) {
    List<Column> columns = singletonList(getColumn(C1, BIGINT, null).withOrdinalPosition(1));
    CreateTable create = createRequest(test).withColumns(columns);

    // char, varchar, binary, and varbinary columns must have length
    ColumnDataType[] columnDataTypes = {
      CHAR, ColumnDataType.VARCHAR, ColumnDataType.BINARY, ColumnDataType.VARBINARY
    };

    for (ColumnDataType dataType : columnDataTypes) {
      create.getColumns().getFirst().withDataType(dataType);
      assertResponse(
          () -> createEntity(create, ADMIN_AUTH_HEADERS),
          BAD_REQUEST,
          "For column data types char, varchar, binary, varbinary dataLength must not be null");
    }
  }

  @Test
  void post_tableInvalidPrecisionScale_400(TestInfo test) {
    // No precision set but only column
    final List<Column> columns = singletonList(getColumn(C1, DECIMAL, null).withScale(1));
    final CreateTable create = createRequest(test).withColumns(columns);
    assertResponse(
        () -> createEntity(create, ADMIN_AUTH_HEADERS),
        BAD_REQUEST,
        "Scale is set but precision is not set for the column " + C1);

    // Scale (decimal digits) larger than precision (total number of digits)
    columns.getFirst().withScale(2).withPrecision(1);
    assertResponse(
        () -> createEntity(create, ADMIN_AUTH_HEADERS),
        BAD_REQUEST,
        "Scale can't be greater than the precision for the column " + C1);
  }

  @Test
  void post_tableInvalidArrayColumn_400(TestInfo test) {
    // No arrayDataType passed for array
    List<Column> columns = singletonList(getColumn(C1, ARRAY, "array<int>", null));
    CreateTable create = createRequest(test).withColumns(columns);
    assertResponse(
        () -> createEntity(create, ADMIN_AUTH_HEADERS),
        BAD_REQUEST,
        "For column data type array, arrayDataType must not be null");
  }

  @Test
  void post_duplicateColumnName_400(TestInfo test) {
    // Duplicate column names c1
    String repeatedColumnName = C1;
    List<Column> columns =
        Arrays.asList(
            getColumn(repeatedColumnName, ARRAY, "array<int>", null),
            getColumn(repeatedColumnName, INT, null));
    CreateTable create = createRequest(test).withColumns(columns);
    assertResponse(
        () -> createEntity(create, ADMIN_AUTH_HEADERS),
        BAD_REQUEST,
        String.format("Column name %s is repeated", repeatedColumnName));
  }

  @Test
  void post_validTables_200_OK(TestInfo test) throws IOException {
    // Create table with different optional fields
    // Optional field description
    CreateTable create = createRequest(test).withDescription("description");
    Table createdTable = createAndCheckEntity(create, ADMIN_AUTH_HEADERS);
    // Optional fields tableType
    create.withName(getEntityName(test, 1)).withTableType(TableType.View);
    Table createdTableWithOptionalFields = createAndCheckEntity(create, ADMIN_AUTH_HEADERS);
    assertNotNull(createdTable);
    assertNotNull(createdTableWithOptionalFields);
  }

  @Test
  void post_tableWithColumnWithDots(TestInfo test) throws IOException {
    CreateTable create = createRequest(test);
    List<Column> columns = new ArrayList<>();
    columns.add(getColumn("col.umn", INT, null));
    TableConstraint constraint =
        new TableConstraint()
            .withConstraintType(ConstraintType.UNIQUE)
            .withColumns(List.of(columns.getFirst().getName()));
    create.setColumns(columns);
    create.setTableConstraints(List.of(constraint));
    Table created = createAndCheckEntity(create, ADMIN_AUTH_HEADERS);
    Column column = created.getColumns().getFirst();
    assertEquals("col.umn", column.getName());
    assertTrue(column.getFullyQualifiedName().contains("col.umn"));
    assertEquals("col.umn", created.getTableConstraints().getFirst().getColumns().getFirst());
  }

  @Test
  void post_tableWithPartition(TestInfo test) throws IOException {
    CreateTable create = createRequest(test).withTableConstraints(null);
    List<Column> columns = new ArrayList<>();
    columns.add(getColumn("user_id", INT, null));
    columns.add(getColumn("date", DATE, null));

    PartitionColumnDetails partitionColumnDetails =
        new PartitionColumnDetails()
            .withColumnName(columns.get(1).getName())
            .withIntervalType(PartitionIntervalTypes.TIME_UNIT)
            .withInterval("daily");

    TablePartition partition = new TablePartition().withColumns(List.of(partitionColumnDetails));
    create.setColumns(columns);
    create.setTablePartition(partition);
    Table created = createAndCheckEntity(create, ADMIN_AUTH_HEADERS);
    assertTablePartition(partition, created.getTablePartition());
  }

  @Test
  void put_tableWithColumnWithOrdinalPositionAndWithoutOrdinalPosition(TestInfo test)
      throws IOException {
    CreateTable create = createRequest(test);
    Column column1 = getColumn("column1", INT, null, "column1", "c1").withOrdinalPosition(1);
    Column column2 = getColumn("column2", INT, null, "column2", "c2").withOrdinalPosition(2);
    Column column3 =
        getColumn("column3", STRING, null, "column3", null)
            .withOrdinalPosition(3)
            .withTags(List.of(USER_ADDRESS_TAG_LABEL, GLOSSARY1_TERM1_LABEL));

    TableConstraint constraint =
        new TableConstraint()
            .withConstraintType(ConstraintType.UNIQUE)
            .withColumns(List.of(column1.getName()));

    List<PartitionColumnDetails> listPartitionColumnDetails = new ArrayList<>();
    listPartitionColumnDetails.add(
        new PartitionColumnDetails()
            .withColumnName(column1.getName())
            .withIntervalType(PartitionIntervalTypes.COLUMN_VALUE)
            .withInterval("column"));
    listPartitionColumnDetails.add(
        new PartitionColumnDetails()
            .withColumnName(column2.getName())
            .withIntervalType(PartitionIntervalTypes.COLUMN_VALUE)
            .withInterval("column"));

    TablePartition partition = new TablePartition().withColumns(listPartitionColumnDetails);

    //
    // Create a table with two columns - column1, column2, table constraint and table partition
    //
    create.setColumns(new ArrayList<>(List.of(column1, column2)));
    create.setTableConstraints(List.of(constraint));
    create.setTablePartition(partition);
    createAndCheckEntity(create, ADMIN_AUTH_HEADERS);

    //
    // Update the column description and display name as a BOT user.
    // The updates are ignored for a BOT user and the table version does not change
    //
    create.getColumns().set(0, getColumn("column1", INT, null, "x", "y"));
    Table table = updateAndCheckEntity(create, OK, INGESTION_BOT_AUTH_HEADERS, NO_CHANGE, null);
    create.getColumns().set(0, column1); // Revert to previous value

    //
    // Description and DisplayName can be updated by a non-bot user
    // Update column1 description and displayName.
    // Remove column2 display name.
    // Add a new column column3.
    // Update table partition
    //
    column1.withDescription("").withDisplayName("");
    column2.withDisplayName(null);
    create.getColumns().add(column3);

    PartitionColumnDetails partitionColumnDetails =
        new PartitionColumnDetails()
            .withColumnName(column3.getName())
            .withIntervalType(PartitionIntervalTypes.COLUMN_VALUE)
            .withInterval("column");

    partition = new TablePartition().withColumns(List.of(partitionColumnDetails));
    create.setTablePartition(partition);

    ChangeDescription change = getChangeDescription(table, MINOR_UPDATE);
    fieldAdded(change, "columns", List.of(column3));
    fieldUpdated(change, build("columns", "column1", "description"), "column1", "");
    fieldUpdated(change, build("columns", "column1", "displayName"), "c1", "");
    fieldDeleted(change, build("columns", "column2", "displayName"), "c2");
    table = updateAndCheckEntity(create, OK, ADMIN_AUTH_HEADERS, MINOR_UPDATE, change);

    //
    // Change the ordinal position of column2 from 2 to 3.
    // Change the ordinal position of column3 from 3 to 4.
    // Add column4 with ordinal position 3.
    //
    // After the update: TODO is this correct?
    // Column 3 must retain the ordinal position as 3
    // Column 4 must change to ordinal position as 4
    //
    column2.setOrdinalPosition(3);
    column3.setOrdinalPosition(4);
    Column column4 = getColumn("column4", STRING, null, "column4", null).withOrdinalPosition(2);
    create.getColumns().add(2, column4);

    change = getChangeDescription(table, MINOR_UPDATE);
    fieldAdded(change, "columns", List.of(column4));
    table = updateAndCheckEntity(create, OK, ADMIN_AUTH_HEADERS, MINOR_UPDATE, change);

    // Change column1 data type from INT to STRING to cause major update
    Column updatedColumn1 =
        getColumn("column1", STRING, null, "column1", "c1").withOrdinalPosition(1);
    create.getColumns().set(0, updatedColumn1);
    change = getChangeDescription(table, MINOR_UPDATE);
    fieldDeleted(change, "columns", List.of(column1));
    fieldAdded(change, "columns", List.of(updatedColumn1));
    table = updateAndCheckEntity(create, OK, ADMIN_AUTH_HEADERS, MAJOR_UPDATE, change);

    // Delete column4 to cause major update
    create.getColumns().remove(2);
    change = getChangeDescription(table, MINOR_UPDATE);
    fieldDeleted(change, "columns", List.of(column4));
    table = updateAndCheckEntity(create, OK, ADMIN_AUTH_HEADERS, MAJOR_UPDATE, change);

    // Change the case of the column name for column2, and it shouldn't update
    column2.setName("COLUMN2");
    change = getChangeDescription(table, NO_CHANGE);
    updateAndCheckEntity(create, OK, ADMIN_AUTH_HEADERS, MINOR_UPDATE, change);
  }

  public static Column getColumn(String name, ColumnDataType columnDataType, TagLabel tag) {
    return getColumn(name, columnDataType, null, tag);
  }

  public static Column getColumn(
      String name,
      ColumnDataType columnDataType,
      TagLabel tag,
      String description,
      String displayName) {
    return getColumn(name, columnDataType, null, tag)
        .withDescription(description)
        .withDisplayName(displayName);
  }

  private static Column getColumn(
      String name, ColumnDataType columnDataType, String dataTypeDisplay, TagLabel tag) {
    List<TagLabel> tags = tag == null ? new ArrayList<>() : singletonList(tag);
    return new Column()
        .withName(name)
        .withDataType(columnDataType)
        .withDescription(name)
        .withDataTypeDisplay(dataTypeDisplay)
        .withTags(tags);
  }

  @Test
  void post_put_patch_complexColumnTypes(TestInfo test) throws IOException {
    Column c1 = getColumn(C1, ARRAY, "array<int>", USER_ADDRESS_TAG_LABEL).withArrayDataType(INT);
    Column c2_a = getColumn("a", INT, USER_ADDRESS_TAG_LABEL);
    Column c2_b = getColumn("b", CHAR, USER_ADDRESS_TAG_LABEL);
    Column c2_c_d = getColumn("d", INT, USER_ADDRESS_TAG_LABEL);
    Column c2_c =
        getColumn("c", STRUCT, "struct<int: d>>", USER_ADDRESS_TAG_LABEL)
            .withChildren(new ArrayList<>(singletonList(c2_c_d)));

    // Column struct<a: int, b:char, c: struct<int: d>>>
    Column c2 =
        getColumn(C2, STRUCT, "struct<a: int, b:string, c: struct<int: d>>", GLOSSARY1_TERM1_LABEL)
            .withChildren(new ArrayList<>(Arrays.asList(c2_a, c2_b, c2_c)));

    // Test POST operation can create complex types
    // c1 array<int>
    // c2 struct<a: int, b:string, c: struct<int:d>>
    //   c2.a int
    //   c2.b char
    //   c2.c struct<int: d>>
    //     c2.c.d int
    CreateTable create1 = createRequest(test, 1).withColumns(Arrays.asList(c1, c2));
    Table table1 = createAndCheckEntity(create1, ADMIN_AUTH_HEADERS);

    // Test PUT operation - put operation to create
    CreateTable create2 =
        createRequest(test, 2).withColumns(Arrays.asList(c1, c2)).withName("put_complexColumnType");
    Table table2 =
        updateAndCheckEntity(create2, CREATED, ADMIN_AUTH_HEADERS, UpdateType.CREATED, null);

    // Test PUT operation again without any change
    ChangeDescription change = getChangeDescription(table2, NO_CHANGE);
    updateAndCheckEntity(create2, Status.OK, ADMIN_AUTH_HEADERS, NO_CHANGE, change);

    //
    // Update the complex columns
    //
    // c1 from array<int> to array<char> - Data type change means old c1 deleted, and new c1 added
    change = getChangeDescription(table2, MAJOR_UPDATE);
    fieldDeleted(change, "columns", List.of(c1));
    Column c1_new =
        getColumn(C1, ARRAY, "array<int>", USER_ADDRESS_TAG_LABEL).withArrayDataType(CHAR);
    fieldAdded(change, "columns", List.of(c1_new));

    // c2 from
    // struct<a:int, b:char, c:struct<d:int>>>
    // to
    // struct<-----, b:char, c:struct<d:int, e:char>, f:char>
    c2_b.withTags(
        List.of(USER_ADDRESS_TAG_LABEL, GLOSSARY1_TERM1_LABEL)); // Add new tag to c2.b tag
    fieldAdded(change, build("columns", C2, "b", "tags"), List.of(GLOSSARY1_TERM1_LABEL));
    Column c2_c_e = getColumn("e", INT, USER_ADDRESS_TAG_LABEL);
    c2_c.getChildren().add(c2_c_e); // Add c2.c.e
    fieldAdded(change, build("columns", C2, "c"), List.of(c2_c_e));
    fieldDeleted(change, build("columns", C2), List.of(c2.getChildren().getFirst()));
    c2.getChildren().removeFirst(); // Remove c2.a from struct

    Column c2_f = getColumn("f", CHAR, USER_ADDRESS_TAG_LABEL);
    c2.getChildren().add(c2_f); // Add c2.f
    create2 = create2.withColumns(Arrays.asList(c1_new, c2));
    fieldAdded(change, build("columns", C2), List.of(c2_f));

    // Update the columns with PUT operation and validate update
    // c1 array<int>                                   --> c1 array<chart
    // c2 struct<a: int, b:string, c: struct<int:d>>   --> c2 struct<b:char, c:struct<d:int,
    // e:char>, f:char>
    //   c2.a int                                      --> DELETED
    //   c2.b char                                     --> SAME
    //   c2.c struct<int: d>>
    //     c2.c.d int
    updateAndCheckEntity(
        create2.withName("put_complexColumnType"),
        Status.OK,
        ADMIN_AUTH_HEADERS,
        MAJOR_UPDATE,
        change);

    //
    // Patch operations on table1 created by POST operation. Columns can't be added or deleted. Only
    // tags and description can be changed
    //
    String tableJson = JsonUtils.pojoToJson(table1);
    c1 = table1.getColumns().get(0);
    c1.withTags(singletonList(GLOSSARY1_TERM1_LABEL)); // c1 tag changed

    c2 = table1.getColumns().get(1);
    c2.getTags().add(USER_ADDRESS_TAG_LABEL); // c2 new tag added

    c2_a = c2.getChildren().get(0);
    c2_a.withTags(singletonList(GLOSSARY1_TERM1_LABEL)); // c2.a tag changed

    c2_b = c2.getChildren().get(1);
    c2_b.withTags(new ArrayList<>()); // c2.b tag removed

    c2_c = c2.getChildren().get(2);
    c2_c.withTags(new ArrayList<>()); // c2.c tag removed

    c2_c_d = c2_c.getChildren().get(0);
    c2_c_d.setTags(singletonList(GLOSSARY1_TERM1_LABEL)); // c2.c.d new tag added
    table1 = patchEntity(table1.getId(), tableJson, table1, ADMIN_AUTH_HEADERS);
    assertColumns(Arrays.asList(c1, c2), table1.getColumns());
  }

  @Test
  void post_tableWithInvalidDatabase_404(TestInfo test) {
    CreateTable create = createRequest(test).withDatabaseSchema("nonExistentSchema");
    assertResponse(
        () -> createEntity(create, ADMIN_AUTH_HEADERS),
        NOT_FOUND,
        entityNotFound(Entity.DATABASE_SCHEMA, "nonExistentSchema"));
  }

  @Test
  void put_columnUpdateWithDescriptionPersists_200(TestInfo test) throws IOException {
    List<Column> columns = new ArrayList<>();
    columns.add(
        getColumn(C1, VARCHAR, null).withDescription("c1VarcharDescription").withDataLength(255));
    CreateTable request = createRequest(test).withColumns(columns);
    Table table = createAndCheckEntity(request, ADMIN_AUTH_HEADERS);

    // Update Request
    request.getColumns().getFirst().withDataType(CHAR).withDataLength(200).withDescription(null);

    Table updatedTable = updateEntity(request, OK, ADMIN_AUTH_HEADERS);
    assertEquals(
        table.getColumns().getFirst().getDescription(),
        updatedTable.getColumns().getFirst().getDescription());
    assertEquals(CHAR, updatedTable.getColumns().getFirst().getDataType());
    assertEquals(200, updatedTable.getColumns().getFirst().getDataLength());
  }

  @Test
  void put_tableTableConstraintUpdate_200(TestInfo test) throws IOException {
    // Create table without table constraints
    CreateTable request =
        createRequest(test)
            .withOwners(Lists.newArrayList(USER1_REF))
            .withDescription("description")
            .withTableConstraints(null);
    Table table = createAndCheckEntity(request, ADMIN_AUTH_HEADERS);
    checkOwnerOwns(USER1_REF, table.getId(), true);

    // Update the table with constraints and ensure minor version change
    ChangeDescription change = getChangeDescription(table, MINOR_UPDATE);
    TableConstraint constraint =
        new TableConstraint().withConstraintType(ConstraintType.UNIQUE).withColumns(List.of(C1));
    fieldAdded(change, "tableConstraints", List.of(constraint));
    request = request.withTableConstraints(List.of(constraint));
    Table updatedTable =
        updateAndCheckEntity(request, OK, ADMIN_AUTH_HEADERS, MINOR_UPDATE, change);

    // Update again with no change. Version must not change
    change = getChangeDescription(updatedTable, NO_CHANGE);
    updatedTable = updateAndCheckEntity(request, OK, ADMIN_AUTH_HEADERS, NO_CHANGE, change);

    // Update the table with new constraints
    change = getChangeDescription(updatedTable, MINOR_UPDATE);
    TableConstraint constraint1 =
        new TableConstraint()
            .withConstraintType(ConstraintType.PRIMARY_KEY)
            .withColumns(List.of(C1));
    request = request.withTableConstraints(List.of(constraint1));
    fieldAdded(change, "tableConstraints", List.of(constraint1));
    fieldDeleted(change, "tableConstraints", List.of(constraint));
    updatedTable = updateAndCheckEntity(request, OK, ADMIN_AUTH_HEADERS, MINOR_UPDATE, change);

    // Remove table constraint and ensure minor version changes
    change = getChangeDescription(updatedTable, MINOR_UPDATE);
    request = request.withTableConstraints(null);
    fieldDeleted(change, "tableConstraints", List.of(constraint1));
    updateAndCheckEntity(request, OK, ADMIN_AUTH_HEADERS, MINOR_UPDATE, change);
  }

  @Test
  void put_columnConstraintUpdate_200(TestInfo test) throws IOException {
    List<Column> columns = new ArrayList<>();
    columns.add(getColumn(C1, INT, null).withConstraint(ColumnConstraint.NULL));
    columns.add(getColumn(C2, INT, null).withConstraint(ColumnConstraint.UNIQUE));
    CreateTable request = createRequest(test).withColumns(columns);
    Table table = createAndCheckEntity(request, ADMIN_AUTH_HEADERS);

    // Change the column constraints and expect minor version change
    ChangeDescription change = getChangeDescription(table, MINOR_UPDATE);
    request.getColumns().get(0).withConstraint(ColumnConstraint.NOT_NULL);
    fieldUpdated(
        change,
        build("columns", C1, "constraint"),
        ColumnConstraint.NULL,
        ColumnConstraint.NOT_NULL);

    request.getColumns().get(1).withConstraint(ColumnConstraint.PRIMARY_KEY);
    fieldUpdated(
        change,
        build("columns", C2, "constraint"),
        ColumnConstraint.UNIQUE,
        ColumnConstraint.PRIMARY_KEY);

    Table updatedTable =
        updateAndCheckEntity(request, OK, ADMIN_AUTH_HEADERS, MINOR_UPDATE, change);

    // Remove column constraints and expect minor version change
    change = getChangeDescription(updatedTable, MINOR_UPDATE);
    request.getColumns().get(0).withConstraint(null);
    fieldDeleted(change, build("columns", C1, "constraint"), ColumnConstraint.NOT_NULL);

    request.getColumns().get(1).withConstraint(null);
    fieldDeleted(change, build("columns", C2, "constraint"), ColumnConstraint.PRIMARY_KEY);
    updateAndCheckEntity(request, OK, ADMIN_AUTH_HEADERS, MINOR_UPDATE, change);
  }

  @Test
  void put_updateColumns_200(TestInfo test) throws IOException {
    int classificationUsageCount = getClassificationUsageCount("User", TEST_AUTH_HEADERS);
    int addressTagUsageCount =
        getTagUsageCount(USER_ADDRESS_TAG_LABEL.getTagFQN(), TEST_AUTH_HEADERS);
    int glossaryTermUsageCount =
        getGlossaryTermUsageCount(GLOSSARY1_TERM1_LABEL.getTagFQN(), TEST_AUTH_HEADERS);

    //
    // Create a table with column c1, type BIGINT, description c1 and tag USER_ADDRESS_TAB_LABEL
    //
    List<TagLabel> tags = new ArrayList<>();
    tags.add(USER_ADDRESS_TAG_LABEL);
    tags.add(USER_ADDRESS_TAG_LABEL); // Duplicated tags should be handled
    List<Column> columns = new ArrayList<>();
    columns.add(getColumn(C1, BIGINT, null).withTags(tags));

    CreateTable request = createRequest(test).withColumns(columns);
    Table table = createAndCheckEntity(request, ADMIN_AUTH_HEADERS);
    columns.get(0).setFullyQualifiedName(table.getFullyQualifiedName() + "." + C1);

    // Ensure classification and tag usage counts are updated
    assertEquals(
        classificationUsageCount + 1, getClassificationUsageCount("User", TEST_AUTH_HEADERS));
    assertEquals(
        addressTagUsageCount + 1,
        getTagUsageCount(USER_ADDRESS_TAG_LABEL.getTagFQN(), TEST_AUTH_HEADERS));
    assertEquals(
        glossaryTermUsageCount,
        getGlossaryTermUsageCount(GLOSSARY1_TERM1_LABEL.getTagFQN(), TEST_AUTH_HEADERS));

    //
    // Update the c1 tags to  USER_ADDRESS_TAB_LABEL, GLOSSARY1_TERM1_LABEL (newly added)
    // Ensure description and previous tag is carried forward during update
    //
    tags.add(GLOSSARY1_TERM1_LABEL);
    tags.add(GLOSSARY1_TERM1_LABEL); // Duplicated tags should be handled
    List<Column> updatedColumns = new ArrayList<>();
    updatedColumns.add(getColumn(C1, BIGINT, null).withTags(tags));
    ChangeDescription change = getChangeDescription(table, MINOR_UPDATE);
    fieldAdded(change, build("columns", C1, "tags"), List.of(GLOSSARY1_TERM1_LABEL));
    table =
        updateAndCheckEntity(
            request.withColumns(updatedColumns), OK, ADMIN_AUTH_HEADERS, MINOR_UPDATE, change);

    // Ensure tag usage counts are updated
    assertEquals(
        classificationUsageCount + 1, getClassificationUsageCount("User", TEST_AUTH_HEADERS));
    assertEquals(
        addressTagUsageCount + 1,
        getTagUsageCount(USER_ADDRESS_TAG_LABEL.getTagFQN(), TEST_AUTH_HEADERS));
    assertEquals(
        glossaryTermUsageCount + 1,
        getGlossaryTermUsageCount(GLOSSARY1_TERM1_LABEL.getTagFQN(), TEST_AUTH_HEADERS));

    //
    // Add a new column c2 using PUT
    //
    change = getChangeDescription(table, MINOR_UPDATE);
    Column c2 =
        getColumn(C2, BINARY, null).withOrdinalPosition(2).withDataLength(10).withTags(tags);
    updatedColumns.add(c2);
    fieldAdded(change, "columns", List.of(c2));
    table =
        updateAndCheckEntity(
            request.withColumns(updatedColumns), OK, ADMIN_AUTH_HEADERS, MINOR_UPDATE, change);

    // Ensure tag usage counts are updated - column c2 added both address
    assertEquals(
        classificationUsageCount + 2, getClassificationUsageCount("User", TEST_AUTH_HEADERS));
    assertEquals(
        addressTagUsageCount + 2,
        getTagUsageCount(USER_ADDRESS_TAG_LABEL.getTagFQN(), TEST_AUTH_HEADERS));
    assertEquals(
        glossaryTermUsageCount + 2,
        getGlossaryTermUsageCount(GLOSSARY1_TERM1_LABEL.getTagFQN(), TEST_AUTH_HEADERS));

    //
    // Change the column c2 data length from 10 to 20. Increasing the data length is considered
    // backward compatible and only minor version changes
    //
    c2.setDataLength(20);
    change = getChangeDescription(table, MINOR_UPDATE);
    String fieldName = build("columns", C2, "dataLength");
    fieldUpdated(change, fieldName, 10, 20);
    table =
        updateAndCheckEntity(
            request.withColumns(updatedColumns), OK, ADMIN_AUTH_HEADERS, MINOR_UPDATE, change);

    //
    // Change the column c2 data length from 20 to 10. Decreasing the data length is considered
    // backward compatible and results in major version changes
    //
    c2.setDataLength(10);
    change = getChangeDescription(table, MAJOR_UPDATE);
    fieldUpdated(change, fieldName, 20, 10);
    table =
        updateAndCheckEntity(
            request.withColumns(updatedColumns), OK, ADMIN_AUTH_HEADERS, MAJOR_UPDATE, change);

    //
    // Remove a column c2 and make sure it is deleted by PUT
    //
    change = getChangeDescription(table, MAJOR_UPDATE);
    updatedColumns.remove(1);
    fieldDeleted(change, "columns", List.of(c2));
    table =
        updateAndCheckEntity(
            request.withColumns(updatedColumns), OK, ADMIN_AUTH_HEADERS, MAJOR_UPDATE, change);
    assertEquals(1, table.getColumns().size());

    // Ensure tag usage counts are updated to reflect removal of column c2
    assertEquals(
        classificationUsageCount + 1, getClassificationUsageCount("User", TEST_AUTH_HEADERS));
    assertEquals(
        addressTagUsageCount + 1,
        getTagUsageCount(USER_ADDRESS_TAG_LABEL.getTagFQN(), TEST_AUTH_HEADERS));
    assertEquals(
        glossaryTermUsageCount + 1,
        getGlossaryTermUsageCount(GLOSSARY1_TERM1_LABEL.getTagFQN(), TEST_AUTH_HEADERS));
  }

  @Test
  void put_tableJoins_200(TestInfo test) throws IOException {
    Table table1 = createAndCheckEntity(createRequest(test, 1), ADMIN_AUTH_HEADERS);
    Table table2 = createAndCheckEntity(createRequest(test, 2), ADMIN_AUTH_HEADERS);
    Table table3 = createAndCheckEntity(createRequest(test, 3), ADMIN_AUTH_HEADERS);

    // Fully qualified names for table1, table2, table3 columns
    String t1c1 = FullyQualifiedName.add(table1.getFullyQualifiedName(), C1);
    String t1c2 = FullyQualifiedName.add(table1.getFullyQualifiedName(), C2);
    String t1c3 = FullyQualifiedName.add(table1.getFullyQualifiedName(), C3);
    String t2c1 = FullyQualifiedName.add(table2.getFullyQualifiedName(), C1);
    String t2c2 = FullyQualifiedName.add(table2.getFullyQualifiedName(), C2);
    String t2c3 = FullyQualifiedName.add(table2.getFullyQualifiedName(), C3);
    String t3c1 = FullyQualifiedName.add(table3.getFullyQualifiedName(), C1);
    String t3c2 = FullyQualifiedName.add(table3.getFullyQualifiedName(), C2);
    String t3c3 = FullyQualifiedName.add(table3.getFullyQualifiedName(), C3);

    List<ColumnJoin> reportedColumnJoins =
        Arrays.asList(
            // table1.c1 is joined with table2.c1, and table3.c1 with join count 10
            new ColumnJoin()
                .withColumnName(C1)
                .withJoinedWith(
                    Arrays.asList(
                        new JoinedWith().withFullyQualifiedName(t2c1).withJoinCount(10),
                        new JoinedWith().withFullyQualifiedName(t3c1).withJoinCount(10))),
            // table1.c2 is joined with table2.c1, and table3.c3 with join count 20
            new ColumnJoin()
                .withColumnName(C2)
                .withJoinedWith(
                    Arrays.asList(
                        new JoinedWith().withFullyQualifiedName(t2c2).withJoinCount(20),
                        new JoinedWith().withFullyQualifiedName(t3c2).withJoinCount(20))),
            // table1.c3 is joined with table2.c1, and table3.c3 with join count 30
            new ColumnJoin()
                .withColumnName(C3)
                .withJoinedWith(
                    Arrays.asList(
                        new JoinedWith().withFullyQualifiedName(t2c3).withJoinCount(30),
                        new JoinedWith().withFullyQualifiedName(t3c3).withJoinCount(30))));

    List<JoinedWith> reportedDirectTableJoins =
        List.of(
            new JoinedWith()
                .withFullyQualifiedName(table2.getFullyQualifiedName())
                .withJoinCount(10),
            new JoinedWith()
                .withFullyQualifiedName(table3.getFullyQualifiedName())
                .withJoinCount(20));

    for (int i = 1; i <= 30; i++) {
      // Report joins starting from today back to 30 days. After every report, check the cumulative
      // join count
      TableJoins table1Joins =
          new TableJoins()
              .withDayCount(1)
              .withStartDate(RestUtil.today(-(i - 1)))
              .withColumnJoins(reportedColumnJoins)
              .withDirectTableJoins(reportedDirectTableJoins);
      Table putResponse = putJoins(table1.getId(), table1Joins, ADMIN_AUTH_HEADERS);

      List<ColumnJoin> expectedColumnJoins1 =
          Arrays.asList(
              // table1.c1 is joined with table2.c1, and table3.c1 with join count 10
              new ColumnJoin()
                  .withColumnName(C1)
                  .withJoinedWith(
                      Arrays.asList(
                          new JoinedWith().withFullyQualifiedName(t2c1).withJoinCount(10 * i),
                          new JoinedWith().withFullyQualifiedName(t3c1).withJoinCount(10 * i))),
              // table1.c2 is joined with table2.c1, and table3.c3 with join count 20
              new ColumnJoin()
                  .withColumnName(C2)
                  .withJoinedWith(
                      Arrays.asList(
                          new JoinedWith().withFullyQualifiedName(t2c2).withJoinCount(20 * i),
                          new JoinedWith().withFullyQualifiedName(t3c2).withJoinCount(20 * i))),
              // table1.c3 is joined with table2.c1, and table3.c3 with join count 30
              new ColumnJoin()
                  .withColumnName(C3)
                  .withJoinedWith(
                      Arrays.asList(
                          new JoinedWith().withFullyQualifiedName(t2c3).withJoinCount(30 * i),
                          new JoinedWith().withFullyQualifiedName(t3c3).withJoinCount(30 * i))));

      List<JoinedWith> expectedDirectTableJoins1 =
          List.of(
              new JoinedWith()
                  .withFullyQualifiedName(table2.getFullyQualifiedName())
                  .withJoinCount(10 * i),
              new JoinedWith()
                  .withFullyQualifiedName(table3.getFullyQualifiedName())
                  .withJoinCount(20 * i));

      // Ensure PUT response returns the joins information
      TableJoins actualJoins1 = putResponse.getJoins();
      assertColumnJoins(expectedColumnJoins1, actualJoins1);
      assertDirectTableJoins(expectedDirectTableJoins1, actualJoins1);

      // getTable and ensure the following column joins are correct
      table1 = getEntity(table1.getId(), "joins", ADMIN_AUTH_HEADERS);
      assertColumnJoins(expectedColumnJoins1, table1.getJoins());

      // getTable and ensure the following column joins are correct
      table2 = getEntity(table2.getId(), "joins", ADMIN_AUTH_HEADERS);
      List<ColumnJoin> expectedColumnJoins2 =
          Arrays.asList(
              // table2.c1 is joined with table1.c1 with join count 10
              new ColumnJoin()
                  .withColumnName(C1)
                  .withJoinedWith(
                      singletonList(
                          new JoinedWith().withFullyQualifiedName(t1c1).withJoinCount(10 * i))),
              // table2.c2 is joined with table1.c1 with join count 20
              new ColumnJoin()
                  .withColumnName(C2)
                  .withJoinedWith(
                      singletonList(
                          new JoinedWith().withFullyQualifiedName(t1c2).withJoinCount(20 * i))),
              // table2.c3 is joined with table1.c1 with join count 30
              new ColumnJoin()
                  .withColumnName(C3)
                  .withJoinedWith(
                      singletonList(
                          new JoinedWith().withFullyQualifiedName(t1c3).withJoinCount(30 * i))));

      List<JoinedWith> expectedDirectTableJoins2 =
          List.of(
              new JoinedWith()
                  .withFullyQualifiedName(table1.getFullyQualifiedName())
                  .withJoinCount(10 * i));

      TableJoins actualJoins2 = table2.getJoins();
      assertColumnJoins(expectedColumnJoins2, actualJoins2);
      assertDirectTableJoins(expectedDirectTableJoins2, actualJoins2);

      // getTable and ensure the following column joins
      table3 = getEntity(table3.getId(), "joins", ADMIN_AUTH_HEADERS);
      List<ColumnJoin> expectedColumnJoins3 =
          Arrays.asList(
              // table3.c1 is joined with table1.c1 with join count 10
              new ColumnJoin()
                  .withColumnName(C1)
                  .withJoinedWith(
                      singletonList(
                          new JoinedWith().withFullyQualifiedName(t1c1).withJoinCount(10 * i))),
              // table3.c2 is joined with table1.c1 with join count 20
              new ColumnJoin()
                  .withColumnName(C2)
                  .withJoinedWith(
                      singletonList(
                          new JoinedWith().withFullyQualifiedName(t1c2).withJoinCount(20 * i))),
              // table3.c3 is joined with table1.c1 with join count 30
              new ColumnJoin()
                  .withColumnName(C3)
                  .withJoinedWith(
                      singletonList(
                          new JoinedWith().withFullyQualifiedName(t1c3).withJoinCount(30 * i))));

      List<JoinedWith> expectedDirectTableJoins3 =
          List.of(
              new JoinedWith()
                  .withFullyQualifiedName(table1.getFullyQualifiedName())
                  .withJoinCount(20 * i));
      TableJoins actualJoins3 = table3.getJoins();
      assertColumnJoins(expectedColumnJoins3, actualJoins3);
      assertDirectTableJoins(expectedDirectTableJoins3, actualJoins3);

      // Report again for the previous day and make sure aggregate counts are correct
      table1Joins =
          new TableJoins()
              .withDayCount(1)
              .withStartDate(RestUtil.today(-1))
              .withColumnJoins(reportedColumnJoins)
              .withDirectTableJoins(reportedDirectTableJoins);
      putJoins(table1.getId(), table1Joins, ADMIN_AUTH_HEADERS);
      table1 = getEntity(table1.getId(), "joins", ADMIN_AUTH_HEADERS);
    }
  }

  @Test
  void put_tableJoinsInvalidColumnName_4xx(TestInfo test) throws IOException {
    Table table1 = createAndCheckEntity(createRequest(test, 1), ADMIN_AUTH_HEADERS);
    Table table2 = createAndCheckEntity(createRequest(test, 2), ADMIN_AUTH_HEADERS);

    // Invalid database name
    String invalidColumnFQN1 = "columnDB";
    TableJoins tableJoins1 = getTableJoins(getColumnJoin(C1, invalidColumnFQN1));
    assertResponse(
        () -> putJoins(table1.getId(), tableJoins1, ADMIN_AUTH_HEADERS),
        BAD_REQUEST,
        invalidColumnFQN(invalidColumnFQN1));

    // Invalid table name
    String invalidColumnFQN2 = table2.getDatabase().getName() + ".invalidTable.c1";
    TableJoins tableJoins2 = getTableJoins(getColumnJoin(C1, invalidColumnFQN2));
    assertResponse(
        () -> putJoins(table1.getId(), tableJoins2, ADMIN_AUTH_HEADERS),
        BAD_REQUEST,
        invalidColumnFQN(invalidColumnFQN2));

    // Invalid column name
    String invalidColumnFQN3 = table2.getFullyQualifiedName() + ".invalidColumn";
    TableJoins tableJoins3 = getTableJoins(getColumnJoin(C1, invalidColumnFQN3));
    assertResponse(
        () -> putJoins(table1.getId(), tableJoins3, ADMIN_AUTH_HEADERS),
        BAD_REQUEST,
        invalidColumnFQN(invalidColumnFQN3));

    // Invalid date older than 30 days
    String invalidColumnFQN4 = table2.getFullyQualifiedName() + ".c1";
    TableJoins tableJoins4 =
        getTableJoins(getColumnJoin(C1, invalidColumnFQN4)).withStartDate(RestUtil.today(-31));
    assertResponse(
        () -> putJoins(table1.getId(), tableJoins4, ADMIN_AUTH_HEADERS),
        BAD_REQUEST,
        "Date range can only include past 30 days starting today");

    // Invalid direct table name
    String invalidTableFQN = table2.getDatabase().getName() + ".invalidTable";
    TableJoins tableJoins5 =
        new TableJoins()
            .withStartDate(RestUtil.today(0))
            .withDayCount(1)
            .withDirectTableJoins(
                List.of(new JoinedWith().withFullyQualifiedName(invalidTableFQN).withJoinCount(1)));
    assertResponse(
        () -> putJoins(table1.getId(), tableJoins5, ADMIN_AUTH_HEADERS),
        BAD_REQUEST,
        "Invalid table name " + invalidTableFQN);
  }

  public void assertColumnJoins(List<ColumnJoin> expected, TableJoins actual) {
    // Table reports last 30 days of aggregated join count
    assertEquals(actual.getStartDate(), getDateStringByOffset(DATE_FORMAT, RestUtil.today(0), -30));
    assertEquals(30, actual.getDayCount());

    // Sort the columnJoins and the joinedWith to account for different ordering
    expected.sort(Comparator.comparing(ColumnJoin::getColumnName));
    expected.forEach(
        c -> c.getJoinedWith().sort(Comparator.comparing(JoinedWith::getFullyQualifiedName)));
    actual.getColumnJoins().sort(Comparator.comparing(ColumnJoin::getColumnName));
    actual
        .getColumnJoins()
        .forEach(
            c -> c.getJoinedWith().sort(Comparator.comparing(JoinedWith::getFullyQualifiedName)));
    assertEquals(expected, actual.getColumnJoins());
  }

  public void assertDirectTableJoins(List<JoinedWith> expected, TableJoins actual) {
    // Table reports last 30 days of aggregated join count
    assertEquals(actual.getStartDate(), getDateStringByOffset(DATE_FORMAT, RestUtil.today(0), -30));
    assertEquals(30, actual.getDayCount());

    // Sort the columnJoins and the joinedWith to account for different ordering
    assertEquals(
        expected.stream()
            .sorted(Comparator.comparing(JoinedWith::getFullyQualifiedName))
            .collect(Collectors.toList()),
        actual.getDirectTableJoins().stream()
            .sorted(Comparator.comparing(JoinedWith::getFullyQualifiedName))
            .collect(Collectors.toList()));
  }

  @Test
  void put_tableSampleData_200(TestInfo test) throws IOException {
    Table table =
        createAndCheckEntity(
            createRequest(test).withOwners(Lists.newArrayList(USER1_REF)), ADMIN_AUTH_HEADERS);
    List<String> columns = Arrays.asList(C1, C2, C3);

    // Add 3 rows of sample data for 3 columns
    List<List<Object>> rows =
        Arrays.asList(
            Arrays.asList("c1Value1", 1, true),
            Arrays.asList("c1Value2", null, false),
            Arrays.asList("c1Value3", 3, true));

    // Sample data can be put as an ADMIN
    putSampleData(table, columns, rows, ADMIN_AUTH_HEADERS);

    // Sample data can be put as owner
    rows.get(0).set(1, 2); // Change value 1 to 2
    putSampleData(table, columns, rows, authHeaders(USER1.getName()));

    // Sample data can't be put as non-owner, non-admin
    assertResponse(
        () -> putSampleData(table, columns, rows, authHeaders(USER2.getName())),
        FORBIDDEN,
        permissionNotAllowed(USER2.getName(), List.of(MetadataOperation.EDIT_SAMPLE_DATA)));
  }

  private void putSampleData(
      Table table, List<String> columns, List<List<Object>> rows, Map<String, String> authHeaders)
      throws IOException {
    TableData tableData = new TableData().withColumns(columns).withRows(rows);
    Table putResponse = putSampleData(table.getId(), tableData, authHeaders);
    assertEquals(tableData, putResponse.getSampleData());

    table = getSampleData(table.getId(), ADMIN_AUTH_HEADERS);
    assertEquals(tableData, table.getSampleData());
  }

  @Test
  void put_tableInvalidSampleData_4xx(TestInfo test) throws IOException {
    Table table = createAndCheckEntity(createRequest(test), ADMIN_AUTH_HEADERS);
    TableData tableData = new TableData();

    // Send sample data with invalid column name
    List<String> columns = Arrays.asList(C1, C2, "invalidColumn"); // Invalid column name
    List<List<Object>> rows =
        singletonList(Arrays.asList("c1Value1", 1, true)); // Valid sample data
    tableData.withColumns(columns).withRows(rows);
    assertResponseContains(
        () -> putSampleData(table.getId(), tableData, ADMIN_AUTH_HEADERS),
        BAD_REQUEST,
        "Invalid column name invalidColumn");

    // Send sample data that has more samples than the number of columns
    columns = Arrays.asList(C1, C2, C3);
    rows = singletonList(Arrays.asList("c1Value1", 1, true, "extra value")); // Extra value
    tableData.withColumns(columns).withRows(rows);
    assertResponseContains(
        () -> putSampleData(table.getId(), tableData, ADMIN_AUTH_HEADERS),
        BAD_REQUEST,
        "Number of columns is 3 but row has 4 sample values");

    // Send sample data that has fewer samples than the number of columns
    columns = Arrays.asList(C1, C2, C3);
    rows = singletonList(Arrays.asList("c1Value1", 1 /* Missing Value */));
    tableData.withColumns(columns).withRows(rows);
    assertResponseContains(
        () -> putSampleData(table.getId(), tableData, ADMIN_AUTH_HEADERS),
        BAD_REQUEST,
        "Number of columns is 3 but row has 2 sample values");
  }

  @Test
  void put_schemaDefinition_200(TestInfo test) throws IOException {
    CreateTable createTable = createRequest(test);
    createTable.setTableType(TableType.View);
    String query =
        """
                    sales_vw
                    create view sales_vw as
                    select * from public.sales
                    union all
                    select * from spectrum.sales
                    with no schema binding;
                    """;
    createTable.setSchemaDefinition(query);
    Table table = createAndCheckEntity(createTable, ADMIN_AUTH_HEADERS);
    table = getEntity(table.getId(), "schemaDefinition", ADMIN_AUTH_HEADERS);
    LOG.info("table view definition {}", table.getSchemaDefinition());
    assertEquals(table.getSchemaDefinition(), query);
  }

  @Test
  void put_profileConfig_200(TestInfo test) throws IOException {
    CreateTable request = createRequest(test).withOwners(Lists.newArrayList(USER1_REF));
    Table table = createAndCheckEntity(request, ADMIN_AUTH_HEADERS);

    // Admin can PUT profile configuration
    putProfileConfig(table, ADMIN_AUTH_HEADERS);

    // Owner can PUT profile configuration
    putProfileConfig(table, authHeaders(USER1.getName()));

    // Non-owner/non-admin can't PUT profile configuration
    assertResponse(
        () -> putProfileConfig(table, authHeaders(USER2.getName())),
        FORBIDDEN,
        permissionNotAllowed(USER2.getName(), List.of(MetadataOperation.EDIT_DATA_PROFILE)));
  }

  void putProfileConfig(Table table, Map<String, String> authHeaders) throws IOException {
    // Add table profile config with columns c1, c3 and column c2 excluded
    List<ColumnProfilerConfig> columnProfilerConfigs = new ArrayList<>();
    columnProfilerConfigs.add(
        getColumnProfilerConfig(
            C1, "valuesCount", "valuePercentage", "validCount", "duplicateCount"));
    columnProfilerConfigs.add(
        getColumnProfilerConfig(C3, "duplicateCount", "nullCount", "missingCount"));

    TableProfilerConfig tableProfilerConfig =
        new TableProfilerConfig()
            .withProfileQuery("SELECT * FROM dual")
            .withExcludeColumns(List.of(C2))
            .withIncludeColumns(columnProfilerConfigs);
    table = putTableProfilerConfig(table.getId(), tableProfilerConfig, authHeaders);
    assertEquals(tableProfilerConfig, table.getTableProfilerConfig());
    Table storedTable = getEntity(table.getId(), "tableProfilerConfig", authHeaders);
    assertEquals(tableProfilerConfig, storedTable.getTableProfilerConfig());

    // Change table profile config with columns c2, c3 and column c1 excluded
    // Also change the profileQuery from dual to dual1
    columnProfilerConfigs.remove(0);
    columnProfilerConfigs.add(
        getColumnProfilerConfig(
            C2, "valuesCount", "valuePercentage", "validCount", "duplicateCount"));
    tableProfilerConfig =
        new TableProfilerConfig()
            .withProfileQuery("SELECT * FROM dual1")
            .withExcludeColumns(List.of(C1))
            .withIncludeColumns(columnProfilerConfigs);
    table = putTableProfilerConfig(table.getId(), tableProfilerConfig, authHeaders);
    assertEquals(tableProfilerConfig, table.getTableProfilerConfig());
    Table tableWithConfig = getTableProfileConfig(table.getId(), authHeaders);
    assertEquals(tableProfilerConfig, tableWithConfig.getTableProfilerConfig());
    table = deleteTableProfilerConfig(table.getId(), authHeaders);
    assertNull(table.getTableProfilerConfig());
    storedTable = getTableProfileConfig(table.getId(), authHeaders);
    assertNull(storedTable.getTableProfilerConfig());
    tableProfilerConfig = new TableProfilerConfig().withProfileSample(80.0);
    table = putTableProfilerConfig(table.getId(), tableProfilerConfig, authHeaders);
    assertEquals(tableProfilerConfig, table.getTableProfilerConfig());
    storedTable = getEntity(table.getId(), "tableProfilerConfig", authHeaders);
    assertEquals(tableProfilerConfig, storedTable.getTableProfilerConfig());
  }

  @Test
  void put_tableProfile_200(TestInfo test) throws IOException, ParseException {
    Table table =
        createEntity(
            createRequest(test).withOwners(Lists.newArrayList(USER1_REF)), ADMIN_AUTH_HEADERS);
    Table table1 =
        createEntity(
            createRequest(test, 1).withOwners(Lists.newArrayList(USER1_REF)), ADMIN_AUTH_HEADERS);

    // Admin can PUT table profile
    putTableProfile(table, table1, ADMIN_AUTH_HEADERS);

    // Owner can PUT table profile
    Table table3 =
        createEntity(
            createRequest(test, 2).withOwners(Lists.newArrayList(USER1_REF)), ADMIN_AUTH_HEADERS);
    Table table4 =
        createEntity(
            createRequest(test, 3).withOwners(Lists.newArrayList(USER1_REF)), ADMIN_AUTH_HEADERS);
    putTableProfile(table3, table4, authHeaders(USER1.getName()));

    // Others can't PUT table profile data
    assertResponse(
        () -> putTableProfile(table, table1, authHeaders(USER2.getName())),
        FORBIDDEN,
        permissionNotAllowed(USER2.getName(), List.of(MetadataOperation.EDIT_DATA_PROFILE)));
  }

  @Test
  void create_profilerWrongTimestamp(TestInfo testInfo) throws IOException {
    Table table = createEntity(createRequest(testInfo), ADMIN_AUTH_HEADERS);
    Long correctTimestamp = 1725525388000L;
    Long wrongTimestamp = 1725525388L;

    ColumnProfile c1Profile = getColumnProfile(C1, 100.0, 10.0, 100.0, wrongTimestamp);
    ColumnProfile c2Profile = getColumnProfile(C2, 99.0, 20.0, 89.0, correctTimestamp);
    ColumnProfile c3Profile = getColumnProfile(C3, 75.0, 25.0, 77.0, correctTimestamp);
    List<ColumnProfile> columnProfiles = List.of(c1Profile, c2Profile, c3Profile);
    TableProfile tableProfile =
        new TableProfile()
            .withRowCount(6.0)
            .withColumnCount(3.0)
            .withTimestamp(correctTimestamp)
            .withProfileSample(10.0);

    CreateTableProfile createTableProfile =
        new CreateTableProfile().withTableProfile(tableProfile).withColumnProfile(columnProfiles);
    assertResponse(
        () -> putTableProfileData(table.getId(), createTableProfile, ADMIN_AUTH_HEADERS),
        BAD_REQUEST,
        "Timestamp 1725525388 is not valid, it should be in milliseconds since epoch");

    tableProfile = tableProfile.withTimestamp(wrongTimestamp);
    c1Profile = c1Profile.withTimestamp(correctTimestamp);
    columnProfiles = List.of(c1Profile, c2Profile, c3Profile);
    createTableProfile.withTableProfile(tableProfile).withColumnProfile(columnProfiles);
    assertResponse(
        () -> putTableProfileData(table.getId(), createTableProfile, ADMIN_AUTH_HEADERS),
        BAD_REQUEST,
        "Timestamp 1725525388 is not valid, it should be in milliseconds since epoch");
    SystemProfile systemProfile = new SystemProfile().withTimestamp(wrongTimestamp);
    tableProfile = tableProfile.withTimestamp(correctTimestamp);
    createTableProfile.withTableProfile(tableProfile).withSystemProfile(listOf(systemProfile));
    assertResponse(
        () -> putTableProfileData(table.getId(), createTableProfile, ADMIN_AUTH_HEADERS),
        BAD_REQUEST,
        "Timestamp 1725525388 is not valid, it should be in milliseconds since epoch");
  }

  void putTableProfile(Table table, Table table1, Map<String, String> authHeaders)
      throws IOException, ParseException {
    Long timestamp = TestUtils.dateToTimestamp("2021-09-09");
    ColumnProfile c1Profile = getColumnProfile(C1, 100.0, 10.0, 100.0, timestamp);
    ColumnProfile c2Profile = getColumnProfile(C2, 99.0, 20.0, 89.0, timestamp);
    ColumnProfile c3Profile = getColumnProfile(C3, 75.0, 25.0, 77.0, timestamp);
    // Add column profiles
    List<ColumnProfile> columnProfiles = List.of(c1Profile, c2Profile, c3Profile);
    List<ColumnProfile> columnProfileResults = new ArrayList<>();
    columnProfileResults.add(c1Profile);
    TableProfile tableProfile =
        new TableProfile()
            .withRowCount(6.0)
            .withColumnCount(3.0)
            .withTimestamp(timestamp)
            .withProfileSample(10.0);
    CreateTableProfile createTableProfile =
        new CreateTableProfile().withTableProfile(tableProfile).withColumnProfile(columnProfiles);
    Table putResponse = putTableProfileData(table.getId(), createTableProfile, authHeaders);
    verifyTableProfile(putResponse.getProfile(), createTableProfile.getTableProfile());

    ResultList<TableProfile> tableProfiles =
        getTableProfiles(table.getFullyQualifiedName(), timestamp, timestamp, authHeaders);
    verifyTableProfiles(tableProfiles, List.of(tableProfile), 1);

    ResultList<ColumnProfile> tableColumnProfiles =
        getColumnProfiles(
            table.getFullyQualifiedName() + "." + C1,
            TestUtils.dateToTimestamp("2021-09-09"),
            TestUtils.dateToTimestamp("2021-09-10"),
            authHeaders);
    verifyColumnProfiles(tableColumnProfiles, List.of(c1Profile), 1);

    timestamp = TestUtils.dateToTimestamp("2021-09-10");

    // Add new date for TableProfile
    TableProfile newTableProfile =
        new TableProfile().withRowCount(7.0).withColumnCount(3.0).withTimestamp(timestamp);
    c1Profile = getColumnProfile(C1, 100.0, 10.0, 100.0, timestamp);
    c2Profile = getColumnProfile(C2, 99.0, 20.0, 89.0, timestamp);
    c3Profile = getColumnProfile(C3, 75.0, 25.0, 77.0, timestamp);
    columnProfiles = List.of(c1Profile, c2Profile, c3Profile);
    columnProfileResults.add(c1Profile);
    createTableProfile =
        new CreateTableProfile()
            .withTableProfile(newTableProfile)
            .withColumnProfile(columnProfiles);
    putResponse = putTableProfileData(table.getId(), createTableProfile, authHeaders);
    verifyTableProfile(putResponse.getProfile(), createTableProfile.getTableProfile());

    tableProfiles =
        getTableProfiles(
            table.getFullyQualifiedName(),
            TestUtils.dateToTimestamp("2021-09-09"),
            TestUtils.dateToTimestamp("2021-09-10"),
            authHeaders);
    verifyTableProfiles(tableProfiles, List.of(newTableProfile, tableProfile), 2);

    tableColumnProfiles =
        getColumnProfiles(
            table.getFullyQualifiedName() + "." + C1,
            TestUtils.dateToTimestamp("2021-09-09"),
            TestUtils.dateToTimestamp("2021-09-10"),
            authHeaders);
    verifyColumnProfiles(tableColumnProfiles, columnProfileResults, 2);

    table = getEntity(table.getId(), "profile", authHeaders);
    // first result should be the latest date
    tableProfiles =
        getTableProfiles(
            table.getFullyQualifiedName(),
            TestUtils.dateToTimestamp("2021-09-09"),
            TestUtils.dateToTimestamp("2021-09-10"),
            authHeaders);
    verifyTableProfiles(tableProfiles, List.of(newTableProfile, tableProfile), 2);

    String dateStr = "2021-09-";
    List<TableProfile> tableProfileList = new ArrayList<>();
    tableProfileList.add(tableProfile);
    tableProfileList.add(newTableProfile);
    for (int i = 11; i <= 20; i++) {
      timestamp = TestUtils.dateToTimestamp(dateStr + i);
      tableProfile =
          new TableProfile().withRowCount(21.0).withColumnCount(3.0).withTimestamp(timestamp);
      createTableProfile.setTableProfile(tableProfile);
      c1Profile = getColumnProfile(C1, 100.0, 10.0, 100.0, timestamp);
      c2Profile = getColumnProfile(C2, 99.0, 20.0, 89.0, timestamp);
      c3Profile = getColumnProfile(C3, 75.0, 25.0, 77.0, timestamp);
      columnProfiles = List.of(c1Profile, c2Profile, c3Profile);
      columnProfileResults.add(c1Profile);
      createTableProfile =
          new CreateTableProfile().withTableProfile(tableProfile).withColumnProfile(columnProfiles);
      putTableProfileData(table.getId(), createTableProfile, authHeaders);
      tableProfileList.add(tableProfile);
    }
    tableProfiles =
        getTableProfiles(
            table.getFullyQualifiedName(),
            TestUtils.dateToTimestamp("2021-09-09"),
            TestUtils.dateToTimestamp("2021-09-20"),
            authHeaders);
    verifyTableProfiles(tableProfiles, tableProfileList, 12);

    tableColumnProfiles =
        getColumnProfiles(
            table.getFullyQualifiedName() + "." + C1,
            TestUtils.dateToTimestamp("2021-09-09"),
            TestUtils.dateToTimestamp("2021-09-20"),
            authHeaders);
    verifyColumnProfiles(tableColumnProfiles, columnProfileResults, 12);

    // Add profiles for table1
    List<TableProfile> table1ProfileList = new ArrayList<>();
    dateStr = "2021-10-";
    for (int i = 11; i <= 15; i++) {
      timestamp = TestUtils.dateToTimestamp(dateStr + i);
      tableProfile =
          new TableProfile().withRowCount(21.0).withColumnCount(3.0).withTimestamp(timestamp);
      c1Profile = getColumnProfile(C1, 100.0, 10.0, 100.0, timestamp);
      c2Profile = getColumnProfile(C2, 88.0, 20.0, 89.0, timestamp);
      c3Profile = getColumnProfile(C3, 75.0, 25.0, 77.0, timestamp);
      columnProfiles = List.of(c1Profile, c2Profile, c3Profile);
      createTableProfile =
          new CreateTableProfile().withTableProfile(tableProfile).withColumnProfile(columnProfiles);
      putTableProfileData(table1.getId(), createTableProfile, authHeaders);
      table1ProfileList.add(tableProfile);
    }
    tableProfiles =
        getTableProfiles(
            table1.getFullyQualifiedName(),
            TestUtils.dateToTimestamp("2021-10-11"),
            TestUtils.dateToTimestamp("2021-10-15"),
            authHeaders);
    verifyTableProfiles(tableProfiles, table1ProfileList, 5);
    deleteTableProfile(
        table1.getFullyQualifiedName(),
        TABLE,
        TestUtils.dateToTimestamp("2021-10-11"),
        authHeaders);
    table1ProfileList.removeFirst();
    tableProfiles =
        getTableProfiles(
            table1.getFullyQualifiedName(),
            TestUtils.dateToTimestamp("2021-10-11"),
            TestUtils.dateToTimestamp("2021-10-15"),
            authHeaders);
    verifyTableProfiles(tableProfiles, table1ProfileList, 4);

    table1 = getLatestTableProfile(table1.getFullyQualifiedName(), ADMIN_AUTH_HEADERS);
    verifyTableProfile(table1.getProfile(), table1ProfileList.get(table1ProfileList.size() - 1));
    table1 = getLatestTableProfile(table1.getFullyQualifiedName(), false, ADMIN_AUTH_HEADERS);
    assertNotNull(table1.getColumns());

    // Table profile with column profile as null
    timestamp = TestUtils.dateToTimestamp("2022-09-09");
    tableProfile =
        new TableProfile()
            .withRowCount(6.0)
            .withColumnCount(3.0)
            .withTimestamp(timestamp)
            .withProfileSample(10.0);
    createTableProfile =
        new CreateTableProfile().withTableProfile(tableProfile).withColumnProfile(null);
    putResponse = putTableProfileData(table.getId(), createTableProfile, authHeaders);
    verifyTableProfile(putResponse.getProfile(), createTableProfile.getTableProfile());

    // Table profile without column profile
    timestamp = TestUtils.dateToTimestamp("2022-10-09");
    tableProfile =
        new TableProfile()
            .withRowCount(6.0)
            .withColumnCount(3.0)
            .withTimestamp(timestamp)
            .withProfileSample(10.0);
    createTableProfile = new CreateTableProfile().withTableProfile(tableProfile);
    putTableProfileData(table.getId(), createTableProfile, authHeaders);
    Table table2 = getLatestTableProfile(table.getFullyQualifiedName(), ADMIN_AUTH_HEADERS);
    verifyTableProfile(table2.getProfile(), createTableProfile.getTableProfile());
  }

  @Test
  void put_tableInvalidTableProfileData_4xx(TestInfo test) throws IOException, ParseException {
    Table table = createAndCheckEntity(createRequest(test), ADMIN_AUTH_HEADERS);
    Long timestamp = TestUtils.dateToTimestamp("2021-09-10");
    ColumnProfile c1Profile = getColumnProfile(C1, 100.0, 10.0, 100.0, timestamp);
    ColumnProfile c2Profile = getColumnProfile(C2, 99.0, 20.0, 89.0, timestamp);
    ColumnProfile c3Profile = getColumnProfile("invalidColumn", 75.0, 25.0, 77.0, timestamp);
    List<ColumnProfile> columnProfiles = List.of(c1Profile, c2Profile, c3Profile);
    TableProfile tableProfile =
        new TableProfile().withRowCount(6.0).withColumnCount(3.0).withTimestamp(timestamp);
    CreateTableProfile createTableProfile =
        new CreateTableProfile().withTableProfile(tableProfile).withColumnProfile(columnProfiles);
    assertResponseContains(
        () -> putTableProfileData(table.getId(), createTableProfile, ADMIN_AUTH_HEADERS),
        BAD_REQUEST,
        "Invalid column name invalidColumn");
  }

  @Test
  void put_tableQueries_200(TestInfo test) throws IOException {
    // Setup Query Test
    QueryResourceTest queryResourceTest = new QueryResourceTest();
    queryResourceTest.setupQuery(test);

    // Create a table
    Table table = createAndCheckEntity(createRequest(test), ADMIN_AUTH_HEADERS);

    // Create Query
    CreateQuery query =
        queryResourceTest
            .createRequest("table_query_test")
            .withQuery("select * from test;")
            .withDuration(600.0);
    Query createdQuery = queryResourceTest.createAndCheckEntity(query, ADMIN_AUTH_HEADERS);
    putTableQueriesData(
        createdQuery.getId(), List.of(table.getEntityReference()), ADMIN_AUTH_HEADERS);
    List<Query> entityQueries = getTableQueriesData(table.getId(), ADMIN_AUTH_HEADERS);
    assertEquals(1, entityQueries.size());
    assertEquals(query.getQuery(), entityQueries.get(0).getQuery());

    // Create
    CreateQuery query1 =
        queryResourceTest
            .createRequest("table_query_test")
            .withQuery("select * from test;")
            .withDuration(200.0)
            .withQueryUsedIn(List.of(table.getEntityReference()));

    //
    // try updating the same query again
    //
    createdQuery = queryResourceTest.updateEntity(query1, OK, ADMIN_AUTH_HEADERS);
    assertEquals(query1.getQuery(), createdQuery.getQuery());
    assertEquals(query1.getDuration(), createdQuery.getDuration());

    // Update bot
    VoteRequest request = new VoteRequest().withUpdatedVoteType(VoteRequest.VoteType.VOTED_UP);
    WebTarget target =
        getResource(String.format("queries/%s/vote", createdQuery.getId().toString()));
    ChangeEvent changeEvent =
        TestUtils.put(target, request, ChangeEvent.class, OK, ADMIN_AUTH_HEADERS);
    Query updatedEntity = JsonUtils.convertValue(changeEvent.getEntity(), Query.class);
    assertEquals(1, updatedEntity.getVotes().getUpVotes());
    assertEquals(0, updatedEntity.getVotes().getDownVotes());

    entityQueries = getTableQueriesData(table.getId(), ADMIN_AUTH_HEADERS);
    assertEquals(1, entityQueries.size());
    assertEquals(query1.getQuery(), entityQueries.get(0).getQuery());
    assertEquals(1, updatedEntity.getVotes().getUpVotes());
    assertEquals(0, updatedEntity.getVotes().getDownVotes());
  }

  @Test
  void put_tableDataModel(TestInfo test) throws IOException {
    List<Column> columns =
        Arrays.asList(
            getColumn(C1, BIGINT, USER_ADDRESS_TAG_LABEL).withDescription(null),
            getColumn(C2, ColumnDataType.VARCHAR, USER_ADDRESS_TAG_LABEL)
                .withDataLength(10)
                .withDescription(null));
    Table table =
        createAndCheckEntity(
            createRequest(test).withColumns(columns).withDescription(null), ADMIN_AUTH_HEADERS);
    UserResourceTest userResourceTest = new UserResourceTest();
    User user =
        userResourceTest.createAndCheckEntity(
            userResourceTest
                .createRequest(test)
                .withName("test1")
                .withEmail("test1@gmail.com")
                .withIsBot(false),
            ADMIN_AUTH_HEADERS);

    //
    // Update the data model and validate the response. Make sure table and column description
    // is carried forward if the original entity had them as null
    //
    columns.get(0).setDescription("updatedDescription");
    columns.get(1).setDescription("updatedDescription");
    String query = "select * from test;";
    DataModel dataModel =
        new DataModel()
            .withModelType(ModelType.DBT)
            .withSql(query)
            .withGeneratedAt(new Date())
            .withColumns(columns)
            .withOwners(reduceEntityReferences(Lists.newArrayList(user.getEntityReference())));
    Table putResponse = putTableDataModel(table.getId(), dataModel, ADMIN_AUTH_HEADERS);
    assertDataModel(dataModel, putResponse.getDataModel());

    // Get the table and validate the data model
    Table getResponse = getEntity(table.getId(), "dataModel,tags", ADMIN_AUTH_HEADERS);
    assertDataModel(dataModel, getResponse.getDataModel());

    //
    // Update again
    //
    query = "select * from testUpdated;";
    dataModel =
        new DataModel().withModelType(ModelType.DBT).withSql(query).withGeneratedAt(new Date());
    putResponse = putTableDataModel(table.getId(), dataModel, ADMIN_AUTH_HEADERS);
    assertDataModel(dataModel, putResponse.getDataModel());

    // Get the table and validate the data model
    getResponse = getEntity(table.getId(), "dataModel", ADMIN_AUTH_HEADERS);
    assertDataModel(dataModel, getResponse.getDataModel());
  }

  @Test
  void createUpdateDelete_tableCustomMetrics_200(TestInfo test) throws IOException {
    // Creating custom metric is allowed for the admin
    Table table =
        createAndCheckEntity(
            createRequest(test).withOwners(Lists.newArrayList(USER1_REF)), ADMIN_AUTH_HEADERS);
    createUpdateDeleteCustomMetrics(table, ADMIN_AUTH_HEADERS);

    // Creating custom metric is allowed for the owner
    Table table1 =
        createAndCheckEntity(
            createRequest(test, 1).withOwners(Lists.newArrayList(USER1_REF)), ADMIN_AUTH_HEADERS);
    createUpdateDeleteCustomMetrics(table1, authHeaders(USER1.getName()));

    // Creating custom metric is not allowed for other users
    assertResponse(
        () -> createUpdateDeleteCustomMetrics(table, authHeaders(USER2.getName())),
        FORBIDDEN,
        permissionNotAllowed(USER2.getName(), List.of(MetadataOperation.EDIT_DATA_PROFILE)));
  }

  void createUpdateDeleteCustomMetrics(Table table, Map<String, String> authHeaders)
      throws IOException {
    // ===========================
    // Check Column custom metrics
    Column c1 = table.getColumns().get(0);

    CreateCustomMetric createMetric =
        new CreateCustomMetric()
            .withName("custom")
            .withColumnName(c1.getName())
            .withExpression("SELECT SUM(xyz) FROM abc");
    Table putResponse = putCustomMetric(table.getId(), createMetric, authHeaders);
    verifyCustomMetrics(putResponse, c1, List.of(createMetric));

    table = getEntity(table.getId(), "customMetrics,columns", authHeaders);
    verifyCustomMetrics(table, c1, List.of(createMetric));

    // Update Custom Metric
    CreateCustomMetric updatedMetric =
        new CreateCustomMetric()
            .withName("custom")
            .withColumnName(c1.getName())
            .withExpression("Another select statement");
    putResponse = putCustomMetric(table.getId(), updatedMetric, authHeaders);
    verifyCustomMetrics(putResponse, c1, List.of(updatedMetric));

    // Add another Custom Metric
    CreateCustomMetric createMetric2 =
        new CreateCustomMetric()
            .withName("custom2")
            .withColumnName(c1.getName())
            .withExpression("Yet another statement");
    putResponse = putCustomMetric(table.getId(), createMetric2, authHeaders);
    verifyCustomMetrics(putResponse, c1, List.of(createMetric2, updatedMetric));

    table = getEntity(table.getId(), "customMetrics,columns", authHeaders);
    verifyCustomMetrics(table, c1, List.of(updatedMetric, createMetric2));

    // Delete Column Custom Metric
    deleteCustomMetric(table.getId(), c1.getName(), updatedMetric.getName(), authHeaders);
    table = getEntity(table.getId(), "customMetrics,columns", authHeaders);
    verifyCustomMetrics(table, c1, List.of(createMetric2));

    // ===========================
    // Check Table custom metrics
    // Create table custom metric
    CreateCustomMetric createTableMetric =
        new CreateCustomMetric()
            .withName("customTable")
            .withExpression("SELECT SUM(xyz) + SUM(def) FROM abc");
    Table tablePutResponse = putCustomMetric(table.getId(), createTableMetric, authHeaders);
    assertEquals(1, tablePutResponse.getCustomMetrics().size());

    // Add another table custom metric
    CreateCustomMetric createTableMetric2 =
        new CreateCustomMetric()
            .withName("custom2Table")
            .withExpression("SELECT SUM(xyz) / SUM(def) FROM abc");
    tablePutResponse = putCustomMetric(table.getId(), createTableMetric2, authHeaders);
    assertEquals(2, tablePutResponse.getCustomMetrics().size());

    // check we can get the custom metrics
    Map<String, Object> customMetrics =
        tablePutResponse.getCustomMetrics().stream()
            .collect(Collectors.toMap(CustomMetric::getName, (metric) -> metric));

    for (CreateCustomMetric metric : List.of(createTableMetric, createTableMetric2)) {
      CustomMetric customMetric = (CustomMetric) customMetrics.get(metric.getName());
      assertEquals(customMetric.getExpression(), metric.getExpression());
    }

    // Update table custom metric
    CreateCustomMetric updatedTableMetric =
        new CreateCustomMetric()
            .withName("customTable")
            .withExpression("SELECT SUM(xyz) - SUM(def) FROM abc");
    tablePutResponse = putCustomMetric(table.getId(), updatedTableMetric, authHeaders);
    CustomMetric updatedCustomMetric =
        tablePutResponse.getCustomMetrics().stream()
            .filter(metric -> metric.getName().equals(updatedTableMetric.getName()))
            .findFirst()
            .orElseThrow();
    assertEquals(updatedCustomMetric.getExpression(), updatedTableMetric.getExpression());

    // Delete table custom metric
    deleteTableCustomMetric(table.getId(), updatedTableMetric.getName(), authHeaders);
    table = getEntity(table.getId(), "customMetrics,columns", authHeaders);
    assertEquals(1, table.getCustomMetrics().size());
    assertEquals(createTableMetric2.getName(), table.getCustomMetrics().get(0).getName());
  }

  @Test
  @Order(
      1) // Run this test first as other tables created in other tests will interfere with listing
  void get_tableListWithDifferentFields_200_OK(TestInfo test) throws IOException {
    int initialTableCount = listEntities(null, ADMIN_AUTH_HEADERS).getPaging().getTotal();
    // Create a table test1 with 1 table tag and 3 column tags
    CreateTable create =
        createRequest(test, 1)
            .withOwners(Lists.newArrayList(USER1_REF))
            .withTags(
                List.of(
                    USER_ADDRESS_TAG_LABEL,
                    GLOSSARY2_TERM1_LABEL)) // 2 table tags - USER_ADDRESS, g2t1
            .withColumns(COLUMNS); // 3 column tags - 2 USER_ADDRESS and 1 g1t1
    createAndCheckEntity(create, ADMIN_AUTH_HEADERS);

    // Total 5 user tags  - 1 table tag + 2 column tags includes global test entities
    assertEquals(3, getClassificationUsageCount("User", ADMIN_AUTH_HEADERS));

    // Total 1 glossary1 tags  - 1 column
    assertEquals(1, getGlossaryUsageCount(GLOSSARY1.getName()));

    // Total 1 glossary2 tags  - 1 table
    assertEquals(1, getGlossaryUsageCount(GLOSSARY2.getName()));

    // Total 3 USER_ADDRESS tags - 1 table tag and 2 column tags
    assertEquals(3, getTagUsageCount(USER_ADDRESS_TAG_LABEL.getTagFQN(), ADMIN_AUTH_HEADERS));
    // Total 1 GLOSSARY1_TERM1 - 1 column level
    assertEquals(
        1, getGlossaryTermUsageCount(GLOSSARY1_TERM1_LABEL.getTagFQN(), ADMIN_AUTH_HEADERS));
    // Total 1 GLOSSARY1_TERM1 - 1 table level
    assertEquals(
        1, getGlossaryTermUsageCount(GLOSSARY2_TERM1_LABEL.getTagFQN(), ADMIN_AUTH_HEADERS));

    // Create a table test2 with 3 column tags
    CreateTable create1 =
        createRequest(test, 2)
            .withDescription("description")
            .withOwners(Lists.newArrayList(USER1_REF))
            .withColumns(COLUMNS); // 3 column tags - 2 USER_ADDRESS and 1 USER_BANK_ACCOUNT
    createAndCheckEntity(create1, ADMIN_AUTH_HEADERS);

    // Additional 2 user tags - 2 column tags
    assertEquals(5, getClassificationUsageCount("User", ADMIN_AUTH_HEADERS));
    // Additional 2 USER_ADDRESS tags - 2 column tags
    assertEquals(5, getTagUsageCount(USER_ADDRESS_TAG_LABEL.getTagFQN(), ADMIN_AUTH_HEADERS));
    // Additional 1 glossary tag - 1 column tags
    assertEquals(
        2, getGlossaryTermUsageCount(GLOSSARY1_TERM1_LABEL.getTagFQN(), ADMIN_AUTH_HEADERS));

    ResultList<Table> tableList = listEntities(null, ADMIN_AUTH_HEADERS); // List tables
    assertEquals(initialTableCount + 2, tableList.getData().size());
    assertFields(tableList.getData(), null);

    // List tables with databaseFQN as filter
    Map<String, String> queryParams = new HashMap<>();
    queryParams.put("database", DATABASE.getFullyQualifiedName());
    ResultList<Table> tableList1 = listEntities(queryParams, ADMIN_AUTH_HEADERS);
    assertEquals(tableList.getData().size(), tableList1.getData().size());
    assertFields(tableList1.getData(), null);

    // GET .../tables?fields=columns,tableConstraints
    final String fields = "tableConstraints";
    queryParams = new HashMap<>();
    queryParams.put("fields", fields);
    tableList = listEntities(queryParams, ADMIN_AUTH_HEADERS);
    assertEquals(initialTableCount + 2, tableList.getData().size());
    assertFields(tableList.getData(), fields);

    // List tables with databaseFQN as filter
    queryParams = new HashMap<>();
    queryParams.put("fields", fields);
    queryParams.put("database", DATABASE.getFullyQualifiedName());
    tableList1 = listEntities(queryParams, ADMIN_AUTH_HEADERS);
    assertEquals(tableList.getData().size(), tableList1.getData().size());
    assertFields(tableList1.getData(), fields);

    // List tables with databaseSchemaFQN as filter
    queryParams = new HashMap<>();
    queryParams.put("fields", fields);
    queryParams.put("databaseSchema", DATABASE_SCHEMA.getFullyQualifiedName());
    tableList1 = listEntities(queryParams, ADMIN_AUTH_HEADERS);
    assertEquals(tableList.getData().size(), tableList1.getData().size());
    assertFields(tableList1.getData(), fields);

    // GET .../tables?fields=usageSummary,owner
    final String fields1 = "usageSummary,owners";
    queryParams = new HashMap<>();
    queryParams.put("fields", fields1);
    tableList = listEntities(queryParams, ADMIN_AUTH_HEADERS);
    assertEquals(initialTableCount + 2, tableList.getData().size());
    assertFields(tableList.getData(), fields1);
    for (Table table : tableList.getData()) {
      assertReferenceList(Lists.newArrayList(USER1_REF), table.getOwners());
      assertReference(DATABASE.getFullyQualifiedName(), table.getDatabase());
    }

    // List tables with databaseFQN as filter
    queryParams = new HashMap<>();
    queryParams.put("fields", fields1);
    queryParams.put("database", DATABASE.getFullyQualifiedName());
    tableList1 = listEntities(queryParams, ADMIN_AUTH_HEADERS);
    assertEquals(tableList.getData().size(), tableList1.getData().size());
    assertFields(tableList1.getData(), fields1);
  }

  /**
   * See EntityResourceTest#patch_entityAttributes_200_ok(TestInfo) for other patch related tests for patching display,
   * description, owner, and tags
   */
  @Test
  void patch_tableAttributes_200_ok(TestInfo test) throws IOException {
    // Create table without tableType, and tableConstraints
    Table table = createEntity(createRequest(test).withTableConstraints(null), ADMIN_AUTH_HEADERS);

    List<TableConstraint> tableConstraints =
        List.of(
            new TableConstraint()
                .withConstraintType(ConstraintType.UNIQUE)
                .withColumns(List.of(C1)));

    // Add tableType, tableConstraints
    String originalJson = JsonUtils.pojoToJson(table);
    ChangeDescription change = getChangeDescription(table, MINOR_UPDATE);
    table.withTableType(TableType.Regular).withTableConstraints(tableConstraints);
    fieldAdded(change, "tableType", TableType.Regular);
    fieldAdded(change, "tableConstraints", tableConstraints);
    table = patchEntityAndCheck(table, originalJson, ADMIN_AUTH_HEADERS, MINOR_UPDATE, change);

    // Replace tableType, tableConstraints
    // Changes from this PATCH is consolidated with the previous changes
    List<TableConstraint> tableConstraints1 =
        List.of(
            new TableConstraint()
                .withConstraintType(ConstraintType.UNIQUE)
                .withColumns(List.of(C2)));
    originalJson = JsonUtils.pojoToJson(table);
    change = getChangeDescription(table, MINOR_UPDATE);
    change.setPreviousVersion(table.getVersion());
    table.withTableType(TableType.External).withTableConstraints(tableConstraints1);
    fieldUpdated(change, "tableType", TableType.Regular, TableType.External);
    fieldAdded(change, "tableConstraints", tableConstraints1);
    fieldDeleted(change, "tableConstraints", tableConstraints);
    table = patchEntityAndCheck(table, originalJson, ADMIN_AUTH_HEADERS, MINOR_UPDATE, change);

    // Remove tableType, tableConstraints
    // Changes from this PATCH is consolidated with the previous changes resulting in no change
    change = getChangeDescription(table, MINOR_UPDATE);
    fieldDeleted(change, "tableType", TableType.External);
    fieldDeleted(change, "tableConstraints", tableConstraints1);
    originalJson = JsonUtils.pojoToJson(table);
    table.withTableType(null).withTableConstraints(null);
    table = patchEntityAndCheck(table, originalJson, ADMIN_AUTH_HEADERS, MINOR_UPDATE, change);

    // add retention period
    originalJson = JsonUtils.pojoToJson(table);
    table.withRetentionPeriod("10D");
    change = getChangeDescription(table, MINOR_UPDATE);
    change.setPreviousVersion(table.getVersion());
    fieldAdded(change, "retentionPeriod", "10D");
    patchEntityAndCheck(table, originalJson, ADMIN_AUTH_HEADERS, MINOR_UPDATE, change);
  }

  @Test
  void patch_tableColumns_200_ok(TestInfo test) throws IOException {
    // Create table with the following columns
    List<Column> columns = new ArrayList<>();
    columns.add(getColumn(C1, INT, USER_ADDRESS_TAG_LABEL).withDescription(null));
    columns.add(getColumn(C2, BIGINT, USER_ADDRESS_TAG_LABEL));
    columns.add(getColumn(C3, FLOAT, GLOSSARY1_TERM1_LABEL));

    Table table = createEntity(createRequest(test).withColumns(columns), ADMIN_AUTH_HEADERS);

    // Update the column tags and description with PATCH
    ChangeDescription change = getChangeDescription(table, MAJOR_UPDATE);
    columns
        .get(0)
        .withDescription("new0") // Set new description
        .withTags(List.of(USER_ADDRESS_TAG_LABEL, GLOSSARY1_TERM1_LABEL));
    fieldAdded(change, build("columns", C1, "description"), "new0");
    fieldAdded(change, build("columns", C1, "tags"), List.of(GLOSSARY1_TERM1_LABEL));
    columns
        .get(1)
        .withDescription("new1") // Change description
        .withTags(List.of(USER_ADDRESS_TAG_LABEL)); // No change in tags
    fieldUpdated(change, build("columns", C2, "description"), C2, "new1");

    columns.get(2).withTags(new ArrayList<>()).withPrecision(10).withScale(3); // Remove tag
    fieldDeleted(change, build("columns", C3, "tags"), List.of(GLOSSARY1_TERM1_LABEL));
    fieldAdded(change, build("columns", C3, "precision"), 10);
    fieldAdded(change, build("columns", C3, "scale"), 3);

    String originalJson = JsonUtils.pojoToJson(table);
    table.setColumns(columns);
    table = patchEntityAndCheck(table, originalJson, ADMIN_AUTH_HEADERS, MINOR_UPDATE, change);
    assertColumns(columns, table.getColumns());

    // Now reduce the precision and make sure it is a backward incompatible change
    // Changes from this PATCH is consolidated with the previous changes
    change = getChangeDescription(table, MINOR_UPDATE);
    fieldUpdated(change, build("columns", C3, "precision"), 10, 7); // Change in this patch
    originalJson = JsonUtils.pojoToJson(table);
    columns = table.getColumns();
    columns
        .get(2)
        .withPrecision(7)
        .withScale(3); // Precision change from 10 to 7. Scale remains the same
    table.setColumns(columns);
    table = patchEntityAndCheck(table, originalJson, ADMIN_AUTH_HEADERS, MINOR_UPDATE, change);
    assertColumns(columns, table.getColumns());

    // Now reduce the scale and make sure it is a backward incompatible change
    // Changes from this PATCH is consolidated with the previous changes
    change = getChangeDescription(table, MINOR_UPDATE);
    fieldUpdated(change, build("columns", C3, "scale"), 3, 1); // Change in this patch
    originalJson = JsonUtils.pojoToJson(table);
    columns = table.getColumns();
    columns
        .get(2)
        .withPrecision(7)
        .withScale(1); // Scale change from 10 to 7. Scale remains the same
    table.setColumns(columns);
    table = patchEntityAndCheck(table, originalJson, ADMIN_AUTH_HEADERS, MINOR_UPDATE, change);
    assertColumns(columns, table.getColumns());
  }

  @Test
  void patch_tableColumnsTags_200_ok(TestInfo test) throws IOException {
    Column c1 = getColumn(C1, INT, null);
    CreateTable create = createRequest(test).withColumns(List.of(c1));
    Table table = createAndCheckEntity(create, ADMIN_AUTH_HEADERS);

    // Add a primary tag and derived tag both. The tag list must include derived tags only once.
    String json = JsonUtils.pojoToJson(table);
    table
        .getColumns()
        .get(0)
        .withTags(
            List.of(
                GLOSSARY1_TERM1_LABEL,
                PERSONAL_DATA_TAG_LABEL,
                USER_ADDRESS_TAG_LABEL,
                PII_SENSITIVE_TAG_LABEL));
    Table updatedTable = patchEntity(table.getId(), json, table, ADMIN_AUTH_HEADERS);

    // Ensure only 4 tag labels are found - Manual tags PersonalData.Personal, User.Address,
    // glossaryTerm1 and a derived tag PII.Sensitive from glossary term1
    List<TagLabel> updateTags = updatedTable.getColumns().get(0).getTags();
    assertEquals(4, updateTags.size());

    TagLabel glossaryTerm1 =
        updateTags.stream()
            .filter(t -> tagLabelMatch.test(t, GLOSSARY1_TERM1_LABEL))
            .findAny()
            .orElse(null);
    assertNotNull(glossaryTerm1);
    assertEquals(LabelType.MANUAL, glossaryTerm1.getLabelType());

    TagLabel userAddress =
        updateTags.stream()
            .filter(t -> tagLabelMatch.test(t, USER_ADDRESS_TAG_LABEL))
            .findAny()
            .orElse(null);
    assertNotNull(userAddress);
    assertEquals(LabelType.MANUAL, userAddress.getLabelType());

    TagLabel personData =
        updateTags.stream()
            .filter(t -> tagLabelMatch.test(t, PERSONAL_DATA_TAG_LABEL))
            .findAny()
            .orElse(null);
    assertNotNull(personData);
    assertEquals(LabelType.MANUAL, personData.getLabelType());

    TagLabel piiSensitive =
        updateTags.stream()
            .filter(t -> tagLabelMatch.test(t, PII_SENSITIVE_TAG_LABEL))
            .findAny()
            .orElse(null);
    assertNotNull(piiSensitive);
    assertEquals(LabelType.MANUAL, piiSensitive.getLabelType());
  }

  @Test
  void patch_withChangeSource(TestInfo test) throws IOException {
    Column nestedColumns = getColumn("testNested", INT, null);
    CreateTable create =
        createRequest(test)
            .withColumns(
                List.of(
                    getColumn(C1, INT, null),
                    getColumn(C2, BIGINT, null),
                    getColumn("withNested", STRUCT, null).withChildren(List.of(nestedColumns))));
    Table table = createAndCheckEntity(create, ADMIN_AUTH_HEADERS);

    Table updated = JsonUtils.deepCopy(table, Table.class);
    updated.setDescription("manual description");
    updated =
        patchEntity(
            table.getId(),
            JsonUtils.pojoToJson(table),
            updated,
            ADMIN_AUTH_HEADERS,
            ChangeSource.MANUAL);
    assertEquals(
        ChangeSource.MANUAL,
        updated
            .getChangeDescription()
            .getChangeSummary()
            .getAdditionalProperties()
            .get("description")
            .getChangeSource());

    // changeSummary is no longer included in search results
    // assertChangeSummaryInSearch(updated);

    Table automatedUpdate = JsonUtils.deepCopy(updated, Table.class);
    automatedUpdate.setDescription("automated description");
    automatedUpdate =
        patchEntity(
            table.getId(),
            JsonUtils.pojoToJson(updated),
            automatedUpdate,
            ADMIN_AUTH_HEADERS,
            ChangeSource.AUTOMATED);
    assertEquals(
        1,
        automatedUpdate.getChangeDescription().getChangeSummary().getAdditionalProperties().size());
    assertEquals(
        ChangeSource.AUTOMATED,
        automatedUpdate
            .getChangeDescription()
            .getChangeSummary()
            .getAdditionalProperties()
            .get("description")
            .getChangeSource());

    Table columnUpdate = JsonUtils.deepCopy(automatedUpdate, Table.class);
    columnUpdate.getColumns().get(0).setDescription("suggested column description");
    columnUpdate =
        patchEntity(
            table.getId(),
            JsonUtils.pojoToJson(automatedUpdate),
            columnUpdate,
            ADMIN_AUTH_HEADERS,
            ChangeSource.SUGGESTED);

    assertEquals(
        2, columnUpdate.getChangeDescription().getChangeSummary().getAdditionalProperties().size());
    assertEquals(
        ChangeSource.SUGGESTED,
        columnUpdate
            .getChangeDescription()
            .getChangeSummary()
            .getAdditionalProperties()
            .get(
                FullyQualifiedName.build(
                    "columns", automatedUpdate.getColumns().get(0).getName(), "description"))
            .getChangeSource());

    Table columnDelete = JsonUtils.deepCopy(columnUpdate, Table.class);
    columnDelete.getTableConstraints().remove(0);
    columnDelete.getColumns().remove(0);
    columnDelete =
        patchEntity(
            table.getId(), JsonUtils.pojoToJson(columnUpdate), columnDelete, ADMIN_AUTH_HEADERS);

    assertEquals(
        1, columnDelete.getChangeDescription().getChangeSummary().getAdditionalProperties().size());
    assertNull(
        columnDelete
            .getChangeDescription()
            .getChangeSummary()
            .getAdditionalProperties()
            .get(
                FullyQualifiedName.build(
                    "columns", automatedUpdate.getColumns().get(0).getName(), "description")));

    Table nestedColumnUpdate = JsonUtils.deepCopy(columnDelete, Table.class);
    nestedColumnUpdate
        .getColumns()
        .get(1)
        .getChildren()
        .get(0)
        .setDescription("nested description");
    nestedColumnUpdate =
        patchEntity(
            table.getId(),
            JsonUtils.pojoToJson(columnDelete),
            nestedColumnUpdate,
            ADMIN_AUTH_HEADERS,
            ChangeSource.AUTOMATED);

    assertEquals(
        nestedColumnUpdate
            .getChangeDescription()
            .getChangeSummary()
            .getAdditionalProperties()
            .get(
                FullyQualifiedName.build(
                    "columns",
                    nestedColumnUpdate.getColumns().get(1).getName(),
                    nestedColumnUpdate.getColumns().get(1).getChildren().get(0).getName(),
                    "description"))
            .getChangeSource(),
        ChangeSource.AUTOMATED);

    Table updateNonTrackedField = JsonUtils.deepCopy(nestedColumnUpdate, Table.class);
    updateNonTrackedField.setTags(List.of(USER_ADDRESS_TAG_LABEL));
    updateNonTrackedField =
        patchEntity(
            table.getId(),
            JsonUtils.pojoToJson(nestedColumnUpdate),
            updateNonTrackedField,
            ADMIN_AUTH_HEADERS,
            ChangeSource.AUTOMATED);

    assertNotNull(updateNonTrackedField.getChangeDescription().getChangeSummary());
    assertFalse(
        updateNonTrackedField
            .getChangeDescription()
            .getChangeSummary()
            .getAdditionalProperties()
            .isEmpty());
  }

  private void assertChangeSummaryInSearch(EntityInterface entity) throws IOException {
    RestClient searchClient = getSearchClient();
    IndexMapping index =
        Entity.getSearchRepository().getIndexMapping(getEntityTypeFromObject(entity));
    Request request =
        new Request(
            "GET",
            format(
                "%s/_search", index.getIndexName(Entity.getSearchRepository().getClusterAlias())));
    String query =
        format(
            "{\"size\": 1, \"query\": {\"bool\": {\"must\": [{\"term\": {\"_id\": \"%s\"}}]}}}",
            entity.getId().toString());
    request.setJsonEntity(query);
    Response response = searchClient.performRequest(request);
    String jsonString = EntityUtils.toString(response.getEntity());
    HashMap<String, Object> map =
        (HashMap<String, Object>) JsonUtils.readOrConvertValue(jsonString, HashMap.class);
    LinkedHashMap<String, Object> hits = (LinkedHashMap<String, Object>) map.get("hits");
    ArrayList<LinkedHashMap<String, Object>> hitsList =
        (ArrayList<LinkedHashMap<String, Object>>) hits.get("hits");
    Map<String, Object> source = (Map<String, Object>) hitsList.get(0).get("_source");
    Map<String, Object> actualChangeSummary = (Map<String, Object>) source.get("changeSummary");
    assertEquals(
        entity.getChangeDescription().getChangeSummary().getAdditionalProperties().size(),
        actualChangeSummary.size());
    assertEquals(
        entity.getChangeDescription().getChangeSummary(),
        JsonUtils.convertValue(actualChangeSummary, ChangeSummaryMap.class));
  }

  @Test
  void patch_usingFqn_tableAttributes_200_ok(TestInfo test) throws IOException {
    // Create table without tableType, and tableConstraints
    Table table = createEntity(createRequest(test).withTableConstraints(null), ADMIN_AUTH_HEADERS);

    List<TableConstraint> tableConstraints =
        List.of(
            new TableConstraint()
                .withConstraintType(ConstraintType.UNIQUE)
                .withColumns(List.of(C1)));

    // Add tableType, tableConstraints
    String originalJson = JsonUtils.pojoToJson(table);
    ChangeDescription change = getChangeDescription(table, MINOR_UPDATE);
    table.withTableType(TableType.Regular).withTableConstraints(tableConstraints);
    fieldAdded(change, "tableType", TableType.Regular);
    fieldAdded(change, "tableConstraints", tableConstraints);
    table =
        patchEntityUsingFqnAndCheck(table, originalJson, ADMIN_AUTH_HEADERS, MINOR_UPDATE, change);

    // Replace tableType, tableConstraints
    // Changes from this PATCH is consolidated with the previous changes
    List<TableConstraint> tableConstraints1 =
        List.of(
            new TableConstraint()
                .withConstraintType(ConstraintType.UNIQUE)
                .withColumns(List.of(C2)));
    originalJson = JsonUtils.pojoToJson(table);
    change = getChangeDescription(table, MINOR_UPDATE);
    table.withTableType(TableType.External).withTableConstraints(tableConstraints1);
    fieldUpdated(change, "tableType", TableType.Regular, TableType.External);
    fieldDeleted(change, "tableConstraints", tableConstraints);
    fieldAdded(change, "tableConstraints", tableConstraints1);
    table =
        patchEntityUsingFqnAndCheck(table, originalJson, ADMIN_AUTH_HEADERS, MINOR_UPDATE, change);

    // Remove tableType, tableConstraints
    // Changes from this PATCH is consolidated with the previous changes resulting in no change
    change = getChangeDescription(table, MINOR_UPDATE);
    change.setPreviousVersion(table.getVersion());
    fieldDeleted(change, "tableType", TableType.External);
    fieldDeleted(change, "tableConstraints", tableConstraints1);
    originalJson = JsonUtils.pojoToJson(table);
    table.withTableType(null).withTableConstraints(null);
    table =
        patchEntityUsingFqnAndCheck(table, originalJson, ADMIN_AUTH_HEADERS, MINOR_UPDATE, change);

    // add retention period
    originalJson = JsonUtils.pojoToJson(table);
    table.withRetentionPeriod("10D");
    change = getChangeDescription(table, MINOR_UPDATE);
    change.setPreviousVersion(table.getVersion());
    fieldAdded(change, "retentionPeriod", "10D");
    patchEntityUsingFqnAndCheck(table, originalJson, ADMIN_AUTH_HEADERS, MINOR_UPDATE, change);
  }

  @Test
  void patch_usingFqn_tableColumns_200_ok(TestInfo test) throws IOException {
    // Create table with the following columns
    List<Column> columns = new ArrayList<>();
    columns.add(getColumn(C1, INT, USER_ADDRESS_TAG_LABEL).withDescription(null));
    columns.add(getColumn(C2, BIGINT, USER_ADDRESS_TAG_LABEL));
    columns.add(getColumn(C3, FLOAT, GLOSSARY1_TERM1_LABEL));

    Table table = createEntity(createRequest(test).withColumns(columns), ADMIN_AUTH_HEADERS);

    // Update the column tags and description with PATCH
    ChangeDescription change = getChangeDescription(table, MAJOR_UPDATE);
    columns
        .get(0)
        .withDescription("new0") // Set new description
        .withTags(List.of(USER_ADDRESS_TAG_LABEL, GLOSSARY1_TERM1_LABEL));
    fieldAdded(change, build("columns", C1, "description"), "new0");
    fieldAdded(change, build("columns", C1, "tags"), List.of(GLOSSARY1_TERM1_LABEL));
    columns
        .get(1)
        .withDescription("new1") // Change description
        .withTags(List.of(USER_ADDRESS_TAG_LABEL)); // No change in tags
    fieldUpdated(change, build("columns", C2, "description"), C2, "new1");

    columns.get(2).withTags(new ArrayList<>()).withPrecision(10).withScale(3); // Remove tag
    fieldDeleted(change, build("columns", C3, "tags"), List.of(GLOSSARY1_TERM1_LABEL));
    fieldAdded(change, build("columns", C3, "precision"), 10);
    fieldAdded(change, build("columns", C3, "scale"), 3);

    String originalJson = JsonUtils.pojoToJson(table);
    table.setColumns(columns);
    table =
        patchEntityUsingFqnAndCheck(table, originalJson, ADMIN_AUTH_HEADERS, MINOR_UPDATE, change);
    assertColumns(columns, table.getColumns());

    // Now reduce the precision and make sure it is a backward incompatible change
    // Changes from this PATCH is consolidated with the previous changes
    change = getChangeDescription(table, MINOR_UPDATE);
    fieldUpdated(change, build("columns", C3, "precision"), 10, 7); // Change in this patch
    originalJson = JsonUtils.pojoToJson(table);
    columns = table.getColumns();
    columns
        .get(2)
        .withPrecision(7)
        .withScale(3); // Precision change from 10 to 7. Scale remains the same
    table.setColumns(columns);
    table =
        patchEntityUsingFqnAndCheck(table, originalJson, ADMIN_AUTH_HEADERS, MINOR_UPDATE, change);
    assertColumns(columns, table.getColumns());

    // Now reduce the scale and make sure it is a backward incompatible change
    // Changes from this PATCH is consolidated with the previous changes
    change = getChangeDescription(table, MINOR_UPDATE);
    fieldUpdated(change, build("columns", C3, "scale"), 3, 1);
    originalJson = JsonUtils.pojoToJson(table);
    columns = table.getColumns();
    columns
        .get(2)
        .withPrecision(7)
        .withScale(1); // Scale change from 10 to 7. Scale remains the same
    table.setColumns(columns);
    table =
        patchEntityUsingFqnAndCheck(table, originalJson, ADMIN_AUTH_HEADERS, MINOR_UPDATE, change);
    assertColumns(columns, table.getColumns());
  }

  @Test
  void patch_usingFqn_tableColumnsTags_200_ok(TestInfo test) throws IOException {
    Column c1 = getColumn(C1, INT, null);
    CreateTable create = createRequest(test).withColumns(List.of(c1));
    Table table = createAndCheckEntity(create, ADMIN_AUTH_HEADERS);

    // Add a primary tag and derived tag both. The tag list must include derived tags only once.
    String json = JsonUtils.pojoToJson(table);
    table
        .getColumns()
        .get(0)
        .withTags(
            List.of(
                GLOSSARY1_TERM1_LABEL,
                PERSONAL_DATA_TAG_LABEL,
                USER_ADDRESS_TAG_LABEL,
                PII_SENSITIVE_TAG_LABEL));
    Table updatedTable =
        patchEntityUsingFqn(table.getFullyQualifiedName(), json, table, ADMIN_AUTH_HEADERS);

    // Ensure only 4 tag labels are found - Manual tags PersonalData.Personal, User.Address,
    // glossaryTerm1 and a derived tag PII.Sensitive from glossary term1
    List<TagLabel> updateTags = updatedTable.getColumns().get(0).getTags();
    assertEquals(4, updateTags.size());

    TagLabel glossaryTerm1 =
        updateTags.stream()
            .filter(t -> tagLabelMatch.test(t, GLOSSARY1_TERM1_LABEL))
            .findAny()
            .orElse(null);
    assertNotNull(glossaryTerm1);
    assertEquals(LabelType.MANUAL, glossaryTerm1.getLabelType());

    TagLabel userAddress =
        updateTags.stream()
            .filter(t -> tagLabelMatch.test(t, USER_ADDRESS_TAG_LABEL))
            .findAny()
            .orElse(null);
    assertNotNull(userAddress);
    assertEquals(LabelType.MANUAL, userAddress.getLabelType());

    TagLabel personData =
        updateTags.stream()
            .filter(t -> tagLabelMatch.test(t, PERSONAL_DATA_TAG_LABEL))
            .findAny()
            .orElse(null);
    assertNotNull(personData);
    assertEquals(LabelType.MANUAL, personData.getLabelType());

    TagLabel piiSensitive =
        updateTags.stream()
            .filter(t -> tagLabelMatch.test(t, PII_SENSITIVE_TAG_LABEL))
            .findAny()
            .orElse(null);
    assertNotNull(piiSensitive);
    assertEquals(LabelType.MANUAL, piiSensitive.getLabelType());
  }

  @Test
  void test_mutuallyExclusiveTags(TestInfo testInfo) {
    // Apply mutually exclusive tags to a table
    CreateTable create =
        createRequest(testInfo).withTags(List.of(TIER1_TAG_LABEL, TIER2_TAG_LABEL));
    assertResponse(
        () -> createEntity(create, ADMIN_AUTH_HEADERS),
        BAD_REQUEST,
        CatalogExceptionMessage.mutuallyExclusiveLabels(TIER2_TAG_LABEL, TIER1_TAG_LABEL));

    // Apply mutually exclusive tags to a table column
    CreateTable create1 = createRequest(testInfo, 1).withTableConstraints(null);
    Column column = getColumn("test", INT, null).withTags(listOf(TIER1_TAG_LABEL, TIER2_TAG_LABEL));
    create1.setColumns(listOf(column));
    assertResponse(
        () -> createEntity(create1, ADMIN_AUTH_HEADERS),
        BAD_REQUEST,
        CatalogExceptionMessage.mutuallyExclusiveLabels(TIER2_TAG_LABEL, TIER1_TAG_LABEL));

    // Apply mutually exclusive tags to a table's nested column
    CreateTable create2 = createRequest(testInfo, 1).withTableConstraints(null);
    Column nestedColumns =
        getColumn("testNested", INT, null).withTags(listOf(TIER1_TAG_LABEL, TIER2_TAG_LABEL));
    Column column1 = getColumn("test", STRUCT, null).withChildren(List.of(nestedColumns));
    create2.setColumns(listOf(column1));
    assertResponse(
        () -> createEntity(create2, ADMIN_AUTH_HEADERS),
        BAD_REQUEST,
        CatalogExceptionMessage.mutuallyExclusiveLabels(TIER2_TAG_LABEL, TIER1_TAG_LABEL));
  }

  @Test
  void test_ownershipInheritance(TestInfo test) throws IOException {
    // When a databaseSchema has no owner set, it inherits the ownership from database
    // When a table has no owner set, it inherits the ownership from databaseSchema
    CreateDatabase createDb = dbTest.createRequest(test).withOwners(Lists.newArrayList(USER1_REF));
    Database db = dbTest.createEntity(createDb, ADMIN_AUTH_HEADERS);

    // Ensure databaseSchema owner is inherited from database
    CreateDatabaseSchema createSchema =
        schemaTest.createRequest(test).withDatabase(db.getFullyQualifiedName());
    DatabaseSchema schema = schemaTest.assertOwnerInheritance(createSchema, USER1_REF);

    // Ensure table owner is inherited from databaseSchema
    CreateTable createTable =
        createRequest(test).withDatabaseSchema(schema.getFullyQualifiedName());
    Table table = assertOwnerInheritance(createTable, USER1_REF);

    // Ensure test case owner is inherited from table
    CreateTestSuite createTestSuite =
        testSuiteResourceTest.createRequest(table.getFullyQualifiedName());
    TestSuite testSuite =
        testSuiteResourceTest.createBasicTestSuite(createTestSuite, ADMIN_AUTH_HEADERS);

    CreateTestCase createTestCase =
        testCaseResourceTest
            .createRequest(test)
            .withEntityLink(String.format("<#E::table::%s>", table.getFullyQualifiedName()))
            .withTestDefinition(TEST_DEFINITION4.getFullyQualifiedName());
    TestCase testCase = testCaseResourceTest.assertOwnerInheritance(createTestCase, USER1_REF);

    // Check owners properly updated in search
    verifyOwnersInSearch(db.getEntityReference(), List.of(USER1_REF));
    verifyOwnersInSearch(schema.getEntityReference(), List.of(USER1_REF));
    verifyOwnersInSearch(table.getEntityReference(), List.of(USER1_REF));
    verifyOwnersInSearch(testCase.getEntityReference(), List.of(USER1_REF));

    // Update owners of database within same session
    ChangeDescription change = getChangeDescription(db, MINOR_UPDATE);
    fieldDeleted(change, "owners", List.of(USER1_REF));
    fieldAdded(change, "owners", List.of(DATA_CONSUMER_REF));
    db =
        dbTest.updateAndCheckEntity(
            createDb.withOwners(List.of(DATA_CONSUMER_REF)),
            OK,
            ADMIN_AUTH_HEADERS,
            MINOR_UPDATE,
            change);

    // Check owners properly updated in search
    verifyOwnersInSearch(schema.getEntityReference(), List.of(DATA_CONSUMER_REF));
    verifyOwnersInSearch(table.getEntityReference(), List.of(DATA_CONSUMER_REF));
    verifyOwnersInSearch(testCase.getEntityReference(), List.of(DATA_CONSUMER_REF));
    // Change the ownership of table and ensure further ingestion updates don't overwrite the
    // ownership
    assertOwnershipInheritanceOverride(table, createTable.withOwners(null), USER2_REF);

    // Change the ownership of schema and ensure further ingestion updates don't overwrite the
    // ownership
    schemaTest.assertOwnershipInheritanceOverride(schema, createSchema.withOwners(null), USER2_REF);
  }

  @Test
  void test_listTablesWithTestSuite(TestInfo test) throws IOException {
    CreateDatabase createDb = dbTest.createRequest(test).withOwners(Lists.newArrayList(USER1_REF));
    Database db = dbTest.createEntity(createDb, ADMIN_AUTH_HEADERS);
    CreateDatabaseSchema createSchema =
        schemaTest.createRequest(test).withDatabase(db.getFullyQualifiedName());
    DatabaseSchema schema = schemaTest.createEntity(createSchema, ADMIN_AUTH_HEADERS);
    CreateTable createTable =
        createRequest(test).withDatabaseSchema(schema.getFullyQualifiedName());
    Table table = createEntity(createTable, ADMIN_AUTH_HEADERS);

    CreateTestSuite createTestSuite =
        testSuiteResourceTest.createRequest(table.getFullyQualifiedName());
    TestSuite testSuite =
        testSuiteResourceTest.createBasicTestSuite(createTestSuite, ADMIN_AUTH_HEADERS);

    CreateTestCase createTestCase =
        testCaseResourceTest
            .createRequest(test)
            .withEntityLink(String.format("<#E::table::%s>", table.getFullyQualifiedName()))
            .withTestDefinition(TEST_DEFINITION4.getFullyQualifiedName());
    TestCase testCase = testCaseResourceTest.createEntity(createTestCase, ADMIN_AUTH_HEADERS);

    TableRepository tableRepository = (TableRepository) Entity.getEntityRepository(TABLE);

    ResultList<Table> allTables = listEntities(null, ADMIN_AUTH_HEADERS);
    ResultList<Table> tablesWithTestSuite =
        tableRepository.getEntitiesWithTestSuite(
            new ListFilter(),
            10,
            "MA==",
            new Fields(
                Set.of(
                    "tags", "testSuite", "columns", "table.tableProfile", "table.columnProfile")));

    // Ensure the number of tables with test suite is less than the total number of tables
    assertTrue(allTables.getData().size() > tablesWithTestSuite.getData().size());
  }

  @Test
  void test_domainInheritance(TestInfo test) throws IOException {
    // Domain is inherited from databaseService > database > databaseSchema > table
    CreateDatabaseService createDbService =
        dbServiceTest.createRequest(test).withDomains(List.of(DOMAIN.getFullyQualifiedName()));
    DatabaseService dbService = dbServiceTest.createEntity(createDbService, ADMIN_AUTH_HEADERS);

    // Ensure database domain is inherited from database service
    CreateDatabase createDb =
        dbTest.createRequest(test).withService(dbService.getFullyQualifiedName());
    Database db = dbTest.assertSingleDomainInheritance(createDb, DOMAIN.getEntityReference());

    // Ensure databaseSchema domain is inherited from database
    CreateDatabaseSchema createSchema =
        schemaTest.createRequest(test).withDatabase(db.getFullyQualifiedName());
    DatabaseSchema schema =
        schemaTest.assertSingleDomainInheritance(createSchema, DOMAIN.getEntityReference());

    // Ensure table domain is inherited from databaseSchema
    CreateTable createTable =
        createRequest(test).withDatabaseSchema(schema.getFullyQualifiedName());
    Table table = assertSingleDomainInheritance(createTable, DOMAIN.getEntityReference());

    // Ensure test case domain is inherited from table
    CreateTestSuite createTestSuite =
        testSuiteResourceTest.createRequest(table.getFullyQualifiedName());
    TestSuite testSuite =
        testSuiteResourceTest.createBasicTestSuite(createTestSuite, ADMIN_AUTH_HEADERS);

    CreateTestCase createTestCase =
        testCaseResourceTest
            .createRequest(test)
            .withEntityLink(String.format("<#E::table::%s>", table.getFullyQualifiedName()))
            .withTestDefinition(TEST_DEFINITION4.getFullyQualifiedName());
    TestCase testCase =
        testCaseResourceTest.assertSingleDomainInheritance(
            createTestCase, DOMAIN.getEntityReference());

    // Check domain properly updated in search
    verifyDomainsInSearch(db.getEntityReference(), List.of(DOMAIN.getEntityReference()));
    verifyDomainsInSearch(schema.getEntityReference(), List.of(DOMAIN.getEntityReference()));
    verifyDomainsInSearch(table.getEntityReference(), List.of(DOMAIN.getEntityReference()));
    verifyDomainsInSearch(testCase.getEntityReference(), List.of(DOMAIN.getEntityReference()));

    // Update domain of service within same session
    ChangeDescription change = getChangeDescription(dbService, MINOR_UPDATE);
    fieldAdded(change, "domains", List.of(DOMAIN1.getEntityReference()));
    fieldDeleted(change, "domains", List.of(DOMAIN.getEntityReference()));
    dbService =
        dbServiceTest.updateAndCheckEntity(
            createDbService.withDomains(List.of(DOMAIN1.getFullyQualifiedName())),
            OK,
            ADMIN_AUTH_HEADERS,
            MINOR_UPDATE,
            change);

    // Check domain properly updated in search
    verifyDomainsInSearch(db.getEntityReference(), List.of(DOMAIN1.getEntityReference()));
    verifyDomainsInSearch(schema.getEntityReference(), List.of(DOMAIN1.getEntityReference()));
    verifyDomainsInSearch(table.getEntityReference(), List.of(DOMAIN1.getEntityReference()));
    verifyDomainsInSearch(testCase.getEntityReference(), List.of(DOMAIN1.getEntityReference()));

    // Change the domain of table and ensure further ingestion updates don't overwrite the domain
    assertSingleDomainInheritanceOverride(
        table, createTable.withDomains(null), SUB_DOMAIN.getEntityReference());

    // Change the ownership of schema and ensure further ingestion updates don't overwrite the
    // ownership
    schemaTest.assertSingleDomainInheritanceOverride(
        schema, createSchema.withDomains(null), SUB_DOMAIN.getEntityReference());
  }

  @Test
  void test_multipleDomainInheritance(TestInfo test) throws IOException {
    toggleMultiDomainSupport(false); // Disable multi-domain support for this test
    // Test inheritance of multiple domains from databaseService > database > databaseSchema > table
    CreateDatabaseService createDbService =
        dbServiceTest
            .createRequest(test)
            .withDomains(List.of(DOMAIN.getFullyQualifiedName(), DOMAIN1.getFullyQualifiedName()));
    DatabaseService dbService = dbServiceTest.createEntity(createDbService, ADMIN_AUTH_HEADERS);

    // Ensure database domains are inherited from database service
    CreateDatabase createDb =
        dbTest.createRequest(test).withService(dbService.getFullyQualifiedName());
    Database db =
        dbTest.assertMultipleDomainInheritance(
            createDb, List.of(DOMAIN.getEntityReference(), DOMAIN1.getEntityReference()));

    // Ensure databaseSchema domains are inherited from database
    CreateDatabaseSchema createSchema =
        schemaTest.createRequest(test).withDatabase(db.getFullyQualifiedName());
    DatabaseSchema schema =
        schemaTest.assertMultipleDomainInheritance(
            createSchema, List.of(DOMAIN.getEntityReference(), DOMAIN1.getEntityReference()));

    // Ensure table domains are inherited from databaseSchema
    CreateTable createTable =
        createRequest(test).withDatabaseSchema(schema.getFullyQualifiedName());
    Table table =
        assertMultipleDomainInheritance(
            createTable, List.of(DOMAIN.getEntityReference(), DOMAIN1.getEntityReference()));

    // Verify multiple domains are properly updated in search
    verifyDomainsInSearch(
        db.getEntityReference(),
        List.of(DOMAIN.getEntityReference(), DOMAIN1.getEntityReference()));
    verifyDomainsInSearch(
        schema.getEntityReference(),
        List.of(DOMAIN.getEntityReference(), DOMAIN1.getEntityReference()));
    verifyDomainsInSearch(
        table.getEntityReference(),
        List.of(DOMAIN.getEntityReference(), DOMAIN1.getEntityReference()));

    toggleMultiDomainSupport(true);
  }

  @Test
  void test_domainUpdate(TestInfo test) throws HttpResponseException {
    DatabaseService dbService =
        dbServiceTest.createEntity(dbServiceTest.createRequest(test), ADMIN_AUTH_HEADERS);
    CreateDatabase createDb =
        dbTest.createRequest(test).withService(dbService.getFullyQualifiedName());
    Database db = dbTest.createEntity(createDb, ADMIN_AUTH_HEADERS);
    CreateDatabaseSchema createSchema =
        schemaTest.createRequest(test).withDatabase(db.getFullyQualifiedName());
    DatabaseSchema schema = schemaTest.createEntity(createSchema, ADMIN_AUTH_HEADERS);
    CreateTable createTable =
        createRequest(test)
            .withDatabaseSchema(schema.getFullyQualifiedName())
            .withDomains(List.of(DOMAIN.getFullyQualifiedName()));
    Table table = createEntity(createTable, ADMIN_AUTH_HEADERS);

    Table createdTable = getEntity(table.getId(), "domains", ADMIN_AUTH_HEADERS);
    assertEquals(
        DOMAIN.getFullyQualifiedName(), createdTable.getDomains().get(0).getFullyQualifiedName());

    // update table entity domain w/ PUT request w/ bot auth and check update is ignored
    CreateTable updateTablePayload =
        createTable.withDomains(List.of(DOMAIN1.getFullyQualifiedName()));
    updateEntity(updateTablePayload, OK, INGESTION_BOT_AUTH_HEADERS);
    Table updatedTable = getEntity(table.getId(), "domains", ADMIN_AUTH_HEADERS);
    assertEquals(
        DOMAIN.getFullyQualifiedName(), updatedTable.getDomains().get(0).getFullyQualifiedName());

    // patch domain w/ bot auth and check update is applied
    patchEntity(
        table.getId(),
        JsonUtils.pojoToJson(updatedTable),
        updatedTable.withDomains(List.of(DOMAIN1.getEntityReference())),
        INGESTION_BOT_AUTH_HEADERS);
    Table patchedTable = getEntity(table.getId(), "domains", ADMIN_AUTH_HEADERS);
    assertEquals(
        DOMAIN1.getFullyQualifiedName(), patchedTable.getDomains().get(0).getFullyQualifiedName());
  }

  @Test
  void test_retentionPeriod(TestInfo test) throws HttpResponseException {
    CreateDatabase createDatabase =
        dbTest.createRequest(getEntityName(test)).withRetentionPeriod("P30D");
    Database database = dbTest.createEntity(createDatabase, ADMIN_AUTH_HEADERS);
    assertEquals("P30D", database.getRetentionPeriod());

    // Ensure database schema retention period is carried over from the parent database
    CreateDatabaseSchema createDatabaseSchema =
        schemaTest.createRequest(test).withDatabase(database.getFullyQualifiedName());
    DatabaseSchema schema =
        schemaTest
            .createEntity(createDatabaseSchema, ADMIN_AUTH_HEADERS)
            .withDatabase(database.getEntityReference());
    assertEquals(
        "P30D", schema.getRetentionPeriod()); // Retention period is inherited in create response
    schema = schemaTest.getEntity(schema.getId(), "", ADMIN_AUTH_HEADERS);
    assertEquals(
        "P30D", schema.getRetentionPeriod()); // Retention period is inherited in create response

    // Ensure table retention period is carried over from the parent database schema
    CreateTable createTable =
        createRequest(test).withDatabaseSchema(schema.getFullyQualifiedName());
    Table table =
        createEntity(createTable, ADMIN_AUTH_HEADERS).withDatabase(database.getEntityReference());
    assertEquals(
        "P30D", table.getRetentionPeriod()); // Retention period is inherited in get response
    table = getEntity(table.getId(), "", ADMIN_AUTH_HEADERS);
    assertEquals(
        "P30D", table.getRetentionPeriod()); // Retention period is inherited in get response
  }

  @Test
  void get_tablesWithTestCases(TestInfo test) throws IOException {
    TestSuiteResourceTest testSuiteResourceTest = new TestSuiteResourceTest();

    // Create Database
    CreateDatabase createDatabase = dbTest.createRequest(getEntityName(test));
    Database database = dbTest.createEntity(createDatabase, ADMIN_AUTH_HEADERS);
    // Create Database Schema
    CreateDatabaseSchema createDatabaseSchema =
        schemaTest.createRequest(test).withDatabase(database.getFullyQualifiedName());
    DatabaseSchema schema =
        schemaTest
            .createEntity(createDatabaseSchema, ADMIN_AUTH_HEADERS)
            .withDatabase(database.getEntityReference());
    schema = schemaTest.getEntity(schema.getId(), "", ADMIN_AUTH_HEADERS);
    // Create Table 1
    CreateTable createTable1 =
        createRequest(test).withDatabaseSchema(schema.getFullyQualifiedName());
    Table table1 =
        createEntity(createTable1, ADMIN_AUTH_HEADERS).withDatabase(database.getEntityReference());
    // Create Table 2
    CreateTable createTable2 =
        createRequest(test.getClass().getName() + "2")
            .withDatabaseSchema(schema.getFullyQualifiedName());
    createEntity(createTable2, ADMIN_AUTH_HEADERS).withDatabase(database.getEntityReference());
    // Create Executable Test Suite
    CreateTestSuite createExecutableTestSuite =
        testSuiteResourceTest.createRequest(table1.getFullyQualifiedName());
    TestSuite executableTestSuite =
        testSuiteResourceTest.createBasicTestSuite(createExecutableTestSuite, ADMIN_AUTH_HEADERS);

    HashMap<String, String> queryParams = new HashMap<>();
    queryParams.put("includeEmptyTestSuite", "false");
    queryParams.put("fields", "testSuite");
    queryParams.put("limit", "100");

    ResultList<Table> tables = listEntities(queryParams, ADMIN_AUTH_HEADERS);
    assertEquals(5, tables.getData().size());
    assertNotNull(tables.getData().get(0).getTestSuite());
  }

  @Test
  @Execution(ExecutionMode.CONCURRENT)
  void get_entityWithoutDescriptionFromSearch(TestInfo test) throws IOException {
    // Create Database
    CreateDatabase createDatabase = dbTest.createRequest(getEntityName(test));
    Database database = dbTest.createEntity(createDatabase, ADMIN_AUTH_HEADERS);
    // Create Database Schema
    CreateDatabaseSchema createDatabaseSchema =
        schemaTest.createRequest(test).withDatabase(database.getFullyQualifiedName());
    DatabaseSchema schema =
        schemaTest
            .createEntity(createDatabaseSchema, ADMIN_AUTH_HEADERS)
            .withDatabase(database.getEntityReference());
    schema = schemaTest.getEntity(schema.getId(), "", ADMIN_AUTH_HEADERS);
    // Create Column without description
    Column columnWithNullDescription =
        new Column().withName("column").withDataType(INT).withDescription(null);
    // Create Column with empty description
    Column columnWithEmptyDescription =
        new Column().withName("column").withDataType(INT).withDescription("");
    // Create Column with description
    Column columnWithDescription =
        new Column().withName("column").withDataType(INT).withDescription("FooBar");
    // Create an entity without column description
    CreateTable createWithNullColumnDescription =
        createRequest(test, 1)
            .withName("tableWithNullColumnDescription")
            .withDatabaseSchema(schema.getFullyQualifiedName())
            .withDescription("description")
            .withColumns(listOf(columnWithNullDescription))
            .withTableConstraints(null);
    Table entityWithNullColumnDescription =
        createEntity(createWithNullColumnDescription, ADMIN_AUTH_HEADERS);
    // Create an entity with empty column description
    CreateTable createWithEmptyColumnDescription =
        createRequest(test, 2)
            .withName("tableWithEmptyColumnDescription")
            .withDatabaseSchema(schema.getFullyQualifiedName())
            .withDescription("description")
            .withColumns(listOf(columnWithEmptyDescription))
            .withTableConstraints(null);
    Table entityWithEmptyDescription =
        createEntity(createWithEmptyColumnDescription, ADMIN_AUTH_HEADERS);
    // Create an entity with null description but with column description
    CreateTable createWithNullDescription =
        createRequest(test, 6)
            .withName("tableWithNullDescription")
            .withDatabaseSchema(schema.getFullyQualifiedName())
            .withDescription(null)
            .withColumns(listOf(columnWithDescription))
            .withTableConstraints(null);
    Table entityWithNullDescription = createEntity(createWithNullDescription, ADMIN_AUTH_HEADERS);
    // Create an entity with description complete
    CreateTable createWithDescription =
        createRequest(test, 4)
            .withName("tableWithDescription")
            .withDatabaseSchema(schema.getFullyQualifiedName())
            .withDescription("description")
            .withColumns(listOf(columnWithDescription))
            .withTableConstraints(null);
    Table entityWithDescription = createEntity(createWithDescription, ADMIN_AUTH_HEADERS);

    // Search for entities without description
    RestClient searchClient = getSearchClient();
    IndexMapping index = Entity.getSearchRepository().getIndexMapping(TABLE);
    Response response;
    // lets refresh the indexes before calling search
    Request refreshRequest =
        new Request(
            "POST",
            String.format(
                "%s/_refresh", index.getIndexName(Entity.getSearchRepository().getClusterAlias())));
    searchClient.performRequest(refreshRequest);

    // Direct request to es needs to have es clusterAlias appended with indexName
    Request request =
        new Request(
            "GET",
            String.format(
                "%s/_search", index.getIndexName(Entity.getSearchRepository().getClusterAlias())));
    String query =
        "{\"size\": 1000,\"query\":{\"bool\":{\"must\":[{\"term\":{\"descriptionStatus\":\"INCOMPLETE\"}}]}}}";
    request.setJsonEntity(query);
    response = searchClient.performRequest(request);
    searchClient.close();
    LOG.info("Response: {}", response);

    String jsonString = EntityUtils.toString(response.getEntity());
    HashMap<String, Object> map =
        (HashMap<String, Object>) JsonUtils.readOrConvertValue(jsonString, HashMap.class);
    LinkedHashMap<String, Object> hits = (LinkedHashMap<String, Object>) map.get("hits");
    ArrayList<LinkedHashMap<String, Object>> hitsList =
        (ArrayList<LinkedHashMap<String, Object>>) hits.get("hits");

    assertTrue(
        hitsList.stream()
            .noneMatch(
                hit ->
                    ((LinkedHashMap<String, Object>) hit.get("_source"))
                        .get("name")
                        .equals(createWithDescription.getName())));
    assertTrue(
        hitsList.stream()
            .anyMatch(
                hit ->
                    ((LinkedHashMap<String, Object>) hit.get("_source"))
                        .get("name")
                        .equals(createWithNullDescription.getName())));
    assertFalse(
        hitsList.stream()
            .anyMatch(
                hit ->
                    ((LinkedHashMap<String, Object>) hit.get("_source"))
                        .get("name")
                        .equals(createWithEmptyColumnDescription.getName())));
    assertFalse(
        hitsList.stream()
            .anyMatch(
                hit ->
                    ((LinkedHashMap<String, Object>) hit.get("_source"))
                        .get("name")
                        .equals(createWithNullColumnDescription.getName())));
  }

  @Test
  void test_sensitivePIISampleData(TestInfo test) throws IOException {
    // Create table with owner and a column tagged with PII.Sensitive
    Table table =
        createAndCheckEntity(
            createRequest(test).withOwners(Lists.newArrayList(USER_TEAM21.getEntityReference())),
            ADMIN_AUTH_HEADERS);
    List<String> columns = Arrays.asList(C1, C2, C3);
    // Add 3 rows of sample data for 3 columns
    List<List<Object>> rows =
        Arrays.asList(
            Arrays.asList("c1Value1", 1, true),
            Arrays.asList("c1Value2", null, false),
            Arrays.asList("c1Value3", 3, true));
    // add sample data
    putSampleData(table, columns, rows, ADMIN_AUTH_HEADERS);
    // assert values are not masked for the table owner
    table = getSampleData(table.getId(), authHeaders(USER_TEAM21.getName()));
    assertFalse(
        table.getSampleData().getRows().stream()
            .flatMap(List::stream)
            .map(r -> r == null ? "" : r)
            .map(Object::toString)
            .anyMatch(MASKED_VALUE::equals));
    // assert values are masked when is not the table owner
    table = getSampleData(table.getId(), authHeaders(USER1_REF.getName()));
    assertEquals(
        3,
        table.getSampleData().getRows().stream()
            .flatMap(List::stream)
            .map(r -> r == null ? "" : r)
            .map(Object::toString)
            .filter(MASKED_VALUE::equals)
            .count());
  }

  @Test
  void test_sensitivePIIColumnProfile(TestInfo test) throws IOException, ParseException {
    // Create table with owner and a column tagged with PII.Sensitive
    // C3 has the PII.Sensitive tag
    Table table =
        createEntity(
            createRequest(test).withOwners(Lists.newArrayList(USER_TEAM21.getEntityReference())),
            ADMIN_AUTH_HEADERS);
    Table table1 =
        createEntity(
            createRequest(test, 1).withOwners(List.of(USER_TEAM21.getEntityReference())),
            ADMIN_AUTH_HEADERS);
    putTableProfile(table, table1, ADMIN_AUTH_HEADERS);

    Column c3 = table.getColumns().stream().filter(c -> c.getName().equals(C3)).findFirst().get();

    // Owner can read the column profile of C3
    Table tableWithProfileFromOwner =
        getLatestTableProfile(table.getFullyQualifiedName(), authHeaders(USER_TEAM21.getName()));
    assertNotNull(tableWithProfileFromOwner.getColumns().get(2).getProfile());
    ResultList<ColumnProfile> columnProfiles =
        getColumnProfiles(
            c3.getFullyQualifiedName(),
            TestUtils.dateToTimestamp("2021-09-01"),
            TestUtils.dateToTimestamp("2021-09-30"),
            authHeaders(USER_TEAM21.getName()));
    for (ColumnProfile columnProfile : columnProfiles.getData()) {
      assertNotNull(columnProfile.getMax());
      assertNotNull(columnProfile.getMin());
    }

    // Non owners cannot read the column profile of C3
    Table tableWithProfileFromNotOwner =
        getLatestTableProfile(table.getFullyQualifiedName(), authHeaders(USER1_REF.getName()));
    assertNull(tableWithProfileFromNotOwner.getColumns().get(2).getProfile());
    ResultList<ColumnProfile> maskedColumnProfiles =
        getColumnProfiles(
            c3.getFullyQualifiedName(),
            TestUtils.dateToTimestamp("2021-09-01"),
            TestUtils.dateToTimestamp("2021-09-30"),
            authHeaders(USER1_REF.getName()));
    for (ColumnProfile columnProfile : maskedColumnProfiles.getData()) {
      assertNull(columnProfile.getMax());
      assertNull(columnProfile.getMin());
    }
    assertEquals(maskedColumnProfiles.getData().size(), columnProfiles.getData().size());
  }

  @Test
  void testInheritedPermissionFromParent(TestInfo test) throws IOException {
    // DatabaseService has owner dataConsumer
    CreateDatabaseService createDatabaseService =
        dbServiceTest
            .createRequest(test)
            .withOwners(Lists.newArrayList(DATA_CONSUMER.getEntityReference()));
    DatabaseService service = dbServiceTest.createEntity(createDatabaseService, ADMIN_AUTH_HEADERS);

    // dataConsumer as owner of service can create database under it
    CreateDatabase createDatabase =
        dbTest
            .createRequest("db")
            .withService(service.getFullyQualifiedName())
            .withOwners(Lists.newArrayList(DATA_STEWARD.getEntityReference()));
    Database db = dbTest.createEntity(createDatabase, authHeaders(DATA_CONSUMER.getName()));

    // dataSteward as owner of database can create database schema under it
    CreateDatabaseSchema createDatabaseSchema =
        schemaTest
            .createRequest("schema")
            .withDatabase(db.getFullyQualifiedName())
            .withOwners(Lists.newArrayList(USER1.getEntityReference()));
    DatabaseSchema schema =
        schemaTest.createEntity(createDatabaseSchema, authHeaders(DATA_STEWARD.getName()));

    // User1 as owner of database schema can create table under it
    CreateTable createTable =
        createRequest("schema").withDatabaseSchema(schema.getFullyQualifiedName());
    createEntity(createTable, authHeaders(USER1.getName()));
  }

  @Test
  void test_columnWithInvalidTag(TestInfo test) throws HttpResponseException {
    // Add an entity with invalid tag
    TagLabel invalidTag = new TagLabel().withTagFQN("invalidTag");
    List<Column> invalidTagColumns = List.of(getColumn(C1, BIGINT, invalidTag));
    CreateTable create = createRequest(getEntityName(test)).withColumns(invalidTagColumns);

    // Entity can't be created with PUT or POST
    assertResponse(
        () -> createEntity(create, ADMIN_AUTH_HEADERS),
        NOT_FOUND,
        CatalogExceptionMessage.entityNotFound(TAG, "invalidTag"));

    assertResponse(
        () -> updateEntity(create, Status.CREATED, ADMIN_AUTH_HEADERS),
        NOT_FOUND,
        CatalogExceptionMessage.entityNotFound(TAG, "invalidTag"));

    // Create an entity and update the columns with PUT and PATCH with an invalid tag
    List<Column> validColumns = List.of(getColumn(C1, BIGINT, TIER1_TAG_LABEL));
    create.setColumns(validColumns);
    Table entity = createEntity(create, ADMIN_AUTH_HEADERS);
    String json = JsonUtils.pojoToJson(entity);

    create.setColumns(invalidTagColumns);
    assertResponse(
        () -> updateEntity(create, Status.CREATED, ADMIN_AUTH_HEADERS),
        NOT_FOUND,
        CatalogExceptionMessage.entityNotFound(TAG, "invalidTag"));

    entity.setTags(listOf(invalidTag));
    assertResponse(
        () -> patchEntity(entity.getId(), json, entity, ADMIN_AUTH_HEADERS),
        NOT_FOUND,
        CatalogExceptionMessage.entityNotFound(TAG, "invalidTag"));

    // No lingering relationships should cause error in listing the entity
    listEntities(null, ADMIN_AUTH_HEADERS);
  }

  @Test
  @SneakyThrows
  void testImportInvalidCsv() {
    Column c1 = new Column().withName("c1").withDataType(INT);
    CreateTable createTable =
        createRequest("s1").withColumns(listOf(c1)).withTableConstraints(null);
    Table table = createEntity(createTable, ADMIN_AUTH_HEADERS);
    String tableName = table.getFullyQualifiedName();

    // Headers: name, displayName, description, owner, tags, retentionPeriod, sourceUrl, domain
    // Create table with invalid tags field
    String resultsHeader = recordToString(EntityCsv.getResultHeaders(TableCsv.HEADERS));
    // Add an invalid column tag
    String csvRecord = "c1,,,,INT,,,Tag.invalidTag,";
    String csv = createCsv(TableCsv.HEADERS, listOf(csvRecord), null);
    CsvImportResult result = importCsv(tableName, csv, false);
    assertSummary(result, ApiStatus.PARTIAL_SUCCESS, 2, 1, 1);
    String[] expectedRows =
        new String[] {
          resultsHeader,
          getFailedRecord(csvRecord, EntityCsv.entityNotFound(7, "tag", "Tag.invalidTag"))
        };
    assertRows(result, expectedRows);

    // Update a non-existing column, this should create a new column with name "nonExistingColumn"
    csvRecord = "nonExistingColumn,,,,INT,,,,";
    csv = createCsv(TableCsv.HEADERS, listOf(csvRecord), null);
    result = importCsv(tableName, csv, false);
    assertSummary(result, ApiStatus.SUCCESS, 2, 2, 0);
    expectedRows = new String[] {resultsHeader, getSuccessRecord(csvRecord, "Entity updated")};
    assertRows(result, expectedRows);
  }

  @Test
  void testImportExport() throws IOException {
    Column c1 = new Column().withName("c1").withDataType(STRUCT);
    Column c11 = new Column().withName("c11").withDataType(INT);
    Column c2 = new Column().withName("c2").withDataType(INT);
    Column c3 = new Column().withName("c3").withDataType(BIGINT);
    c1.withChildren(listOf(c11));
    CreateTable createTable =
        createRequest("s1").withColumns(listOf(c1, c2, c3)).withTableConstraints(null);
    Table table = createEntity(createTable, ADMIN_AUTH_HEADERS);

    // Headers: name, displayName, description, owner, tags, glossaryTerms, tiers retentionPeriod,
    // sourceUrl, domain
    // Update terms with change in description
    List<String> updateRecords =
        listOf(
            "c1,dsp1-new,desc1,type,STRUCT,,,PII.Sensitive,",
            "c1.c11,dsp11-new,desc11,type1,INT,,,PII.Sensitive,",
            "c2,,,type1,INT,,,,",
            "c3,,,type1,INT,,,,");

    // Update created entity with changes
    importCsvAndValidate(table.getFullyQualifiedName(), TableCsv.HEADERS, null, updateRecords);
    deleteEntityByName(table.getFullyQualifiedName(), true, true, ADMIN_AUTH_HEADERS);
  }

  @Test
  void get_TablesWithPagination_200(TestInfo test) throws IOException {
    // get Pagination results for same name entities
    boolean supportsSoftDelete = true;
    int numEntities = 4; // fixed value for consistency

    List<UUID> createdUUIDs = new ArrayList<>();
    for (int i = 0; i < numEntities; i++) {
      // Create Table with different parent container/schemas
      CreateDatabaseService createDatabaseService =
          new CreateDatabaseService()
              .withName("service_" + (i + 1))
              .withServiceType(CreateDatabaseService.DatabaseServiceType.Snowflake);
      DatabaseService service =
          dbServiceTest.createEntity(createDatabaseService, ADMIN_AUTH_HEADERS);

      String databaseName = "database_" + (i + 1);
      CreateDatabase createDatabase =
          new CreateDatabase().withName(databaseName).withService(service.getFullyQualifiedName());
      Database database = dbTest.createEntity(createDatabase, ADMIN_AUTH_HEADERS);

      CreateDatabaseSchema createDatabaseSchema =
          schemaTest
              .createRequest("schema_" + (i + 1))
              .withDatabase(database.getFullyQualifiedName())
              .withOwners(List.of(USER1.getEntityReference()));
      DatabaseSchema schema = schemaTest.createEntity(createDatabaseSchema, ADMIN_AUTH_HEADERS);

      CreateTable createTable =
          createRequest("common").withDatabaseSchema(schema.getFullyQualifiedName());
      Table table = createEntity(createTable, ADMIN_AUTH_HEADERS);
      createdUUIDs.add(table.getId());
    }

    CreateDatabaseService createDatabaseService =
        new CreateDatabaseService()
            .withName("service_0")
            .withServiceType(CreateDatabaseService.DatabaseServiceType.Snowflake);
    DatabaseService service = dbServiceTest.createEntity(createDatabaseService, ADMIN_AUTH_HEADERS);

    // Step 2: Create a new database under the created service
    String databaseName = "database_0";
    CreateDatabase createDatabase =
        new CreateDatabase().withName(databaseName).withService(service.getFullyQualifiedName());
    Database database = dbTest.createEntity(createDatabase, ADMIN_AUTH_HEADERS);

    CreateDatabaseSchema createDatabaseSchema =
        schemaTest
            .createRequest("schema_0")
            .withDatabase(database.getFullyQualifiedName())
            .withOwners(List.of(USER1.getEntityReference()));
    DatabaseSchema schema = schemaTest.createEntity(createDatabaseSchema, ADMIN_AUTH_HEADERS);

    // Step 3: Create a new table under the created database
    CreateTable createTable =
        createRequest("common").withDatabaseSchema(schema.getFullyQualifiedName());
    Table entity = createEntity(createTable, ADMIN_AUTH_HEADERS);

    deleteEntityByName(entity.getFullyQualifiedName(), true, false, ADMIN_AUTH_HEADERS);
    Predicate<Table> matchDeleted = e -> e.getId().equals(entity.getId());

    // Test listing entities that include deleted, non-deleted, and all the entities
    for (Include include : List.of(Include.NON_DELETED, Include.ALL, Include.DELETED)) {
      if (!supportsSoftDelete && include.equals(Include.DELETED)) {
        continue;
      }
      Map<String, String> queryParams = new HashMap<>();
      queryParams.put("include", include.value());

      // List all entities and use it for checking pagination
      ResultList<Table> allEntities =
          listEntities(queryParams, 1000000, null, null, ADMIN_AUTH_HEADERS);
      int totalRecords = allEntities.getData().size();

      // List entity with "limit" set from 1 to numEntities size with fixed steps
      for (int limit = 1; limit < numEntities; limit += 2) { // fixed step for consistency
        String after = null;
        String before;
        int pageCount = 0;
        int indexInAllTables = 0;
        ResultList<Table> forwardPage;
        ResultList<Table> backwardPage;
        boolean foundDeleted = false;
        do { // For each limit (or page size) - forward scroll till the end
          LOG.debug(
              "Limit {} forward pageCount {} indexInAllTables {} totalRecords {} afterCursor {}",
              limit,
              pageCount,
              indexInAllTables,
              totalRecords,
              after);
          forwardPage = listEntities(queryParams, limit, null, after, ADMIN_AUTH_HEADERS);
          foundDeleted = forwardPage.getData().stream().anyMatch(matchDeleted) || foundDeleted;
          after = forwardPage.getPaging().getAfter();
          before = forwardPage.getPaging().getBefore();
          assertEntityPagination(allEntities.getData(), forwardPage, limit, indexInAllTables);

          if (pageCount == 0) { // CASE 0 - First page is being returned. There is no before-cursor
            assertNull(before);
          } else {
            // Make sure scrolling back based on before cursor returns the correct result
            backwardPage = listEntities(queryParams, limit, before, null, ADMIN_AUTH_HEADERS);
            assertEntityPagination(
                allEntities.getData(), backwardPage, limit, (indexInAllTables - limit));
          }

          indexInAllTables += forwardPage.getData().size();
          pageCount++;
        } while (after != null);

        boolean includeAllOrDeleted =
            Include.ALL.equals(include) || Include.DELETED.equals(include);
        if (includeAllOrDeleted) {
          assertTrue(!supportsSoftDelete || foundDeleted);
        } else { // non-delete
          assertFalse(foundDeleted);
        }

        // We have now reached the last page - test backward scroll till the beginning
        pageCount = 0;
        indexInAllTables = totalRecords - limit - forwardPage.getData().size();
        foundDeleted = forwardPage.getData().stream().anyMatch(matchDeleted);
        do {
          LOG.debug(
              "Limit {} backward pageCount {} indexInAllTables {} totalRecords {} afterCursor {}",
              limit,
              pageCount,
              indexInAllTables,
              totalRecords,
              after);
          forwardPage = listEntities(queryParams, limit, before, null, ADMIN_AUTH_HEADERS);
          foundDeleted = forwardPage.getData().stream().anyMatch(matchDeleted) || foundDeleted;
          before = forwardPage.getPaging().getBefore();
          assertEntityPagination(allEntities.getData(), forwardPage, limit, indexInAllTables);
          pageCount++;
          indexInAllTables -= forwardPage.getData().size();
        } while (before != null);

        if (includeAllOrDeleted) {
          assertTrue(!supportsSoftDelete || foundDeleted);
        } else { // non-delete
          assertFalse(foundDeleted);
        }
      }

      // Before running "deleted" delete all created entries otherwise the test doesn't work with
      // just one element.
      if (Include.ALL.equals(include)) {
        for (Table toBeDeleted : allEntities.getData()) {
          if (createdUUIDs.contains(toBeDeleted.getId())
              && Boolean.FALSE.equals(toBeDeleted.getDeleted())) {
            deleteEntityByName(
                toBeDeleted.getFullyQualifiedName(), true, false, ADMIN_AUTH_HEADERS);
          }
        }
      }
    }

    //  Restore the soft-deleted tables present in other containers
    for (UUID id : createdUUIDs) {
      restoreEntity(
          new RestoreEntity().withId(id),
          jakarta.ws.rs.core.Response.Status.OK,
          ADMIN_AUTH_HEADERS);
    }
    restoreEntity(
        new RestoreEntity().withId(entity.getId()),
        jakarta.ws.rs.core.Response.Status.OK,
        ADMIN_AUTH_HEADERS);
  }

  @Test
  void put_tableTableConstraintDuplicate_400(TestInfo test) throws IOException {
    // Create table with a constraint
    CreateTable request =
        createRequest(test)
            .withColumns(List.of(getColumn(C1, BIGINT, USER_ADDRESS_TAG_LABEL)))
            .withTableConstraints(null);
    Table table = createAndCheckEntity(request, ADMIN_AUTH_HEADERS);

    // Attempt to add duplicate constraints
    TableConstraint constraint =
        new TableConstraint().withConstraintType(ConstraintType.UNIQUE).withColumns(List.of(C1));

    request = request.withTableConstraints(List.of(constraint, constraint)); // Duplicate constraint
    CreateTable finalRequest = request;
    assertResponseContains(
        () -> updateEntity(finalRequest, OK, ADMIN_AUTH_HEADERS),
        BAD_REQUEST,
        "Duplicate constraint found in request: ");
  }

  @Test
  void put_tableTableConstraintInvalidColumn_400(TestInfo test) throws IOException {
    CreateTable request =
        createRequest(test)
            .withColumns(List.of(getColumn(C1, BIGINT, USER_ADDRESS_TAG_LABEL)))
            .withTableConstraints(null);
    Table table = createAndCheckEntity(request, ADMIN_AUTH_HEADERS);

    TableConstraint constraint =
        new TableConstraint()
            .withConstraintType(ConstraintType.UNIQUE)
            .withColumns(List.of("invalid_column")); // Non-existent column

    request = request.withTableConstraints(List.of(constraint));
    CreateTable finalRequest = request;
    assertResponseContains(
        () -> updateEntity(finalRequest, OK, ADMIN_AUTH_HEADERS),
        BAD_REQUEST,
        "Invalid column name found in table constraint");
  }

  void assertFields(List<Table> tableList, String fieldsParam) {
    tableList.forEach(t -> assertFields(t, fieldsParam));
  }

  void assertFields(Table table, String fieldsParam) {
    Fields fields = new Fields(Entity.getEntityFields(Table.class), fieldsParam);
    if (fields.contains("usageSummary")) {
      assertNotNull(table.getUsageSummary());
    } else {
      assertNull(table.getUsageSummary());
    }
    if (fields.contains(FIELD_OWNERS)) {
      assertNotNull(table.getOwners());
    } else {
      assertNull(table.getOwners());
    }
    if (fields.contains("columns")) {
      assertNotNull(table.getColumns());
      if (fields.contains(FIELD_TAGS)) {
        table.getColumns().forEach(column -> assertNotNull(column.getTags()));
      } else {
        table.getColumns().forEach(column -> assertNull(column.getTags()));
      }
    } else {
      assertNotNull(table.getColumns());
    }
    if (fields.contains("tableConstraints")) {
      assertNotNull(table.getTableConstraints());
    } else {
      assertNull(table.getTableConstraints());
    }
    if (fields.contains(FIELD_TAGS)) {
      assertNotNull(table.getTags());
    } else {
      assertNull(table.getTags());
    }
    // Default fields that are always returned
    assertListNotNull(table.getDatabase(), table.getService(), table.getServiceType());
  }

  @Override
  public Table validateGetWithDifferentFields(Table table, boolean byName)
      throws HttpResponseException {
    table =
        byName
            ? getEntityByName(table.getFullyQualifiedName(), null, ADMIN_AUTH_HEADERS)
            : getEntity(table.getId(), null, ADMIN_AUTH_HEADERS);
    assertListNotNull(table.getService(), table.getServiceType(), table.getColumns());
    assertListNull(
        table.getTableConstraints(),
        table.getUsageSummary(),
        table.getOwners(),
        table.getTags(),
        table.getFollowers(),
        table.getJoins(),
        table.getSampleData(),
        table.getSchemaDefinition(),
        table.getProfile(),
        table.getLocation(),
        table.getDataModel());

    String fields =
        "tableConstraints,usageSummary,owners,"
            + "tags,followers,joins,sampleData,schemaDefinition,profile,location,dataModel";
    table =
        byName
            ? getEntityByName(table.getFullyQualifiedName(), fields, ADMIN_AUTH_HEADERS)
            : getEntity(table.getId(), fields, ADMIN_AUTH_HEADERS);
    assertListNotNull(table.getService(), table.getServiceType(), table.getColumns());
    // Fields sampleData, schemaDefinition, tableProfile, location,
    // and dataModel are not set during creation - tested elsewhere
    assertListNotNull(
        table.getTableConstraints(),
        table.getUsageSummary(),
        table.getJoins() /*, table.getSampleData(), table.getSchemaDefinition(), table
            .getTableProfile(),  table.getLocation(), table.getDataModel()*/);
    assertListNotEmpty(table.getTableConstraints());
    // Checks for other owner, tags, and followers is done in the base class
    return table;
  }

  public void assertDataModel(DataModel expected, DataModel actual) {
    assertEquals(expected.getSql(), actual.getSql());
    assertEquals(expected.getModelType(), actual.getModelType());
    assertEquals(expected.getGeneratedAt(), actual.getGeneratedAt());
  }

  private static void assertColumn(Column expectedColumn, Column actualColumn)
      throws HttpResponseException {
    assertNotNull(actualColumn.getFullyQualifiedName());
    assertTrue(
        expectedColumn.getName().equalsIgnoreCase(actualColumn.getName())
            || expectedColumn.getName().equalsIgnoreCase(actualColumn.getDisplayName()));
    assertEquals(expectedColumn.getDescription(), actualColumn.getDescription());
    assertEquals(expectedColumn.getDataType(), actualColumn.getDataType());
    assertEquals(expectedColumn.getArrayDataType(), actualColumn.getArrayDataType());
    assertEquals(expectedColumn.getConstraint(), actualColumn.getConstraint());
    if (expectedColumn.getDataTypeDisplay() != null) {
      assertEquals(
          expectedColumn.getDataTypeDisplay().toLowerCase(Locale.ROOT),
          actualColumn.getDataTypeDisplay());
    }
    TestUtils.validateTags(expectedColumn.getTags(), actualColumn.getTags());

    // Check the nested columns
    assertColumns(expectedColumn.getChildren(), actualColumn.getChildren());
  }

  public static void assertColumns(List<Column> expectedColumns, List<Column> actualColumns)
      throws HttpResponseException {
    if (expectedColumns == actualColumns) {
      return;
    }
    // Sort columns by name
    assertEquals(expectedColumns.size(), actualColumns.size());

    // Make a copy before sorting in case the lists are immutable
    List<Column> expected = new ArrayList<>(expectedColumns);
    List<Column> actual = new ArrayList<>(actualColumns);
    expected.sort(Comparator.comparing(Column::getName, String.CASE_INSENSITIVE_ORDER));
    actual.sort(Comparator.comparing(Column::getName, String.CASE_INSENSITIVE_ORDER));
    for (int i = 0; i < expected.size(); i++) {
      assertColumn(expected.get(i), actual.get(i));
    }
  }

  /**
   * A method variant to be called form other tests to create a table without depending on Database, DatabaseService set
   * up in the {@code setup()} method
   */
  public Table createEntity(TestInfo test, int index) throws IOException {
    DatabaseService service =
        dbServiceTest.createEntity(dbServiceTest.createRequest(test), ADMIN_AUTH_HEADERS);
    Database database =
        dbTest.createAndCheckEntity(
            dbTest.createRequest(test).withService(service.getFullyQualifiedName()),
            ADMIN_AUTH_HEADERS);
    CreateTable create = createRequest(test, index);
    return createEntity(create, ADMIN_AUTH_HEADERS).withDatabase(database.getEntityReference());
  }

  public Table putJoins(UUID tableId, TableJoins joins, Map<String, String> authHeaders)
      throws HttpResponseException {
    WebTarget target = getResource(tableId).path("/joins");
    return TestUtils.put(target, joins, Table.class, OK, authHeaders);
  }

  public Table putSampleData(UUID tableId, TableData data, Map<String, String> authHeaders)
      throws HttpResponseException {
    WebTarget target = getResource(tableId).path("/sampleData");
    return TestUtils.put(target, data, Table.class, OK, authHeaders);
  }

  public Table getSampleData(UUID tableId, Map<String, String> authHeaders)
      throws HttpResponseException {
    WebTarget target = getResource(tableId).path("/sampleData");
    return TestUtils.get(target, Table.class, authHeaders);
  }

  public Table putTableProfilerConfig(
      UUID tableId, TableProfilerConfig data, Map<String, String> authHeaders)
      throws HttpResponseException {
    WebTarget target = getResource(tableId).path("/tableProfilerConfig");
    return TestUtils.put(target, data, Table.class, OK, authHeaders);
  }

  public Table getTableProfileConfig(UUID tableId, Map<String, String> authHeaders)
      throws HttpResponseException {
    WebTarget target = getResource(tableId).path("/tableProfilerConfig");
    return TestUtils.get(target, Table.class, authHeaders);
  }

  public Table deleteTableProfilerConfig(UUID tableId, Map<String, String> authHeaders)
      throws HttpResponseException {
    WebTarget target = getResource(tableId).path("/tableProfilerConfig");
    return TestUtils.delete(target, Table.class, authHeaders);
  }

  public Table getLatestTableProfile(
      String fqn, boolean includeColumnProfile, Map<String, String> authHeaders)
      throws HttpResponseException {
    WebTarget target = getCollection().path("/" + fqn + "/tableProfile/latest");
    target = target.queryParam("includeColumnProfile", includeColumnProfile);
    return TestUtils.get(target, Table.class, authHeaders);
  }

  public Table getLatestTableProfile(String fqn, Map<String, String> authHeaders)
      throws HttpResponseException {
    return getLatestTableProfile(fqn, true, authHeaders);
  }

  public Table putTableProfileData(
      UUID tableId, CreateTableProfile data, Map<String, String> authHeaders)
      throws HttpResponseException {
    WebTarget target = getResource(tableId).path("/tableProfile");
    return TestUtils.put(target, data, Table.class, OK, authHeaders);
  }

  public void deleteTableProfile(
      String fqn, String entityType, Long timestamp, Map<String, String> authHeaders)
      throws HttpResponseException {
    WebTarget target =
        getCollection().path("/" + fqn + "/" + entityType + "/" + timestamp + "/profile");
    TestUtils.delete(target, authHeaders);
  }

  public ResultList<TableProfile> getTableProfiles(
      String fqn, Long startTs, Long endTs, Map<String, String> authHeaders)
      throws HttpResponseException {
    WebTarget target = getCollection().path("/" + fqn + "/tableProfile");
    target = target.queryParam("startTs", startTs).queryParam("endTs", endTs);
    return TestUtils.get(target, TableResource.TableProfileList.class, authHeaders);
  }

  public ResultList<ColumnProfile> getColumnProfiles(
      String fqn, Long startTs, Long endTs, Map<String, String> authHeaders)
      throws HttpResponseException {
    WebTarget target = getCollection().path("/" + fqn + "/columnProfile");
    target = target.queryParam("startTs", startTs).queryParam("endTs", endTs);
    return TestUtils.get(target, TableResource.ColumnProfileList.class, authHeaders);
  }

  public void putTableQueriesData(
      UUID queryId, List<EntityReference> data, Map<String, String> authHeaders)
      throws HttpResponseException {
    WebTarget target = getResource(String.format("queries/%s/usage", queryId));
    TestUtils.put(target, data, ChangeEvent.class, CREATED, authHeaders);
  }

  public List<Query> getTableQueriesData(UUID entityId, Map<String, String> authHeaders)
      throws HttpResponseException {
    WebTarget target = getResource(String.format("queries?entityId=%s&fields=votes", entityId));
    return TestUtils.get(target, QueryResource.QueryList.class, authHeaders).getData();
  }

  public Table putTableDataModel(UUID tableId, DataModel dataModel, Map<String, String> authHeaders)
      throws HttpResponseException {
    WebTarget target = getResource(tableId).path("/dataModel");
    return TestUtils.put(target, dataModel, Table.class, OK, authHeaders);
  }

  public Table putCustomMetric(
      UUID tableId, CreateCustomMetric data, Map<String, String> authHeaders)
      throws HttpResponseException {
    WebTarget target = getResource(tableId).path("/customMetric");
    return TestUtils.put(target, data, Table.class, OK, authHeaders);
  }

  public void deleteCustomMetric(
      UUID tableId, String columnName, String metricName, Map<String, String> authHeaders)
      throws HttpResponseException {
    WebTarget target = getResource(tableId).path("/customMetric/" + columnName + "/" + metricName);
    TestUtils.delete(target, Table.class, authHeaders);
  }

  public void deleteTableCustomMetric(
      UUID tableId, String metricName, Map<String, String> authHeaders)
      throws HttpResponseException {
    WebTarget target = getResource(tableId).path("/customMetric/" + metricName);
    TestUtils.delete(target, Table.class, authHeaders);
  }

  private int getTagUsageCount(String tagFqn, Map<String, String> authHeaders)
      throws HttpResponseException {
    return tagResourceTest.getEntityByName(tagFqn, "usageCount", authHeaders).getUsageCount();
  }

  private int getClassificationUsageCount(String name, Map<String, String> authHeaders)
      throws HttpResponseException {
    ClassificationResourceTest classificationResourceTest = new ClassificationResourceTest();
    return classificationResourceTest
        .getEntityByName(name, "usageCount", authHeaders)
        .getUsageCount();
  }

  private static int getGlossaryUsageCount(String name) throws HttpResponseException {
    return new GlossaryResourceTest()
        .getEntityByName(name, null, "usageCount", TestUtils.ADMIN_AUTH_HEADERS)
        .getUsageCount();
  }

  private static int getGlossaryTermUsageCount(String name, Map<String, String> authHeaders)
      throws HttpResponseException {
    return new GlossaryTermResourceTest()
        .getEntityByName(name, null, "usageCount", authHeaders)
        .getUsageCount();
  }

  private void verifyTableProfiles(
      ResultList<TableProfile> actualProfiles,
      List<TableProfile> expectedProfiles,
      int expectedCount) {
    assertEquals(expectedCount, actualProfiles.getPaging().getTotal());
    assertEquals(expectedProfiles.size(), actualProfiles.getData().size());
    Map<Long, TableProfile> tableProfileMap = new HashMap<>();
    for (TableProfile profile : actualProfiles.getData()) {
      tableProfileMap.put(profile.getTimestamp(), profile);
    }
    for (TableProfile tableProfile : expectedProfiles) {
      TableProfile storedProfile = tableProfileMap.get(tableProfile.getTimestamp());
      verifyTableProfile(storedProfile, tableProfile);
    }
  }

  private void verifyColumnProfiles(
      ResultList<ColumnProfile> actualProfiles,
      List<ColumnProfile> expectedProfiles,
      int expectedCount) {
    assertEquals(expectedCount, actualProfiles.getPaging().getTotal());
    assertEquals(expectedProfiles.size(), actualProfiles.getData().size());
    Map<Long, ColumnProfile> columnProfileMap = new HashMap<>();
    for (ColumnProfile profile : actualProfiles.getData()) {
      columnProfileMap.put(profile.getTimestamp(), profile);
    }
    for (ColumnProfile columnProfile : expectedProfiles) {
      ColumnProfile storedProfile = columnProfileMap.get(columnProfile.getTimestamp());
      verifyColumnProfile(storedProfile, columnProfile);
    }
  }

  private void verifyTableProfile(TableProfile actualProfile, TableProfile expectedProfile) {
    assertNotNull(actualProfile);
    assertEquals(actualProfile, expectedProfile);
  }

  private void verifyColumnProfile(ColumnProfile actualProfile, ColumnProfile expectedProfile) {
    assertNotNull(actualProfile);
    assertEquals(actualProfile, expectedProfile);
  }

  private void verifyCustomMetrics(
      Table table, Column column, List<CreateCustomMetric> expectedMetrics) {
    List<CustomMetric> actualMetrics = new ArrayList<>();
    for (Column c : table.getColumns()) {
      if (c.getName().equals(column.getName())) {
        actualMetrics = c.getCustomMetrics();
      }
    }
    assertEquals(actualMetrics.size(), expectedMetrics.size());

    Map<String, CustomMetric> columnMetricMap = new HashMap<>();
    for (CustomMetric metric : actualMetrics) {
      columnMetricMap.put(metric.getName(), metric);
    }

    for (CreateCustomMetric metric : expectedMetrics) {
      CustomMetric storedMetric = columnMetricMap.get(metric.getName());
      assertNotNull(storedMetric);
      assertEquals(metric.getDescription(), storedMetric.getDescription());
      assertEquals(metric.getOwners(), storedMetric.getOwners());
      assertEquals(metric.getExpression(), storedMetric.getExpression());
    }
  }

  @Override
  public CreateTable createRequest(String name) {
    TableConstraint constraint =
        new TableConstraint().withConstraintType(ConstraintType.UNIQUE).withColumns(List.of(C1));
    return new CreateTable()
        .withName(name)
        .withDatabaseSchema(getContainer().getFullyQualifiedName())
        .withColumns(COLUMNS)
        .withTableConstraints(List.of(constraint));
  }

  @Override
  public EntityReference getContainer() {
    return DATABASE_SCHEMA.getEntityReference();
  }

  @Override
  public EntityReference getContainer(Table entity) {
    return entity.getDatabaseSchema();
  }

  @Override
  public void validateCreatedEntity(
      Table createdEntity, CreateTable createRequest, Map<String, String> authHeaders)
      throws HttpResponseException {
    // Entity specific validation
    assertEquals(createRequest.getTableType(), createdEntity.getTableType());
    assertColumns(createRequest.getColumns(), createdEntity.getColumns());
    assertReference(createRequest.getDatabaseSchema(), createdEntity.getDatabaseSchema());
    validateEntityReference(createdEntity.getDatabase());
    validateEntityReference(createdEntity.getService());
    validateTableConstraints(
        createRequest.getTableConstraints(), createdEntity.getTableConstraints());
    assertTablePartition(createRequest.getTablePartition(), createdEntity.getTablePartition());
    TestUtils.validateTags(createRequest.getTags(), createdEntity.getTags());
    TestUtils.validateEntityReferences(createdEntity.getFollowers());
    assertListNotNull(createdEntity.getService(), createdEntity.getServiceType());
    assertEquals(
        FullyQualifiedName.add(
            createdEntity.getDatabaseSchema().getFullyQualifiedName(), createdEntity.getName()),
        createdEntity.getFullyQualifiedName());
  }

  private void validateTableConstraints(
      List<TableConstraint> expected, List<TableConstraint> actual) {
    assertEquals(expected, actual);
  }

  @Override
  protected void validateDeletedEntity(
      CreateTable create,
      Table entityBeforeDeletion,
      Table entityAfterDeletion,
      Map<String, String> authHeaders)
      throws HttpResponseException {
    super.validateDeletedEntity(create, entityBeforeDeletion, entityAfterDeletion, authHeaders);

    assertReference(entityBeforeDeletion.getLocation(), entityAfterDeletion.getLocation());
  }

  @Override
  public void compareEntities(Table expected, Table patched, Map<String, String> authHeaders)
      throws HttpResponseException {
    // Entity specific validation
    assertEquals(expected.getTableType(), patched.getTableType());
    assertColumns(expected.getColumns(), patched.getColumns());
    validateDatabase(expected.getDatabase(), patched.getDatabase());
    assertEquals(expected.getTableConstraints(), patched.getTableConstraints());
    TestUtils.validateTags(expected.getTags(), patched.getTags());
    TestUtils.validateEntityReferences(expected.getFollowers());
    assertEquals(
        FullyQualifiedName.add(
            patched.getDatabaseSchema().getFullyQualifiedName(), patched.getName()),
        patched.getFullyQualifiedName());
  }

  private void validateDatabase(EntityReference expectedDatabase, EntityReference database) {
    TestUtils.validateEntityReference(database);
    assertEquals(expectedDatabase.getId(), database.getId());
  }

  private void assertTablePartition(
      TablePartition expectedPartition, TablePartition actualPartition) {
    if (expectedPartition == null && actualPartition == null) {
      return;
    }

    Map<String, PartitionColumnDetails> expectedColumnMap = new HashMap<>();
    for (PartitionColumnDetails column : expectedPartition.getColumns()) {
      expectedColumnMap.put(column.getColumnName(), column);
    }

    assert expectedPartition != null;
    assertEquals(expectedPartition.getColumns().size(), actualPartition.getColumns().size());
    for (PartitionColumnDetails actualColumn : actualPartition.getColumns()) {
      PartitionColumnDetails expectedColumn = expectedColumnMap.get(actualColumn.getColumnName());
      assertNotNull(expectedColumn);
      assertEquals(expectedColumn.getIntervalType(), actualColumn.getIntervalType());
      assertEquals(expectedColumn.getInterval(), actualColumn.getInterval());
    }
  }

  @Override
  public void assertFieldChange(String fieldName, Object expected, Object actual)
      throws IOException {
    if (expected == actual) {
      return;
    }
    if (fieldName.startsWith("columns") && fieldName.endsWith("constraint")) {
      ColumnConstraint expectedConstraint = (ColumnConstraint) expected;
      ColumnConstraint actualConstraint = ColumnConstraint.fromValue((String) actual);
      assertEquals(expectedConstraint, actualConstraint);
    } else if (fieldName.startsWith("columns")
        && (fieldName.endsWith("description") || fieldName.endsWith("displayName"))) {
      assertEquals(expected, actual);
    } else if (fieldName.endsWith("tableConstraints")) {
      @SuppressWarnings("unchecked")
      List<TableConstraint> expectedConstraints =
          expected instanceof List
              ? (List<TableConstraint>) expected
              : JsonUtils.readObjects(expected.toString(), TableConstraint.class);
      List<TableConstraint> actualConstraints =
          JsonUtils.readObjects(actual.toString(), TableConstraint.class);
      assertEquals(expectedConstraints, actualConstraints);
    } else if (fieldName.contains("columns") && fieldName.equals("precision")) {
      assertEquals(expected, actual);
    } else if (fieldName.contains("columns") && !fieldName.endsWith(FIELD_TAGS)) {
      assertColumnsFieldChange(expected, actual);
    } else if (fieldName.endsWith("tableType")) {
      TableType expectedTableType = TableType.fromValue(expected.toString());
      TableType actualTableType = TableType.fromValue(actual.toString());
      assertEquals(expectedTableType, actualTableType);
    } else if (fieldName.endsWith("owners")) {
      @SuppressWarnings("unchecked")
      List<EntityReference> expectedOwners =
          expected instanceof List
              ? (List<EntityReference>) expected
              : JsonUtils.readObjects(expected.toString(), EntityReference.class);
      List<EntityReference> actualOwners =
          JsonUtils.readObjects(actual.toString(), EntityReference.class);
      assertReferenceList(expectedOwners, actualOwners);
    } else {
      assertCommonFieldChange(fieldName, expected, actual);
    }
  }

  public ColumnProfilerConfig getColumnProfilerConfig(String name, String... metrics) {
    return new ColumnProfilerConfig().withColumnName(name).withMetrics(List.of(metrics));
  }

  public ColumnProfile getColumnProfile(
      String name, Object max, Object min, Double uniqueCount, Long timestamp) {
    return new ColumnProfile()
        .withName(name)
        .withMax(max)
        .withMin(min)
        .withUniqueCount(uniqueCount)
        .withTimestamp(timestamp);
  }

  private static TableJoins getTableJoins(ColumnJoin... columnJoins) {
    return new TableJoins()
        .withStartDate(RestUtil.today(0))
        .withDayCount(1)
        .withColumnJoins(List.of(columnJoins));
  }

  private static ColumnJoin getColumnJoin(String columnName, String joinedWithFQN) {
    return new ColumnJoin()
        .withColumnName(columnName)
        .withJoinedWith(
            List.of(new JoinedWith().withJoinCount(1).withFullyQualifiedName(joinedWithFQN)));
  }

  @Test
  void test_getTableColumnsById_200(TestInfo test) throws IOException {

    List<Column> columns = new ArrayList<>();
    for (int i = 1; i <= 10; i++) {
      columns.add(getColumn("column" + i, STRING, null).withOrdinalPosition(i));
    }
    CreateTable create =
        new CreateTable()
            .withName(getEntityName(test))
            .withDatabaseSchema(getContainer().getFullyQualifiedName())
            .withColumns(columns);
    Table table = createAndCheckEntity(create, ADMIN_AUTH_HEADERS);

    // Test default pagination (limit=50, offset=0)
    WebTarget target = getResource("tables/" + table.getId() + "/columns");
    TableResource.TableColumnList response =
        TestUtils.get(target, TableResource.TableColumnList.class, ADMIN_AUTH_HEADERS);
    assertEquals(10, response.getData().size());
    assertEquals(10, response.getPaging().getTotal());

    // Test with custom limit
    target = getResource("tables/" + table.getId() + "/columns").queryParam("limit", "5");
    response = TestUtils.get(target, TableResource.TableColumnList.class, ADMIN_AUTH_HEADERS);
    assertEquals(5, response.getData().size());
    assertEquals(10, response.getPaging().getTotal());
    assertEquals("column1", response.getData().get(0).getName());
    assertEquals("column5", response.getData().get(4).getName());

    // Test with offset
    target =
        getResource("tables/" + table.getId() + "/columns")
            .queryParam("limit", "5")
            .queryParam("offset", "5");
    response = TestUtils.get(target, TableResource.TableColumnList.class, ADMIN_AUTH_HEADERS);
    assertEquals(5, response.getData().size());
    assertEquals(10, response.getPaging().getTotal());
    assertEquals("column6", response.getData().get(0).getName());
    assertEquals("column10", response.getData().get(4).getName());

    // Test with offset beyond available data
    target =
        getResource("tables/" + table.getId() + "/columns")
            .queryParam("limit", "5")
            .queryParam("offset", "15");
    response = TestUtils.get(target, TableResource.TableColumnList.class, ADMIN_AUTH_HEADERS);
    assertEquals(0, response.getData().size());
    assertEquals(10, response.getPaging().getTotal());
  }

  @Ignore
  void test_getTableColumnsByFQN_200(TestInfo test) throws IOException {
    // Create a table with multiple columns for pagination testing
    List<Column> columns = new ArrayList<>();
    for (int i = 1; i <= 15; i++) {
      columns.add(getColumn("col" + i, INT, null).withOrdinalPosition(i));
    }
    CreateTable create =
        new CreateTable()
            .withName("test_table_fqn")
            .withDatabaseSchema(DATABASE_SCHEMA.getFullyQualifiedName())
            .withColumns(columns);
    Table table = createAndCheckEntity(create, ADMIN_AUTH_HEADERS);

    // Test default pagination
    WebTarget target =
        getResource(
            "tables/name/"
                + URLEncoder.encode(table.getFullyQualifiedName(), StandardCharsets.UTF_8)
                + "/columns");
    TableResource.TableColumnList response =
        TestUtils.get(target, TableResource.TableColumnList.class, ADMIN_AUTH_HEADERS);
    assertEquals(15, response.getData().size());
    assertEquals(15, response.getPaging().getTotal());

    // Test with limit smaller than total
    target =
        getResource(
                "tables/name/"
                    + URLEncoder.encode(table.getFullyQualifiedName(), StandardCharsets.UTF_8)
                    + "/columns")
            .queryParam("limit", "7");
    response = TestUtils.get(target, TableResource.TableColumnList.class, ADMIN_AUTH_HEADERS);
    assertEquals(7, response.getData().size());
    assertEquals(15, response.getPaging().getTotal());

    // Test pagination with offset
    target =
        getResource(
                "tables/name/"
                    + URLEncoder.encode(table.getFullyQualifiedName(), StandardCharsets.UTF_8)
                    + "/columns")
            .queryParam("limit", "7")
            .queryParam("offset", "7");
    response = TestUtils.get(target, TableResource.TableColumnList.class, ADMIN_AUTH_HEADERS);
    assertEquals(8, response.getData().size()); // Remaining columns
    assertEquals(15, response.getPaging().getTotal());
  }

  @Test
  void test_getTableColumnsWithFields_200(TestInfo test) throws IOException {
    // Create a table with columns that have tags
    List<Column> columns =
        Arrays.asList(
            getColumn("tagged_col1", STRING, USER_ADDRESS_TAG_LABEL).withOrdinalPosition(1),
            getColumn("tagged_col2", INT, GLOSSARY1_TERM1_LABEL).withOrdinalPosition(2),
            getColumn("plain_col", BIGINT, null).withOrdinalPosition(3));
    CreateTable create =
        new CreateTable()
            .withName(getEntityName(test))
            .withDatabaseSchema(getContainer().getFullyQualifiedName())
            .withColumns(columns);
    Table table = createAndCheckEntity(create, ADMIN_AUTH_HEADERS);

    // Test with tags field
    WebTarget target =
        getResource("tables/" + table.getId() + "/columns")
            .queryParam("fields", "tags")
            .queryParam("limit", "2");
    TableResource.TableColumnList response =
        TestUtils.get(target, TableResource.TableColumnList.class, ADMIN_AUTH_HEADERS);

    assertEquals(2, response.getData().size());
    assertEquals(3, response.getPaging().getTotal());

    // Verify tags are loaded for columns that have them
    assertTrue(
        response.getData().get(0).getTags() != null
            && !response.getData().get(0).getTags().isEmpty());
    assertTrue(
        response.getData().get(1).getTags() != null
            && !response.getData().get(1).getTags().isEmpty());
  }

  @Test
  void test_getTableColumnsValidation_400(TestInfo test) throws IOException {
    // Create a simple table
    CreateTable create =
        new CreateTable()
            .withName(getEntityName(test))
            .withDatabaseSchema(getContainer().getFullyQualifiedName())
            .withColumns(COLUMNS);
    Table table = createAndCheckEntity(create, ADMIN_AUTH_HEADERS);

    // Test invalid limit - too small
    WebTarget target1 =
        getResource("tables/" + table.getId() + "/columns").queryParam("limit", "0");
    assertResponse(
        () -> TestUtils.get(target1, TableResource.TableColumnList.class, ADMIN_AUTH_HEADERS),
        BAD_REQUEST,
        "[query param limit must be greater than or equal to 1]");

    // Test invalid limit - too large
    WebTarget target2 =
        getResource("tables/" + table.getId() + "/columns").queryParam("limit", "1001");
    assertResponse(
        () -> TestUtils.get(target2, TableResource.TableColumnList.class, ADMIN_AUTH_HEADERS),
        BAD_REQUEST,
        "[query param limit must be less than or equal to 1000]");
  }

  @Test
  void test_searchTableColumns_comprehensive(TestInfo test) throws IOException {
    List<Column> columns = new ArrayList<>();

    columns.add(
        getColumn("user_id", INT, null)
            .withOrdinalPosition(1)
            .withDescription("Primary key for user identification"));
    columns.add(
        getColumn("customer_name", VARCHAR, null)
            .withOrdinalPosition(2)
            .withDescription("Full name of the customer")
            .withDataLength(255));
    columns.add(
        getColumn("email_address", VARCHAR, null)
            .withOrdinalPosition(3)
            .withDescription("Customer email for communication")
            .withDataLength(320));
    columns.add(
        getColumn("order_total", DECIMAL, null)
            .withOrdinalPosition(4)
            .withDescription("Total price of the order"));
    columns.add(
        getColumn("created_timestamp", STRING, null)
            .withOrdinalPosition(5)
            .withDescription("When the record was created"));
    columns.add(
        getColumn("is_active", STRING, null)
            .withOrdinalPosition(6)
            .withDescription("Whether the user account is active"));
    columns.add(
        getColumn("metadata_json", STRING, null)
            .withOrdinalPosition(7)
            .withDescription("Additional metadata in JSON format"));
    columns.add(
        getColumn("price_history", STRING, null)
            .withOrdinalPosition(8)
            .withDescription("Historical price data"));

    CreateTable create =
        new CreateTable()
            .withName("search_test_table")
            .withDatabaseSchema(getContainer().getFullyQualifiedName())
            .withColumns(columns);
    Table table = createAndCheckEntity(create, ADMIN_AUTH_HEADERS);

    WebTarget target =
        getResource("tables/" + table.getId() + "/columns/search").queryParam("q", "user_id");
    TableResource.TableColumnList response =
        TestUtils.get(target, TableResource.TableColumnList.class, ADMIN_AUTH_HEADERS);
    assertEquals(1, response.getData().size());
    assertEquals("user_id", response.getData().getFirst().getName());
    assertEquals(1, response.getPaging().getTotal());

    target = getResource("tables/" + table.getId() + "/columns/search").queryParam("q", "price");
    response = TestUtils.get(target, TableResource.TableColumnList.class, ADMIN_AUTH_HEADERS);
    assertEquals(1, response.getData().size());
    // Both order_total (description contains "price") and price_history should be in results
    Set<String> resultNames =
        response.getData().stream().map(Column::getName).collect(Collectors.toSet());
    assertTrue(resultNames.contains("price_history"));
    assertEquals(1, response.getPaging().getTotal());

    target = getResource("tables/" + table.getId() + "/columns/search").queryParam("q", "EMAIL");
    response = TestUtils.get(target, TableResource.TableColumnList.class, ADMIN_AUTH_HEADERS);
    assertEquals(1, response.getData().size());
    assertEquals("email_address", response.getData().getFirst().getName());

    target =
        getResource("tables/" + table.getId() + "/columns/search")
            .queryParam(
                "q", "a") // Should match 6 columns: customer_name, email_address, order_total,
            // created_timestamp, is_active, metadata_json
            .queryParam("limit", "3");
    response = TestUtils.get(target, TableResource.TableColumnList.class, ADMIN_AUTH_HEADERS);
    assertEquals(3, response.getData().size());
    assertEquals(6, response.getPaging().getTotal());

    target =
        getResource("tables/" + table.getId() + "/columns/search")
            .queryParam("q", "a") // Should match multiple columns
            .queryParam("limit", "2")
            .queryParam("offset", "2");
    response = TestUtils.get(target, TableResource.TableColumnList.class, ADMIN_AUTH_HEADERS);
    assertTrue(response.getData().size() <= 2);

    target =
        getResource("tables/" + table.getId() + "/columns/search")
            .queryParam("q", "")
            .queryParam("limit", "5");
    response = TestUtils.get(target, TableResource.TableColumnList.class, ADMIN_AUTH_HEADERS);
    assertEquals(5, response.getData().size());
    assertEquals(8, response.getPaging().getTotal()); // Total columns in table

    target =
        getResource("tables/" + table.getId() + "/columns/search")
            .queryParam("q", "nonexistent_column");
    response = TestUtils.get(target, TableResource.TableColumnList.class, ADMIN_AUTH_HEADERS);
    assertEquals(0, response.getData().size());
    assertEquals(0, response.getPaging().getTotal());

    target =
        getResource("tables/" + table.getId() + "/columns/search")
            .queryParam("q", "user_id")
            .queryParam("fields", "tags,customMetrics");
    response = TestUtils.get(target, TableResource.TableColumnList.class, ADMIN_AUTH_HEADERS);
    assertEquals(1, response.getData().size());
    assertNotNull(response.getData().get(0)); // Should include requested fields

    final WebTarget invalidTarget =
        getResource("tables/" + table.getId() + "/columns/search")
            .queryParam("q", "user")
            .queryParam("limit", "0");
    assertResponse(
        () -> TestUtils.get(invalidTarget, TableResource.TableColumnList.class, ADMIN_AUTH_HEADERS),
        BAD_REQUEST,
        "[query param limit must be greater than or equal to 1]");
  }

  @Test
  void test_getTableColumnsNotFound_404(TestInfo test) {
    // Test with non-existent table ID
    UUID nonExistentId = UUID.randomUUID();
    WebTarget target1 = getResource("tables/" + nonExistentId + "/columns");
    assertResponse(
        () -> TestUtils.get(target1, TableResource.TableColumnList.class, ADMIN_AUTH_HEADERS),
        NOT_FOUND,
        entityNotFound("table", nonExistentId));

    // Test with non-existent table FQN
    String nonExistentFqn = "nonexistent.database.schema.table";
    WebTarget target2 =
        getResource(
            "tables/name/"
                + URLEncoder.encode(nonExistentFqn, StandardCharsets.UTF_8)
                + "/columns");
    assertResponse(
        () -> TestUtils.get(target2, TableResource.TableColumnList.class, ADMIN_AUTH_HEADERS),
        NOT_FOUND,
        entityNotFound("table", nonExistentFqn));
  }

  @Test
  void test_getTableColumnsEmptyTable_200(TestInfo test) throws IOException {
    // Create a table with no columns
    CreateTable create =
        new CreateTable()
            .withName(getEntityName(test))
            .withDatabaseSchema(getContainer().getFullyQualifiedName())
            .withColumns(new ArrayList<>());
    Table table = createAndCheckEntity(create, ADMIN_AUTH_HEADERS);

    // Test pagination on empty columns
    WebTarget target = getResource("tables/" + table.getId() + "/columns");
    TableResource.TableColumnList response =
        TestUtils.get(target, TableResource.TableColumnList.class, ADMIN_AUTH_HEADERS);

    assertEquals(0, response.getData().size());
    assertEquals(0, response.getPaging().getTotal());
  }

  @Test
  void test_getTableColumnsLargeDataset_200(TestInfo test) throws IOException {
    List<Column> columns = new ArrayList<>();
    for (int i = 1; i <= 100; i++) {
      columns.add(
          getColumn("column_" + String.format("%03d", i), STRING, null).withOrdinalPosition(i));
    }
    CreateTable create =
        new CreateTable()
            .withName(getEntityName(test))
            .withDatabaseSchema(getContainer().getFullyQualifiedName())
            .withColumns(columns);
    Table table = createAndCheckEntity(create, ADMIN_AUTH_HEADERS);

    // Test first page
    WebTarget target =
        getResource("tables/" + table.getId() + "/columns")
            .queryParam("limit", "25")
            .queryParam("offset", "0");
    TableResource.TableColumnList response =
        TestUtils.get(target, TableResource.TableColumnList.class, ADMIN_AUTH_HEADERS);

    assertEquals(25, response.getData().size());
    assertEquals(100, response.getPaging().getTotal());
    assertEquals("column_001", response.getData().get(0).getName());
    assertEquals("column_025", response.getData().get(24).getName());

    target =
        getResource("tables/" + table.getId() + "/columns")
            .queryParam("limit", "25")
            .queryParam("offset", "50");
    response = TestUtils.get(target, TableResource.TableColumnList.class, ADMIN_AUTH_HEADERS);

    assertEquals(25, response.getData().size());
    assertEquals(100, response.getPaging().getTotal());
    assertEquals("column_051", response.getData().get(0).getName());
    assertEquals("column_075", response.getData().get(24).getName());

    // Test last page
    target =
        getResource("tables/" + table.getId() + "/columns")
            .queryParam("limit", "25")
            .queryParam("offset", "75");
    response = TestUtils.get(target, TableResource.TableColumnList.class, ADMIN_AUTH_HEADERS);

    assertEquals(25, response.getData().size());
    assertEquals(100, response.getPaging().getTotal());
    assertEquals("column_076", response.getData().get(0).getName());
    assertEquals("column_100", response.getData().get(24).getName());
  }

  @Test
  void test_getTableColumnsWithCustomMetrics_200(TestInfo test) throws IOException {
    List<Column> columns =
        Arrays.asList(
            getColumn("metric_col1", STRING, null).withOrdinalPosition(1),
            getColumn("metric_col2", INT, null).withOrdinalPosition(2));
    CreateTable create =
        new CreateTable()
            .withName(getEntityName(test))
            .withDatabaseSchema(getContainer().getFullyQualifiedName())
            .withColumns(columns);
    Table table = createAndCheckEntity(create, ADMIN_AUTH_HEADERS);

    WebTarget target =
        getResource("tables/" + table.getId() + "/columns")
            .queryParam("fields", "customMetrics")
            .queryParam("limit", "10");
    org.openmetadata.service.resources.databases.TableResource.TableColumnList response =
        TestUtils.get(
            target,
            org.openmetadata.service.resources.databases.TableResource.TableColumnList.class,
            ADMIN_AUTH_HEADERS);

    assertEquals(2, response.getData().size());
    assertEquals(2, response.getPaging().getTotal());
    assertNotNull(response.getData().get(0));
    assertNotNull(response.getData().get(1));
  }

  // Column Update Permission Tests
  @Test
  void test_updateColumn_adminCanUpdateAnyColumn(TestInfo test) throws IOException {
    Table table = createAndCheckEntity(createRequest(test), ADMIN_AUTH_HEADERS);
    String columnFQN = table.getFullyQualifiedName() + "." + COLUMNS.get(0).getName();

    org.openmetadata.schema.api.data.UpdateColumn updateColumn =
        new org.openmetadata.schema.api.data.UpdateColumn();
    updateColumn.setDisplayName("Admin Updated Name");
    updateColumn.setDescription("Admin updated description");

    Column updatedColumn = updateColumnByFQN(columnFQN, updateColumn, ADMIN_AUTH_HEADERS);

    assertEquals("Admin Updated Name", updatedColumn.getDisplayName());
    assertEquals("Admin updated description", updatedColumn.getDescription());
  }

  @Test
  void test_updateColumn_ownerCanUpdateOwnedTableColumns(TestInfo test) throws IOException {
    CreateTable create = createRequest(test).withOwners(listOf(DATA_STEWARD.getEntityReference()));
    Table table = createAndCheckEntity(create, ADMIN_AUTH_HEADERS);
    String columnFQN = table.getColumns().getFirst().getFullyQualifiedName();

    org.openmetadata.schema.api.data.UpdateColumn updateColumn =
        new org.openmetadata.schema.api.data.UpdateColumn();
    updateColumn.setDisplayName("Owner Updated Name");
    updateColumn.setDescription("Owner updated description");

    Map<String, String> ownerAuthHeaders = authHeaders(DATA_STEWARD.getName());
    Column updatedColumn = updateColumnByFQN(columnFQN, updateColumn, ownerAuthHeaders);

    assertEquals("Owner Updated Name", updatedColumn.getDisplayName());
    assertEquals("Owner updated description", updatedColumn.getDescription());
  }

  @Test
  void test_updateColumn_dataStewardCanUpdateDescriptionAndTags(TestInfo test) throws IOException {
    CreateTable create = createRequest(test).withOwners(listOf(USER1.getEntityReference()));
    Table table = createAndCheckEntity(create, ADMIN_AUTH_HEADERS);
    String columnFQN = table.getColumns().get(0).getFullyQualifiedName();

    org.openmetadata.schema.api.data.UpdateColumn updateColumn =
        new org.openmetadata.schema.api.data.UpdateColumn();
    updateColumn.setDescription("Data steward updated description");

    TagLabel testTag =
        new TagLabel()
            .withTagFQN("PersonalData.Personal")
            .withSource(TagLabel.TagSource.CLASSIFICATION);
    updateColumn.setTags(listOf(testTag));

    Map<String, String> dataStewardAuthHeaders = authHeaders(DATA_STEWARD.getName());
    Column updatedColumn = updateColumnByFQN(columnFQN, updateColumn, dataStewardAuthHeaders);

    assertEquals("Data steward updated description", updatedColumn.getDescription());
    assertEquals(1, updatedColumn.getTags().size());
    assertEquals("PersonalData.Personal", updatedColumn.getTags().get(0).getTagFQN());
  }

  @Test
  @Execution(ExecutionMode.CONCURRENT)
  void test_concurrentColumnUpdates_reproduceDataLoss(TestInfo test) throws Exception {
    // This test reproduces the concurrent update issue described in the GitHub issue
    // where two near-simultaneous PATCH calls against the same table version can
    // silently wipe out each other's changes

    Table table = createAndCheckEntity(createRequest(test), ADMIN_AUTH_HEADERS);

    // IMPORTANT: Get the table state that both threads will use as their base
    // This simulates both requests reading the same version 0.2 as in the issue
    Table baseTableState = getEntity(table.getId(), "columns,tags", ADMIN_AUTH_HEADERS);
    String baseTableJson = JsonUtils.pojoToJson(baseTableState);
    Double baseVersion = baseTableState.getVersion();
    LOG.info("Base table version for both requests: {}", baseVersion);

    // Set up for concurrent updates matching the issue scenario
    CountDownLatch startLatch = new CountDownLatch(1);
    CountDownLatch completionLatch = new CountDownLatch(2);
    AtomicReference<Table> resultA = new AtomicReference<>();
    AtomicReference<Table> resultB = new AtomicReference<>();
    AtomicReference<Exception> errorRef = new AtomicReference<>();

    // Request A: Add description to a column (simulating eventid column description update)
    Thread threadA =
        new Thread(
            () -> {
              try {
                startLatch.await();

                // Use the same base table state (simulating both requests starting with version
                // 0.2)
                Table tableForA = JsonUtils.readValue(baseTableJson, Table.class);

                // Add description to eventid column (index 2 in default test columns)
                if (tableForA.getColumns() != null && tableForA.getColumns().size() > 2) {
                  Column eventIdColumn = tableForA.getColumns().get(2);
                  eventIdColumn.setDescription(
                      "Unique identifier for the event, used to capture and track changes affecting the customer-address relationship.");
                }

                // Small delay to ensure concurrent processing
                Thread.sleep(50);

                // Apply update using the original base JSON
                Table updated =
                    patchEntity(tableForA.getId(), baseTableJson, tableForA, ADMIN_AUTH_HEADERS);
                resultA.set(updated);
                LOG.info(
                    "Request A completed: version {} -> {}", baseVersion, updated.getVersion());

              } catch (Exception e) {
                LOG.error("Request A failed", e);
                errorRef.compareAndSet(null, e);
              } finally {
                completionLatch.countDown();
              }
            });

    // Request B: Add tags to multiple columns (simulating classification tags)
    Thread threadB =
        new Thread(
            () -> {
              try {
                startLatch.await();

                // Small delay to simulate the 358ms difference in the issue
                Thread.sleep(358);

                // Use the same base table state (simulating both requests starting with version
                // 0.2)
                Table tableForB = JsonUtils.readValue(baseTableJson, Table.class);

                // Add tags to table
                List<TagLabel> tableTags = new ArrayList<>();
                tableTags.add(TIER2_TAG_LABEL);
                tableForB.setTags(tableTags);

                // Add tags to columns
                if (tableForB.getColumns() != null && tableForB.getColumns().size() >= 2) {
                  // Tag first column (addressid)
                  Column col0 = tableForB.getColumns().get(0);
                  List<TagLabel> col0Tags = new ArrayList<>();
                  col0Tags.add(
                      new TagLabel()
                          .withTagFQN("PersonalData.Personal")
                          .withSource(TagLabel.TagSource.CLASSIFICATION));
                  col0Tags.add(
                      new TagLabel()
                          .withTagFQN("PII.Sensitive")
                          .withSource(TagLabel.TagSource.CLASSIFICATION));
                  col0.setTags(col0Tags);

                  // Tag second column (customerid)
                  Column col1 = tableForB.getColumns().get(1);
                  List<TagLabel> col1Tags = new ArrayList<>();
                  col1Tags.add(
                      new TagLabel()
                          .withTagFQN("PII.Sensitive")
                          .withSource(TagLabel.TagSource.CLASSIFICATION));
                  col1.setTags(col1Tags);
                }

                // Apply update using the original base JSON
                Table updated =
                    patchEntity(tableForB.getId(), baseTableJson, tableForB, ADMIN_AUTH_HEADERS);
                resultB.set(updated);
                LOG.info(
                    "Request B completed: version {} -> {}", baseVersion, updated.getVersion());

              } catch (Exception e) {
                LOG.error("Request B failed", e);
                errorRef.compareAndSet(null, e);
              } finally {
                completionLatch.countDown();
              }
            });

    // Start both threads
    threadA.start();
    threadB.start();

    // Release threads to simulate concurrent requests
    startLatch.countDown();

    // Wait for completion
    assertTrue(
        completionLatch.await(30, TimeUnit.SECONDS), "Requests should complete within timeout");

    // Check for errors
    if (errorRef.get() != null) {
      throw new AssertionError("Request execution failed", errorRef.get());
    }

    // Get final table state
    Table finalTable = getEntity(table.getId(), "columns,tags", ADMIN_AUTH_HEADERS);

    // Verify the issue: Request A's column description should be preserved
    // This assertion should FAIL if the concurrent update bug exists
    assertNotNull(finalTable.getColumns());
    assertTrue(finalTable.getColumns().size() > 2);
    Column eventIdColumn = finalTable.getColumns().get(2);

    // This is the key assertion - it should fail if Request B overwrote Request A's changes
    assertEquals(
        "Unique identifier for the event, used to capture and track changes affecting the customer-address relationship.",
        eventIdColumn.getDescription(),
        "Column description from Request A should be preserved (this will fail if concurrent update bug exists)");

    // Verify Request B's changes are also present
    // Check table tags
    assertNotNull(finalTable.getTags());
    assertTrue(
        finalTable.getTags().stream()
            .anyMatch(tag -> tag.getTagFQN().equals(TIER2_TAG_LABEL.getTagFQN())),
        "Table should have Tier2 tag from Request B");

    // Check column tags
    Column firstColumn = finalTable.getColumns().get(0);
    assertNotNull(firstColumn.getTags());
    assertTrue(firstColumn.getTags().size() >= 2, "First column should have tags from Request B");

    // Log final state for debugging
    LOG.info(
        "Final table version: {}, Request A version: {}, Request B version: {}",
        finalTable.getVersion(),
        resultA.get() != null ? resultA.get().getVersion() : "null",
        resultB.get() != null ? resultB.get().getVersion() : "null");

    // Log what we found to help debug
    LOG.info("EventId column final description: {}", eventIdColumn.getDescription());
    LOG.info("Table final tags: {}", finalTable.getTags());
    LOG.info("First column final tags: {}", firstColumn.getTags());

    // Both requests should have succeeded and resulted in version increments
    assertNotNull(resultA.get(), "Request A should have completed");
    assertNotNull(resultB.get(), "Request B should have completed");
    assertTrue(finalTable.getVersion() > table.getVersion(), "Version should be incremented");

    // Additional check: If both updates were properly merged, we should see version increments for
    // both
    // If the issue exists, one update might overwrite the other
    if (resultA.get().getVersion().equals(resultB.get().getVersion())) {
      LOG.warn(
          "Both requests resulted in the same version - this suggests one overwrote the other!");
    }
  }

  @Test
  void test_updateColumn_dataConsumerCannotUpdateColumns(TestInfo test) throws IOException {
    // Temporarily remove Organization's default roles to ensure USER3 has no permissions
    Team org = getOrganization();
    List<EntityReference> originalDefaultRoles = org.getDefaultRoles();
    updateOrganizationDefaultRoles(null);

    try {
      CreateTable create = createRequest(test).withOwners(listOf(USER1.getEntityReference()));
      Table table = createAndCheckEntity(create, ADMIN_AUTH_HEADERS);
      String columnFQN = table.getColumns().getFirst().getFullyQualifiedName();

      org.openmetadata.schema.api.data.UpdateColumn updateColumn =
          new org.openmetadata.schema.api.data.UpdateColumn();
      updateColumn.setDescription("Data consumer trying to update");

      assertResponse(
          () -> updateColumnByFQN(columnFQN, updateColumn, authHeaders(USER3.getName())),
          FORBIDDEN,
          permissionNotAllowed(USER3.getName(), List.of(MetadataOperation.EDIT_DESCRIPTION)));
    } finally {
      // Restore original default roles
      updateOrganizationDefaultRoles(originalDefaultRoles);
    }
  }

  @Test
  void test_updateColumn_nonOwnerCannotUpdateDisplayName(TestInfo test) throws IOException {
    Team org = getOrganization();
    List<EntityReference> originalDefaultRoles = org.getDefaultRoles();
    updateOrganizationDefaultRoles(null);

    try {
      CreateTable create =
          createRequest(test).withOwners(listOf(DATA_STEWARD.getEntityReference()));
      Table table = createAndCheckEntity(create, ADMIN_AUTH_HEADERS);
      String columnFQN = table.getColumns().getFirst().getFullyQualifiedName();

      UpdateColumn updateColumn = new UpdateColumn();
      updateColumn.setDisplayName("Non-owner trying to update display name");

      Map<String, String> user3AuthHeaders = authHeaders(USER3.getName());

      assertResponse(
          () -> updateColumnByFQN(columnFQN, updateColumn, user3AuthHeaders),
          FORBIDDEN,
          permissionNotAllowed(USER3.getName(), List.of(MetadataOperation.EDIT_DISPLAY_NAME)));
    } finally {
      updateOrganizationDefaultRoles(originalDefaultRoles);
    }
  }

  @Test
  void test_updateColumn_nonOwnerCannotUpdateConstraints(TestInfo test) throws IOException {
    // Temporarily remove Organization's default roles to ensure USER3 has no permissions
    Team org = getOrganization();
    List<EntityReference> originalDefaultRoles = org.getDefaultRoles();
    updateOrganizationDefaultRoles(null);

    try {
      CreateTable create =
          createRequest(test).withOwners(listOf(DATA_STEWARD.getEntityReference()));
      Table table = createAndCheckEntity(create, ADMIN_AUTH_HEADERS);
      String columnFQN = table.getColumns().getFirst().getFullyQualifiedName();

      UpdateColumn updateColumn = new UpdateColumn();
      updateColumn.setConstraint(ColumnConstraint.UNIQUE);

      Map<String, String> user3AuthHeaders = authHeaders(USER3.getName());

      assertResponse(
          () -> updateColumnByFQN(columnFQN, updateColumn, user3AuthHeaders),
          FORBIDDEN,
          permissionNotAllowed(USER3.getName(), List.of(MetadataOperation.EDIT_ALL)));
    } finally {
      // Restore original default roles
      updateOrganizationDefaultRoles(originalDefaultRoles);
    }
  }

  @Test
  void test_updateColumn_userCannotUpdateOtherUsersTableColumns(TestInfo test) throws IOException {
    // Temporarily remove Organization's default roles to ensure USER3 has no permissions
    Team org = getOrganization();
    List<EntityReference> originalDefaultRoles = org.getDefaultRoles();
    updateOrganizationDefaultRoles(null);

    try {
      CreateTable create = createRequest(test).withOwners(listOf(USER1.getEntityReference()));
      Table table = createAndCheckEntity(create, ADMIN_AUTH_HEADERS);
      String columnFQN = table.getFullyQualifiedName() + "." + COLUMNS.get(0).getName();

      UpdateColumn updateColumn = new UpdateColumn();
      updateColumn.setDescription("USER3 trying to update USER1's table");

      Map<String, String> user3AuthHeaders = authHeaders(USER3.getName());

      assertResponse(
          () -> updateColumnByFQN(columnFQN, updateColumn, user3AuthHeaders),
          FORBIDDEN,
          permissionNotAllowed(USER3.getName(), List.of(MetadataOperation.EDIT_DESCRIPTION)));
    } finally {
      updateOrganizationDefaultRoles(originalDefaultRoles);
    }
  }

  @Test
  void test_updateColumn_noAuthHeadersReturnsUnauthorized(TestInfo test) throws IOException {
    Table table = createAndCheckEntity(createRequest(test), ADMIN_AUTH_HEADERS);
    String columnFQN = table.getFullyQualifiedName() + "." + COLUMNS.get(0).getName();

    org.openmetadata.schema.api.data.UpdateColumn updateColumn =
        new org.openmetadata.schema.api.data.UpdateColumn();
    updateColumn.setDisplayName("Should Fail");

    assertResponse(
        () -> updateColumnByFQN(columnFQN, updateColumn, null),
        UNAUTHORIZED,
        "Not authorized; User's Email is not present");
  }

  private Column updateColumnByFQN(
      String columnFQN,
      org.openmetadata.schema.api.data.UpdateColumn updateColumn,
      Map<String, String> authHeaders)
      throws IOException {
    String encodedFQN = EntityUtil.encodeEntityFqn(columnFQN);
    WebTarget target = getResource("columns/name/" + encodedFQN).queryParam("entityType", "table");
    return TestUtils.put(target, updateColumn, Column.class, OK, authHeaders);
  }

  private Team getOrganization() throws IOException {
    TeamResourceTest teamResourceTest = new TeamResourceTest();
    return teamResourceTest.getEntityByName(
        "Organization", teamResourceTest.getAllowedFields(), ADMIN_AUTH_HEADERS);
  }

  private void updateOrganizationDefaultRoles(List<EntityReference> defaultRoles)
      throws IOException {
    Team org = getOrganization();
    String json = JsonUtils.pojoToJson(org);
    org.setDefaultRoles(defaultRoles);
    TeamResourceTest teamResourceTest = new TeamResourceTest();
    teamResourceTest.patchEntity(org.getId(), json, org, ADMIN_AUTH_HEADERS);
  }

  @Test
  void test_lineageColumnRenamePropagates(TestInfo test) throws IOException {
    // 1. Create upstream base table with a single column "id"
    Column srcCol = getColumn("id", INT, null);
    CreateTable createSrc =
        createRequest(getEntityName(test, 0) + "_src")
            .withColumns(List.of(srcCol))
            .withTableConstraints(null); // No constraints so we can freely delete/rename columns
    Table sourceTable = createAndCheckEntity(createSrc, ADMIN_AUTH_HEADERS);

    // 2. Create downstream view with the same column name
    Column viewCol = getColumn("id", INT, null);
    CreateTable createView =
        createRequest(getEntityName(test, 1) + "_view")
            .withTableType(TableType.View)
            .withColumns(List.of(viewCol))
            .withTableConstraints(null)
            .withSchemaDefinition(
                "SELECT id FROM " + sourceTable.getFullyQualifiedName()); // minimal definition
    Table viewTable = createAndCheckEntity(createView, ADMIN_AUTH_HEADERS);

    // 3. Add lineage with column mapping source.id -> view.id
    String srcColFqn = FullyQualifiedName.add(sourceTable.getFullyQualifiedName(), "id");
    String viewColFqn = FullyQualifiedName.add(viewTable.getFullyQualifiedName(), "id");
    ColumnLineage columnMapping =
        new ColumnLineage().withToColumn(viewColFqn).withFromColumns(List.of(srcColFqn));
    LineageDetails lineageDetails = new LineageDetails().withColumnsLineage(List.of(columnMapping));
    EntitiesEdge edge =
        new EntitiesEdge()
            .withFromEntity(sourceTable.getEntityReference())
            .withToEntity(viewTable.getEntityReference())
            .withLineageDetails(lineageDetails);
    AddLineage addLineage = new AddLineage().withEdge(edge);

    LineageResourceTest lineageTestHelper = new LineageResourceTest();
    lineageTestHelper.addLineage(addLineage, ADMIN_AUTH_HEADERS);

    // 4. PATCH the view column name from "id" to "ID" (upper-case)
    Table viewV1 = viewTable;
    String originalJson = JsonUtils.pojoToJson(viewV1);
    Table viewV2 = JsonUtils.deepCopy(viewV1, Table.class);
    viewV2.getColumns().getFirst().setName("ID");
    viewV2.getColumns().getFirst().setDisplayName("ID");
    viewV2.setSchemaDefinition("SELECT ID FROM " + sourceTable.getFullyQualifiedName());
    // Apply patch without asserting the change description – focus of the test is lineage update
    viewV2 = patchEntity(viewV1.getId(), originalJson, viewV2, ADMIN_AUTH_HEADERS);

    // 5. Fetch lineage for the view and assert the toColumn has been updated to the new name
    EntityLineage lineage =
        lineageTestHelper.getLineage(Entity.TABLE, viewV2.getId(), 1, 0, ADMIN_AUTH_HEADERS);

    boolean updatedColumnFound = false;
    for (Edge edgeObj : lineage.getUpstreamEdges()) {
      if (edgeObj.getLineageDetails() == null
          || edgeObj.getLineageDetails().getColumnsLineage() == null) {
        continue;
      }
      for (ColumnLineage cl : edgeObj.getLineageDetails().getColumnsLineage()) {
        if (cl.getToColumn() != null && cl.getToColumn().endsWith(".ID")) {
          updatedColumnFound = true;
          break;
        }
      }
    }
    assertTrue(
        updatedColumnFound,
        "Expected upstream lineage to reference the renamed column '.ID' but did not find it");
  }

  @Test
  void test_bulkFetchWithOwners_pagination(TestInfo test) throws IOException {
    // Create a database schema with multiple tables
    DatabaseSchema schema =
        schemaTest.createEntity(
            schemaTest
                .createRequest(test.getDisplayName() + "_schema")
                .withDatabase(DATABASE.getFullyQualifiedName()),
            ADMIN_AUTH_HEADERS);
    UserResourceTest userResourceTest = new UserResourceTest();
    // Create multiple tables with different owners
    List<Table> tables = new ArrayList<>();
    for (int i = 0; i < 5; i++) {
      User owner =
          userResourceTest.createEntity(
              userResourceTest.createRequest(
                  "table_owner_" + test.getDisplayName().replaceAll("[^a-zA-Z0-9]", "_") + i,
                  "table_owner_" + i + "@example.com",
                  "Table Owner " + i,
                  null),
              ADMIN_AUTH_HEADERS);
      CreateTable createTable =
          createRequest(test.getDisplayName() + "_table" + i)
              .withDatabaseSchema(schema.getFullyQualifiedName())
              .withOwners(List.of(owner.getEntityReference()));
      Table table = createEntity(createTable, ADMIN_AUTH_HEADERS);
      tables.add(table);
    }

    // Fetch tables with pagination and owners field
    Map<String, String> queryParams = new HashMap<>();
    queryParams.put("databaseSchema", schema.getFullyQualifiedName());
    queryParams.put("fields", "owners");

    ResultList<Table> tableList = listEntities(queryParams, ADMIN_AUTH_HEADERS);

    // Verify all tables are returned with owners populated
    assertEquals(5, tableList.getData().size());
    for (int i = 0; i < 5; i++) {
      Table fetchedTable = tableList.getData().get(i);
      assertNotNull(fetchedTable.getOwners());
      assertEquals(
          1,
          fetchedTable.getOwners().size(),
          "Table " + fetchedTable.getName() + " should have exactly one owner");
      assertTrue(fetchedTable.getOwners().getFirst().getName().contains("table_owner_"));
    }
  }

  @Test
  void test_inheritedFieldsWithPagination(TestInfo test) throws IOException {
    // Create resource test instances
    DomainResourceTest domainResourceTest = new DomainResourceTest();
    UserResourceTest userResourceTest = new UserResourceTest();
    TeamResourceTest teamResourceTest = new TeamResourceTest();

    // Create a domain
    CreateDomain createDomain =
        new CreateDomain()
            .withName("test_table_domain_" + test.getDisplayName().replaceAll("[^a-zA-Z0-9]", "_"))
            .withDomainType(CreateDomain.DomainType.AGGREGATE)
            .withDescription("Test domain for table inheritance");
    Domain domain = domainResourceTest.createEntity(createDomain, ADMIN_AUTH_HEADERS);

    // Create database owners (multiple users instead of user + team to avoid validation error)
    User databaseOwner1 =
        userResourceTest.createEntity(
            userResourceTest.createRequest(
                "table_db_owner1_" + test.getDisplayName().replaceAll("[^a-zA-Z0-9]", "_"),
                "table_db_owner1@example.com",
                "Table DB Owner 1",
                null),
            ADMIN_AUTH_HEADERS);
    User databaseOwner2 =
        userResourceTest.createEntity(
            userResourceTest.createRequest(
                "table_db_owner2_" + test.getDisplayName().replaceAll("[^a-zA-Z0-9]", "_"),
                "table_db_owner2@example.com",
                "Table DB Owner 2",
                null),
            ADMIN_AUTH_HEADERS);

    // Create a database with domain and multiple user owners
    CreateDatabase createDb =
        dbTest
            .createRequest("test_table_db_inheritance_" + test.getDisplayName())
            .withService(DATABASE.getService().getFullyQualifiedName())
            .withOwners(
                List.of(databaseOwner1.getEntityReference(), databaseOwner2.getEntityReference()))
            .withDomains(List.of(domain.getFullyQualifiedName()));
    Database database = dbTest.createEntity(createDb, ADMIN_AUTH_HEADERS);

    // Create schemas with different inheritance scenarios
    List<DatabaseSchema> schemas = new ArrayList<>();
    User schemaOwner =
        userResourceTest.createEntity(
            userResourceTest.createRequest(
                "table_schema_owner_" + test.getDisplayName().replaceAll("[^a-zA-Z0-9]", "_"),
                "table_schema_owner@example.com",
                "Table Schema Owner",
                null),
            ADMIN_AUTH_HEADERS);
    Domain schemaDomain =
        domainResourceTest.createEntity(
            new CreateDomain()
                .withName("table_schema_domain_" + test.getDisplayName())
                .withDomainType(CreateDomain.DomainType.AGGREGATE)
                .withDescription("Schema specific domain"),
            ADMIN_AUTH_HEADERS);

    // Schema 0: No owners or domain (inherits from database)
    DatabaseSchema schema0 =
        schemaTest.createEntity(
            schemaTest
                .createRequest(test.getDisplayName() + "_schema0")
                .withDatabase(database.getFullyQualifiedName()),
            ADMIN_AUTH_HEADERS);
    schemas.add(schema0);

    // Schema 1: Has its own owner but no domain (inherits domain from database)
    DatabaseSchema schema1 =
        schemaTest.createEntity(
            schemaTest
                .createRequest(test.getDisplayName() + "_schema1")
                .withDatabase(database.getFullyQualifiedName())
                .withOwners(List.of(schemaOwner.getEntityReference())),
            ADMIN_AUTH_HEADERS);
    schemas.add(schema1);

    // Schema 2: Has its own domain but no owners (inherits owners from database)
    DatabaseSchema schema2 =
        schemaTest.createEntity(
            schemaTest
                .createRequest(test.getDisplayName() + "_schema2")
                .withDatabase(database.getFullyQualifiedName())
                .withDomains(List.of(schemaDomain.getFullyQualifiedName())),
            ADMIN_AUTH_HEADERS);
    schemas.add(schema2);

    // Create tables in each schema with different configurations
    List<Table> tables = new ArrayList<>();
    User tableOwner =
        userResourceTest.createEntity(
            userResourceTest.createRequest(
                "table_owner_" + test.getDisplayName().replaceAll("[^a-zA-Z0-9]", "_"),
                "table_owner@example.com",
                "Table Owner",
                null),
            ADMIN_AUTH_HEADERS);

    // Tables in schema0 (inherits everything from database)
    for (int i = 0; i < 2; i++) {
      CreateTable createTable =
          createRequest(test.getDisplayName() + "_s0_table" + i)
              .withDatabaseSchema(schema0.getFullyQualifiedName());
      if (i == 1) {
        // Table 1 has its own owner
        createTable.withOwners(List.of(tableOwner.getEntityReference()));
      }
      Table table = createEntity(createTable, ADMIN_AUTH_HEADERS);
      tables.add(table);
    }

    // Tables in schema1 (inherits domain from database, owners from schema)
    for (int i = 0; i < 2; i++) {
      CreateTable createTable =
          createRequest(test.getDisplayName() + "_s1_table" + i)
              .withDatabaseSchema(schema1.getFullyQualifiedName());
      Table table = createEntity(createTable, ADMIN_AUTH_HEADERS);
      tables.add(table);
    }

    // Tables in schema2 (inherits owners from database, domain from schema)
    for (int i = 0; i < 2; i++) {
      CreateTable createTable =
          createRequest(test.getDisplayName() + "_s2_table" + i)
              .withDatabaseSchema(schema2.getFullyQualifiedName());
      Table table = createEntity(createTable, ADMIN_AUTH_HEADERS);
      tables.add(table);
    }

    // Test 1: Fetch all tables with pagination including inherited fields
    Map<String, String> queryParams = new HashMap<>();
    queryParams.put("database", database.getFullyQualifiedName());
    queryParams.put("fields", "owners,domains");

    ResultList<Table> tableList = listEntities(queryParams, ADMIN_AUTH_HEADERS);

    // Verify inheritance behavior for each table
    for (Table fetchedTable : tableList.getData()) {
      String tableName = fetchedTable.getName();

      if (tableName.contains("_s0_table")) {
        // Tables in schema0
        if (tableName.endsWith("0")) {
          // Inherits from database
          assertListNotNull(fetchedTable.getDomains());
          assertEquals(
              domain.getFullyQualifiedName(),
              fetchedTable.getDomains().get(0).getFullyQualifiedName());
          assertTrue(
              fetchedTable.getDomains().get(0).getInherited(),
              "Domain should be inherited from database");

          assertListNotNull(fetchedTable.getOwners());
          assertEquals(
              2, fetchedTable.getOwners().size(), "Should inherit both owners from database");
          fetchedTable
              .getOwners()
              .forEach(
                  owner ->
                      assertTrue(owner.getInherited(), "Owners should be inherited from database"));
        } else {
          // Has its own owner but inherits domain
          assertListNotNull(fetchedTable.getDomains());
          assertEquals(
              domain.getFullyQualifiedName(),
              fetchedTable.getDomains().get(0).getFullyQualifiedName());
          assertTrue(
              fetchedTable.getDomains().get(0).getInherited(),
              "Domain should be inherited from database");

          assertListNotNull(fetchedTable.getOwners());
          assertEquals(1, fetchedTable.getOwners().size(), "Should have its own owner");
          assertEquals(tableOwner.getName(), fetchedTable.getOwners().getFirst().getName());
          assertNull(
              fetchedTable.getOwners().getFirst().getInherited(),
              "Own owner should not be marked as inherited");
        }
      } else if (tableName.contains("_s1_table")) {
        // Tables in schema1 - inherit domain from database, owners from schema
        assertListNotNull(fetchedTable.getDomains());
        assertEquals(
            domain.getFullyQualifiedName(),
            fetchedTable.getDomains().get(0).getFullyQualifiedName());
        assertTrue(
            fetchedTable.getDomains().get(0).getInherited(),
            "Domain should be inherited from database");

        assertListNotNull(fetchedTable.getOwners());
        assertEquals(1, fetchedTable.getOwners().size(), "Should inherit owner from schema");
        assertEquals(schemaOwner.getName(), fetchedTable.getOwners().getFirst().getName());
        assertTrue(
            fetchedTable.getOwners().getFirst().getInherited(),
            "Owners should be inherited from schema");
      } else if (tableName.contains("_s2_table")) {
        // Tables in schema2 - inherit owners from database, domain from schema
        assertListNotNull(fetchedTable.getDomains());
        assertEquals(
            schemaDomain.getFullyQualifiedName(),
            fetchedTable.getDomains().get(0).getFullyQualifiedName());
        assertTrue(
            fetchedTable.getDomains().get(0).getInherited(),
            "Domain should be inherited from schema");

        assertListNotNull(fetchedTable.getOwners());
        assertEquals(
            2, fetchedTable.getOwners().size(), "Should inherit both owners from database");
        fetchedTable
            .getOwners()
            .forEach(
                owner ->
                    assertTrue(owner.getInherited(), "Owners should be inherited from database"));
      }
    }

    // Test 2: Verify individual table fetch also shows correct inheritance
    Table individualTable =
        getEntityByName(
            tables.getFirst().getFullyQualifiedName(), "owners,domains", ADMIN_AUTH_HEADERS);

    assertListNotNull(individualTable.getDomains());
    assertTrue(individualTable.getDomains().get(0).getInherited());
    assertListNotNull(individualTable.getOwners());
    assertEquals(2, individualTable.getOwners().size());
    individualTable.getOwners().forEach(owner -> assertTrue(owner.getInherited()));
  }

  @Test
  void test_tableEntityRelationshipWithDirection() throws IOException {
    // Create a schema for this test to avoid conflicts
    CreateDatabaseSchema createSchema = schemaTest.createRequest("er_test_schema_direction");
    DatabaseSchema schema = schemaTest.createEntity(createSchema, ADMIN_AUTH_HEADERS);

    // Create tables and columns for FK relationships
    Column c1 = new Column().withName("c1").withDataType(ColumnDataType.INT);
    Column c2 = new Column().withName("c2").withDataType(ColumnDataType.INT);

    Table upstreamTable =
        createEntity(
            createRequest("er_upstream_fk")
                .withDatabaseSchema(schema.getFullyQualifiedName())
                .withTableConstraints(null)
                .withColumns(List.of(c1)),
            ADMIN_AUTH_HEADERS);

    // Create table2 (no constraints) so its column FQN is available
    Table tableInSchema2 =
        createEntity(
            createRequest("er_table2_fk")
                .withDatabaseSchema(schema.getFullyQualifiedName())
                .withColumns(List.of(c2))
                .withTableConstraints(null),
            ADMIN_AUTH_HEADERS);

    // Resolve column FQNs needed for FK definitions
    Table upstreamRef = getEntityByName(upstreamTable.getFullyQualifiedName(), ADMIN_AUTH_HEADERS);
    Table table2Ref = getEntityByName(tableInSchema2.getFullyQualifiedName(), ADMIN_AUTH_HEADERS);

    // Central table – created WITH FK to upstream
    Column c1Local = new Column().withName("c1_local").withDataType(ColumnDataType.INT);
    Column c1FkCol = new Column().withName("c1_fk").withDataType(ColumnDataType.INT);
    Table tableInSchema1 =
        createEntity(
            createRequest("er_table1_fk")
                .withDatabaseSchema(schema.getFullyQualifiedName())
                .withColumns(List.of(c1Local, c1FkCol))
                .withTableConstraints(
                    List.of(
                        new TableConstraint()
                            .withConstraintType(TableConstraint.ConstraintType.FOREIGN_KEY)
                            .withColumns(List.of(c1FkCol.getName()))
                            .withReferredColumns(
                                List.of(
                                    upstreamRef.getColumns().getFirst().getFullyQualifiedName())))),
            ADMIN_AUTH_HEADERS);

    // Down-stream table – created WITH FK to table2
    Column c2Local = new Column().withName("c2_local").withDataType(ColumnDataType.INT);
    Column c2FkCol = new Column().withName("c2_fk").withDataType(ColumnDataType.INT);
    Table downstreamTable =
        createEntity(
            createRequest("er_downstream_fk")
                .withDatabaseSchema(schema.getFullyQualifiedName())
                .withColumns(List.of(c2Local, c2FkCol))
                .withTableConstraints(
                    List.of(
                        new TableConstraint()
                            .withConstraintType(TableConstraint.ConstraintType.FOREIGN_KEY)
                            .withColumns(List.of(c2FkCol.getName()))
                            .withReferredColumns(
                                List.of(
                                    table2Ref.getColumns().getFirst().getFullyQualifiedName())))),
            ADMIN_AUTH_HEADERS);

    // Test UPSTREAM direction for the table (not schema)
    Map<String, String> queryParamsUpstream = new HashMap<>();
    queryParamsUpstream.put("fqn", tableInSchema1.getFullyQualifiedName());
    queryParamsUpstream.put("upstreamDepth", "1");
    queryParamsUpstream.put("downstreamDepth", "0"); // We only want upstream

    WebTarget upstreamTarget = getResource("tables/entityRelationship");
    for (Map.Entry<String, String> entry : queryParamsUpstream.entrySet()) {
      upstreamTarget = upstreamTarget.queryParam(entry.getKey(), entry.getValue());
    }
    org.openmetadata.schema.api.entityRelationship.SearchEntityRelationshipResult upstreamResult =
        org.openmetadata.service.util.TestUtils.get(
            upstreamTarget,
            org.openmetadata.schema.api.entityRelationship.SearchEntityRelationshipResult.class,
            ADMIN_AUTH_HEADERS);

    // Assertions for upstream: should find upstreamTable -> tableInSchema1
    assertNotNull(upstreamResult);
    // --- verify nodes ---
    assertEquals(
        Set.of(tableInSchema1.getFullyQualifiedName(), upstreamTable.getFullyQualifiedName()),
        upstreamResult.getNodes().keySet());

    // --- verify single upstream edge ---
    assertEquals(1, upstreamResult.getUpstreamEdges().size());
    var upstreamEdge = upstreamResult.getUpstreamEdges().values().iterator().next();
    assertEquals(upstreamTable.getId(), upstreamEdge.getEntity().getId());
    assertEquals(tableInSchema1.getId(), upstreamEdge.getRelatedEntity().getId());
    assertTrue(upstreamResult.getDownstreamEdges().isEmpty());

    // Test UPSTREAM direction with depth=2 (should return up to 2 upstream edges if the chain
    // exists)
    Map<String, String> queryParamsUpstreamTwo = new HashMap<>();
    queryParamsUpstreamTwo.put("fqn", tableInSchema1.getFullyQualifiedName());
    queryParamsUpstreamTwo.put("upstreamDepth", "2");
    queryParamsUpstreamTwo.put("downstreamDepth", "0");
    WebTarget upstreamTwoTarget = getResource("tables/entityRelationship");
    for (Map.Entry<String, String> entry : queryParamsUpstreamTwo.entrySet()) {
      upstreamTwoTarget = upstreamTwoTarget.queryParam(entry.getKey(), entry.getValue());
    }
    org.openmetadata.schema.api.entityRelationship.SearchEntityRelationshipResult
        upstreamTwoResult =
            org.openmetadata.service.util.TestUtils.get(
                upstreamTwoTarget,
                org.openmetadata.schema.api.entityRelationship.SearchEntityRelationshipResult.class,
                ADMIN_AUTH_HEADERS);
    assertNotNull(upstreamTwoResult);
    // If there is a 2-level upstream chain, expect 3 nodes and 2 edges; otherwise, expect <=2 nodes
    // and <=1 edge
    assertTrue(upstreamTwoResult.getNodes().size() >= 2);
    assertTrue(upstreamTwoResult.getUpstreamEdges().size() <= 2);
    // Ensure the original edge is still present
    assertTrue(
        upstreamTwoResult.getUpstreamEdges().values().stream()
            .anyMatch(
                e ->
                    e.getEntity().getId().equals(upstreamTable.getId())
                        && e.getRelatedEntity().getId().equals(tableInSchema1.getId())));

    // Test UPSTREAM direction with depth=0 (should return starting node + immediate upstreams)
    Map<String, String> queryParamsUpstreamZero = new HashMap<>();
    queryParamsUpstreamZero.put("fqn", tableInSchema1.getFullyQualifiedName());
    queryParamsUpstreamZero.put("upstreamDepth", "0");
    queryParamsUpstreamZero.put("downstreamDepth", "0");
    WebTarget upstreamZeroTarget = getResource("tables/entityRelationship");
    for (Map.Entry<String, String> entry : queryParamsUpstreamZero.entrySet()) {
      upstreamZeroTarget = upstreamZeroTarget.queryParam(entry.getKey(), entry.getValue());
    }
    org.openmetadata.schema.api.entityRelationship.SearchEntityRelationshipResult
        upstreamZeroResult =
            org.openmetadata.service.util.TestUtils.get(
                upstreamZeroTarget,
                org.openmetadata.schema.api.entityRelationship.SearchEntityRelationshipResult.class,
                ADMIN_AUTH_HEADERS);
    assertNotNull(upstreamZeroResult);
    // Expect starting node + immediate upstreams
    assertEquals(2, upstreamZeroResult.getNodes().size());
    assertTrue(upstreamZeroResult.getNodes().containsKey(tableInSchema1.getFullyQualifiedName()));
    assertTrue(upstreamZeroResult.getNodes().containsKey(upstreamTable.getFullyQualifiedName()));
    // Should have 1 upstream edge (upstreamTable -> tableInSchema1)
    assertEquals(1, upstreamZeroResult.getUpstreamEdges().size());
    assertTrue(
        upstreamZeroResult.getUpstreamEdges().values().stream()
            .anyMatch(
                e ->
                    e.getEntity().getId().equals(upstreamTable.getId())
                        && e.getRelatedEntity().getId().equals(tableInSchema1.getId())));
    assertTrue(upstreamZeroResult.getDownstreamEdges().isEmpty());

    // Test DOWNSTREAM direction for the table (not schema)
    Map<String, String> queryParamsDownstream = new HashMap<>();
    queryParamsDownstream.put("fqn", tableInSchema1.getFullyQualifiedName());
    queryParamsDownstream.put("upstreamDepth", "0");
    queryParamsDownstream.put("downstreamDepth", "1"); // We only want downstream

    WebTarget downstreamTarget = getResource("tables/entityRelationship");
    for (Map.Entry<String, String> entry : queryParamsDownstream.entrySet()) {
      downstreamTarget = downstreamTarget.queryParam(entry.getKey(), entry.getValue());
    }
    org.openmetadata.schema.api.entityRelationship.SearchEntityRelationshipResult downstreamResult =
        org.openmetadata.service.util.TestUtils.get(
            downstreamTarget,
            org.openmetadata.schema.api.entityRelationship.SearchEntityRelationshipResult.class,
            ADMIN_AUTH_HEADERS);

    // Assertions for downstream: should find tableInSchema1 -> (none, since no downstream for this
    // table)
    assertNotNull(downstreamResult);

    // For this test setup, tableInSchema1 has no downstream relationships
    // Again for upstreamDepth = 0, we get the node + upstreamNeighbours = 2
    assertEquals(2, downstreamResult.getNodes().size());
    assertTrue(downstreamResult.getNodes().containsKey(tableInSchema1.getFullyQualifiedName()));
    assertEquals(0, downstreamResult.getDownstreamEdges().size());
  }

  @Test
  void test_tableEntityRelationshipBothDirections() throws IOException {
    // Create a schema for this test to avoid conflicts
    CreateDatabaseSchema createSchema = schemaTest.createRequest("er_both_dir_schema_fk");
    DatabaseSchema schema = schemaTest.createEntity(createSchema, ADMIN_AUTH_HEADERS);

    // Create tables and columns for FK relationships
    Column cUp = new Column().withName("c_up").withDataType(ColumnDataType.INT);
    Column cMain = new Column().withName("c_main").withDataType(ColumnDataType.INT);
    Column cMainFk = new Column().withName("c_main_fk").withDataType(ColumnDataType.INT);
    Column cDownFk = new Column().withName("c_down_fk").withDataType(ColumnDataType.INT);

    String testSchemaFqn = schema.getFullyQualifiedName();

    // 1. Upstream table (parent)
    Table upstreamTable =
        createEntity(
            createRequest("er_both_upstream_fk")
                .withDatabaseSchema(testSchemaFqn)
                .withTableConstraints(null)
                .withColumns(List.of(cUp)),
            ADMIN_AUTH_HEADERS);

    // Refresh to obtain column FQN
    Table upstreamRef = getEntityByName(upstreamTable.getFullyQualifiedName(), ADMIN_AUTH_HEADERS);

    // 2. Main table that references the upstream table (FK defined upfront)
    Table tableInSchema =
        createEntity(
            createRequest("er_both_table_fk")
                .withDatabaseSchema(testSchemaFqn)
                .withColumns(List.of(cMain, cMainFk))
                .withTableConstraints(
                    List.of(
                        new TableConstraint()
                            .withConstraintType(TableConstraint.ConstraintType.FOREIGN_KEY)
                            .withColumns(List.of(cMainFk.getName()))
                            .withReferredColumns(
                                List.of(
                                    upstreamRef.getColumns().getFirst().getFullyQualifiedName())))),
            ADMIN_AUTH_HEADERS);

    // Refresh to obtain column FQN that downstream will reference
    Table tableInSchemaRef =
        getEntityByName(tableInSchema.getFullyQualifiedName(), ADMIN_AUTH_HEADERS);

    // 3. Downstream table that references the main table (FK defined upfront)
    Table downstreamTable =
        createEntity(
            createRequest("er_both_downstream_fk")
                .withDatabaseSchema(testSchemaFqn)
                .withColumns(List.of(cDownFk))
                .withTableConstraints(
                    List.of(
                        new TableConstraint()
                            .withConstraintType(TableConstraint.ConstraintType.FOREIGN_KEY)
                            .withColumns(List.of(cDownFk.getName()))
                            .withReferredColumns(
                                List.of(
                                    tableInSchemaRef
                                        .getColumns()
                                        .getFirst()
                                        .getFullyQualifiedName())))),
            ADMIN_AUTH_HEADERS);

    // Use final refs for assertions
    final Table upstreamTableFinal = upstreamRef;
    final Table tableInSchemaFinal = tableInSchemaRef;
    final Table downstreamTableFinal = downstreamTable;

    // Test both directions using the main table's FQN
    Map<String, String> queryParams = new HashMap<>();
    queryParams.put("fqn", tableInSchemaFinal.getFullyQualifiedName());
    queryParams.put("upstreamDepth", "1");
    queryParams.put("downstreamDepth", "1");

    WebTarget target = getResource("tables/entityRelationship");
    for (Map.Entry<String, String> entry : queryParams.entrySet()) {
      target = target.queryParam(entry.getKey(), entry.getValue());
    }
    org.openmetadata.schema.api.entityRelationship.SearchEntityRelationshipResult result =
        org.openmetadata.service.util.TestUtils.get(
            target,
            org.openmetadata.schema.api.entityRelationship.SearchEntityRelationshipResult.class,
            ADMIN_AUTH_HEADERS);

    // Assertions
    assertNotNull(result);
    // Nodes should be tableInSchema, upstreamTable, downstreamTable
    assertEquals(3, result.getNodes().size());
    assertTrue(result.getNodes().containsKey(tableInSchemaFinal.getFullyQualifiedName()));
    assertTrue(result.getNodes().containsKey(upstreamTableFinal.getFullyQualifiedName()));
    assertTrue(result.getNodes().containsKey(downstreamTableFinal.getFullyQualifiedName()));

    // There should be 1 upstream and 1 downstream edge for the table
    assertEquals(1, result.getUpstreamEdges().size());
    assertEquals(1, result.getDownstreamEdges().size());

    // Check upstream edge: upstreamTable -> tableInSchema
    assertTrue(
        result.getUpstreamEdges().values().stream()
            .anyMatch(
                e ->
                    e.getEntity().getId().equals(upstreamTableFinal.getId())
                        && e.getRelatedEntity().getId().equals(tableInSchemaFinal.getId())),
        "Edge from upstreamTable to tableInSchema not found in upstream edges");

    // Check downstream edge: tableInSchema -> downstreamTable
    assertTrue(
        result.getDownstreamEdges().values().stream()
            .anyMatch(
                e ->
                    e.getEntity().getId().equals(tableInSchemaFinal.getId())
                        && e.getRelatedEntity().getId().equals(downstreamTableFinal.getId())),
        "Edge from tableInSchema to downstreamTable not found in downstream edges");
  }

  @Test
  void test_tableEntityRelationshipFanOutUpstream(TestInfo test) throws IOException {
    // Schema isolation for this test
    CreateDatabaseSchema createSchema = schemaTest.createRequest("er_fanout_schema");
    DatabaseSchema schema = schemaTest.createEntity(createSchema, ADMIN_AUTH_HEADERS);
    String schemaFqn = schema.getFullyQualifiedName();

    // Three parent tables (P1, P2, P3)
    Table p1 =
        createEntity(
            createRequest("fanout_p1")
                .withDatabaseSchema(schemaFqn)
                .withTableConstraints(null)
                .withColumns(List.of(new Column().withName("id").withDataType(ColumnDataType.INT))),
            ADMIN_AUTH_HEADERS);
    Table p2 =
        createEntity(
            createRequest("fanout_p2")
                .withDatabaseSchema(schemaFqn)
                .withTableConstraints(null)
                .withColumns(List.of(new Column().withName("id").withDataType(ColumnDataType.INT))),
            ADMIN_AUTH_HEADERS);
    Table p3 =
        createEntity(
            createRequest("fanout_p3")
                .withDatabaseSchema(schemaFqn)
                .withTableConstraints(null)
                .withColumns(List.of(new Column().withName("id").withDataType(ColumnDataType.INT))),
            ADMIN_AUTH_HEADERS);

    // Refresh parent tables to get the full column FQNs
    Table p1Ref = getEntityByName(p1.getFullyQualifiedName(), ADMIN_AUTH_HEADERS);
    Table p2Ref = getEntityByName(p2.getFullyQualifiedName(), ADMIN_AUTH_HEADERS);
    Table p3Ref = getEntityByName(p3.getFullyQualifiedName(), ADMIN_AUTH_HEADERS);

    // Child table referencing all three parents
    List<Column> childCols =
        List.of(
            new Column().withName("id").withDataType(ColumnDataType.INT),
            new Column().withName("p1_fk").withDataType(ColumnDataType.INT),
            new Column().withName("p2_fk").withDataType(ColumnDataType.INT),
            new Column().withName("p3_fk").withDataType(ColumnDataType.INT));

    // Build FK constraints ahead of creation
    TableConstraint fk1 =
        new TableConstraint()
            .withConstraintType(TableConstraint.ConstraintType.FOREIGN_KEY)
            .withColumns(List.of("p1_fk"))
            .withReferredColumns(List.of(p1Ref.getColumns().getFirst().getFullyQualifiedName()));
    TableConstraint fk2 =
        new TableConstraint()
            .withConstraintType(TableConstraint.ConstraintType.FOREIGN_KEY)
            .withColumns(List.of("p2_fk"))
            .withReferredColumns(List.of(p2Ref.getColumns().getFirst().getFullyQualifiedName()));
    TableConstraint fk3 =
        new TableConstraint()
            .withConstraintType(TableConstraint.ConstraintType.FOREIGN_KEY)
            .withColumns(List.of("p3_fk"))
            .withReferredColumns(List.of(p3Ref.getColumns().getFirst().getFullyQualifiedName()));

    Table child =
        createEntity(
            createRequest("fanout_child")
                .withDatabaseSchema(schemaFqn)
                .withColumns(childCols)
                .withTableConstraints(List.of(fk1, fk2, fk3)),
            ADMIN_AUTH_HEADERS);

    // Call ER API: upstream depth = 1
    WebTarget target =
        getResource("tables/entityRelationship")
            .queryParam("fqn", child.getFullyQualifiedName())
            .queryParam("upstreamDepth", "1")
            .queryParam("downstreamDepth", "0");

    org.openmetadata.schema.api.entityRelationship.SearchEntityRelationshipResult result =
        TestUtils.get(
            target,
            org.openmetadata.schema.api.entityRelationship.SearchEntityRelationshipResult.class,
            ADMIN_AUTH_HEADERS);

    // Expectations: 4 nodes (child + 3 parents) and 3 upstream edges
    assertEquals(4, result.getNodes().size());
    assertEquals(3, result.getUpstreamEdges().size());
    assertTrue(result.getDownstreamEdges().isEmpty());

    // Expected nodes
    assertEquals(
        Set.of(
            child.getFullyQualifiedName(),
            p1.getFullyQualifiedName(),
            p2.getFullyQualifiedName(),
            p3.getFullyQualifiedName()),
        result.getNodes().keySet());

    // Verify upstream edges: each parent -> child
    assertEquals(3, result.getUpstreamEdges().size());
    Set<UUID> parentIds = Set.of(p1.getId(), p2.getId(), p3.getId());
    for (var edge : result.getUpstreamEdges().values()) {
      assertTrue(parentIds.contains(edge.getEntity().getId()));
      assertEquals(child.getId(), edge.getRelatedEntity().getId());
    }
    assertTrue(result.getDownstreamEdges().isEmpty());
  }

  @Test
  void test_tableEntityRelationshipMultiHopDownstream(TestInfo test) throws IOException {
    // Schema isolation
    CreateDatabaseSchema createSchema = schemaTest.createRequest("er_multihop_schema");
    DatabaseSchema schema = schemaTest.createEntity(createSchema, ADMIN_AUTH_HEADERS);
    String schemaFqn = schema.getFullyQualifiedName();

    // Central table C
    Table cTable =
        createEntity(
            createRequest("mh_c")
                .withDatabaseSchema(schemaFqn)
                .withTableConstraints(null)
                .withColumns(List.of(new Column().withName("id").withDataType(ColumnDataType.INT))),
            ADMIN_AUTH_HEADERS);
    Table cRef = getEntityByName(cTable.getFullyQualifiedName(), ADMIN_AUTH_HEADERS);

    // Direct children D1 & D2 referencing C (constraints defined during creation)
    TableConstraint childFkTemplate =
        new TableConstraint()
            .withConstraintType(TableConstraint.ConstraintType.FOREIGN_KEY)
            .withColumns(List.of("c_fk"))
            .withReferredColumns(List.of(cRef.getColumns().getFirst().getFullyQualifiedName()));

    Table d1 =
        createEntity(
            createRequest("mh_d1")
                .withDatabaseSchema(schemaFqn)
                .withColumns(
                    List.of(new Column().withName("c_fk").withDataType(ColumnDataType.INT)))
                .withTableConstraints(List.of(childFkTemplate)),
            ADMIN_AUTH_HEADERS);
    Table d2 =
        createEntity(
            createRequest("mh_d2")
                .withDatabaseSchema(schemaFqn)
                .withColumns(
                    List.of(new Column().withName("c_fk").withDataType(ColumnDataType.INT)))
                .withTableConstraints(List.of(childFkTemplate)),
            ADMIN_AUTH_HEADERS);

    // Grand-child G1 referencing D1
    Table d1Ref = getEntityByName(d1.getFullyQualifiedName(), ADMIN_AUTH_HEADERS);
    TableConstraint g1fk =
        new TableConstraint()
            .withConstraintType(TableConstraint.ConstraintType.FOREIGN_KEY)
            .withColumns(List.of("d1_fk"))
            .withReferredColumns(List.of(d1Ref.getColumns().getFirst().getFullyQualifiedName()));

    Table g1 =
        createEntity(
            createRequest("mh_g1")
                .withDatabaseSchema(schemaFqn)
                .withColumns(
                    List.of(new Column().withName("d1_fk").withDataType(ColumnDataType.INT)))
                .withTableConstraints(List.of(g1fk)),
            ADMIN_AUTH_HEADERS);

    // Downstream depth = 1 (expect C, D1, D2)
    WebTarget depth1Target =
        getResource("tables/entityRelationship")
            .queryParam("fqn", cTable.getFullyQualifiedName())
            .queryParam("upstreamDepth", "0")
            .queryParam("downstreamDepth", "1");
    var depth1Result =
        TestUtils.get(
            depth1Target,
            org.openmetadata.schema.api.entityRelationship.SearchEntityRelationshipResult.class,
            ADMIN_AUTH_HEADERS);
    assertEquals(3, depth1Result.getNodes().size());
    assertEquals(2, depth1Result.getDownstreamEdges().size());
    assertEquals(
        Set.of(
            cTable.getFullyQualifiedName(), d1.getFullyQualifiedName(), d2.getFullyQualifiedName()),
        depth1Result.getNodes().keySet());
    assertEquals(2, depth1Result.getDownstreamEdges().size());
    for (var edge : depth1Result.getDownstreamEdges().values()) {
      assertEquals(cTable.getId(), edge.getEntity().getId());
      assertTrue(Set.of(d1.getId(), d2.getId()).contains(edge.getRelatedEntity().getId()));
    }

    // Downstream depth = 2 (expect C, D1, D2, G1)
    WebTarget depth2Target =
        getResource("tables/entityRelationship")
            .queryParam("fqn", cTable.getFullyQualifiedName())
            .queryParam("upstreamDepth", "0")
            .queryParam("downstreamDepth", "2");
    var depth2Result =
        TestUtils.get(
            depth2Target,
            org.openmetadata.schema.api.entityRelationship.SearchEntityRelationshipResult.class,
            ADMIN_AUTH_HEADERS);
    assertEquals(4, depth2Result.getNodes().size());
    assertEquals(3, depth2Result.getDownstreamEdges().size());
    assertEquals(
        Set.of(
            cTable.getFullyQualifiedName(),
            d1.getFullyQualifiedName(),
            d2.getFullyQualifiedName(),
            g1.getFullyQualifiedName()),
        depth2Result.getNodes().keySet());
    assertEquals(3, depth2Result.getDownstreamEdges().size());
    // Expected edges: C->D1, C->D2, D1->G1
    assertTrue(
        depth2Result.getDownstreamEdges().values().stream()
            .anyMatch(
                e ->
                    e.getEntity().getId().equals(cTable.getId())
                        && e.getRelatedEntity().getId().equals(d1.getId())));
    assertTrue(
        depth2Result.getDownstreamEdges().values().stream()
            .anyMatch(
                e ->
                    e.getEntity().getId().equals(cTable.getId())
                        && e.getRelatedEntity().getId().equals(d2.getId())));
    assertTrue(
        depth2Result.getDownstreamEdges().values().stream()
            .anyMatch(
                e ->
                    e.getEntity().getId().equals(d1.getId())
                        && e.getRelatedEntity().getId().equals(g1.getId())));
  }

  @Test
  void test_tableEntityRelationshipDirectionEndpoint() throws IOException {
    // Create a schema for this test to avoid conflicts
    CreateDatabaseSchema createSchema = schemaTest.createRequest("er_direction_endpoint_schema");
    DatabaseSchema schema = schemaTest.createEntity(createSchema, ADMIN_AUTH_HEADERS);

    // Create tables and columns for FK relationships
    Column c1 = new Column().withName("c1").withDataType(ColumnDataType.INT);
    Column c2 = new Column().withName("c2").withDataType(ColumnDataType.INT);

    Table upstreamTable =
        createEntity(
            createRequest("er_upstream_direction")
                .withDatabaseSchema(schema.getFullyQualifiedName())
                .withTableConstraints(null)
                .withColumns(List.of(c1)),
            ADMIN_AUTH_HEADERS);

    // Create table2 (no constraints) so its column FQN is available
    Table tableInSchema2 =
        createEntity(
            createRequest("er_table2_direction")
                .withDatabaseSchema(schema.getFullyQualifiedName())
                .withColumns(List.of(c2))
                .withTableConstraints(null),
            ADMIN_AUTH_HEADERS);

    // Resolve column FQNs needed for FK definitions
    Table upstreamRef = getEntityByName(upstreamTable.getFullyQualifiedName(), ADMIN_AUTH_HEADERS);
    Table table2Ref = getEntityByName(tableInSchema2.getFullyQualifiedName(), ADMIN_AUTH_HEADERS);

    // Central table – created WITH FK to upstream
    Column c1Local = new Column().withName("c1_local").withDataType(ColumnDataType.INT);
    Column c1FkCol = new Column().withName("c1_fk").withDataType(ColumnDataType.INT);
    Table tableInSchema1 =
        createEntity(
            createRequest("er_table1_direction")
                .withDatabaseSchema(schema.getFullyQualifiedName())
                .withColumns(List.of(c1Local, c1FkCol))
                .withTableConstraints(
                    List.of(
                        new TableConstraint()
                            .withConstraintType(TableConstraint.ConstraintType.FOREIGN_KEY)
                            .withColumns(List.of(c1FkCol.getName()))
                            .withReferredColumns(
                                List.of(
                                    upstreamRef.getColumns().getFirst().getFullyQualifiedName())))),
            ADMIN_AUTH_HEADERS);

    // Down-stream table – created WITH FK to table2
    Column c2Local = new Column().withName("c2_local").withDataType(ColumnDataType.INT);
    Column c2FkCol = new Column().withName("c2_fk").withDataType(ColumnDataType.INT);
    Table downstreamTable =
        createEntity(
            createRequest("er_downstream_direction")
                .withDatabaseSchema(schema.getFullyQualifiedName())
                .withColumns(List.of(c2Local, c2FkCol))
                .withTableConstraints(
                    List.of(
                        new TableConstraint()
                            .withConstraintType(TableConstraint.ConstraintType.FOREIGN_KEY)
                            .withColumns(List.of(c2FkCol.getName()))
                            .withReferredColumns(
                                List.of(
                                    table2Ref.getColumns().getFirst().getFullyQualifiedName())))),
            ADMIN_AUTH_HEADERS);

    // Test UPSTREAM direction endpoint
    WebTarget upstreamTarget =
        getResource("tables/entityRelationship/UPSTREAM")
            .queryParam("fqn", tableInSchema1.getFullyQualifiedName())
            .queryParam("upstreamDepth", "1")
            .queryParam("downstreamDepth", "0");

    org.openmetadata.schema.api.entityRelationship.SearchEntityRelationshipResult upstreamResult =
        org.openmetadata.service.util.TestUtils.get(
            upstreamTarget,
            org.openmetadata.schema.api.entityRelationship.SearchEntityRelationshipResult.class,
            ADMIN_AUTH_HEADERS);

    // Assertions for UPSTREAM direction endpoint: should find upstreamTable -> tableInSchema1
    assertNotNull(upstreamResult);
    // --- verify nodes ---
    assertEquals(
        Set.of(tableInSchema1.getFullyQualifiedName(), upstreamTable.getFullyQualifiedName()),
        upstreamResult.getNodes().keySet());

    // --- verify single upstream edge ---
    assertEquals(1, upstreamResult.getUpstreamEdges().size());
    var upstreamEdge = upstreamResult.getUpstreamEdges().values().iterator().next();
    assertEquals(upstreamTable.getId(), upstreamEdge.getEntity().getId());
    assertEquals(tableInSchema1.getId(), upstreamEdge.getRelatedEntity().getId());
    assertTrue(upstreamResult.getDownstreamEdges().isEmpty());

    // Test DOWNSTREAM direction endpoint
    WebTarget downstreamTarget =
        getResource("tables/entityRelationship/DOWNSTREAM")
            .queryParam("fqn", tableInSchema1.getFullyQualifiedName())
            .queryParam("upstreamDepth", "0")
            .queryParam("downstreamDepth", "1");

    org.openmetadata.schema.api.entityRelationship.SearchEntityRelationshipResult downstreamResult =
        org.openmetadata.service.util.TestUtils.get(
            downstreamTarget,
            org.openmetadata.schema.api.entityRelationship.SearchEntityRelationshipResult.class,
            ADMIN_AUTH_HEADERS);

    // Assertions for DOWNSTREAM direction endpoint: should find no downstream relationships for
    // tableInSchema1
    assertNotNull(downstreamResult);
    // For this test setup, tableInSchema1 has no downstream relationships
    // The direction endpoint should return only the starting node when no downstream relationships
    // exist
    assertEquals(1, downstreamResult.getNodes().size());
    assertTrue(downstreamResult.getNodes().containsKey(tableInSchema1.getFullyQualifiedName()));
    assertEquals(0, downstreamResult.getDownstreamEdges().size());
    assertEquals(0, downstreamResult.getUpstreamEdges().size());

    // Test DOWNSTREAM direction endpoint with a table that has downstream relationships
    WebTarget downstreamTarget2 =
        getResource("tables/entityRelationship/DOWNSTREAM")
            .queryParam("fqn", table2Ref.getFullyQualifiedName())
            .queryParam("upstreamDepth", "0")
            .queryParam("downstreamDepth", "1");

    org.openmetadata.schema.api.entityRelationship.SearchEntityRelationshipResult
        downstreamResult2 =
            org.openmetadata.service.util.TestUtils.get(
                downstreamTarget2,
                org.openmetadata.schema.api.entityRelationship.SearchEntityRelationshipResult.class,
                ADMIN_AUTH_HEADERS);

    // Assertions for DOWNSTREAM direction endpoint: should find table2Ref -> downstreamTable
    assertNotNull(downstreamResult2);
    assertEquals(2, downstreamResult2.getNodes().size());
    assertTrue(downstreamResult2.getNodes().containsKey(table2Ref.getFullyQualifiedName()));
    assertTrue(downstreamResult2.getNodes().containsKey(downstreamTable.getFullyQualifiedName()));
    assertEquals(1, downstreamResult2.getDownstreamEdges().size());
    assertEquals(0, downstreamResult2.getUpstreamEdges().size());

    var downstreamEdge = downstreamResult2.getDownstreamEdges().values().iterator().next();
    assertEquals(table2Ref.getId(), downstreamEdge.getEntity().getId());
    assertEquals(downstreamTable.getId(), downstreamEdge.getRelatedEntity().getId());
  }

  @Test
  void test_tableEntityRelationshipDirectionEndpointWithDepth() throws IOException {
    // Create a schema for this test to avoid conflicts
    CreateDatabaseSchema createSchema = schemaTest.createRequest("er_direction_depth_schema");
    DatabaseSchema schema = schemaTest.createEntity(createSchema, ADMIN_AUTH_HEADERS);

    // Create a chain: A -> B -> C
    Table tableA =
        createEntity(
            createRequest("er_chain_a")
                .withDatabaseSchema(schema.getFullyQualifiedName())
                .withTableConstraints(null)
                .withColumns(List.of(new Column().withName("id").withDataType(ColumnDataType.INT))),
            ADMIN_AUTH_HEADERS);
    Table tableARef = getEntityByName(tableA.getFullyQualifiedName(), ADMIN_AUTH_HEADERS);

    // Table B references A
    Table tableB =
        createEntity(
            createRequest("er_chain_b")
                .withDatabaseSchema(schema.getFullyQualifiedName())
                .withColumns(
                    List.of(new Column().withName("a_fk").withDataType(ColumnDataType.INT)))
                .withTableConstraints(
                    List.of(
                        new TableConstraint()
                            .withConstraintType(TableConstraint.ConstraintType.FOREIGN_KEY)
                            .withColumns(List.of("a_fk"))
                            .withReferredColumns(
                                List.of(
                                    tableARef.getColumns().getFirst().getFullyQualifiedName())))),
            ADMIN_AUTH_HEADERS);
    Table tableBRef = getEntityByName(tableB.getFullyQualifiedName(), ADMIN_AUTH_HEADERS);

    // Table C references B
    Table tableC =
        createEntity(
            createRequest("er_chain_c")
                .withDatabaseSchema(schema.getFullyQualifiedName())
                .withColumns(
                    List.of(new Column().withName("b_fk").withDataType(ColumnDataType.INT)))
                .withTableConstraints(
                    List.of(
                        new TableConstraint()
                            .withConstraintType(TableConstraint.ConstraintType.FOREIGN_KEY)
                            .withColumns(List.of("b_fk"))
                            .withReferredColumns(
                                List.of(
                                    tableBRef.getColumns().getFirst().getFullyQualifiedName())))),
            ADMIN_AUTH_HEADERS);

    // Test UPSTREAM direction with depth=2 from table C
    WebTarget upstreamTarget =
        getResource("tables/entityRelationship/UPSTREAM")
            .queryParam("fqn", tableC.getFullyQualifiedName())
            .queryParam("upstreamDepth", "2")
            .queryParam("downstreamDepth", "0");

    org.openmetadata.schema.api.entityRelationship.SearchEntityRelationshipResult upstreamResult =
        org.openmetadata.service.util.TestUtils.get(
            upstreamTarget,
            org.openmetadata.schema.api.entityRelationship.SearchEntityRelationshipResult.class,
            ADMIN_AUTH_HEADERS);

    // Should find A -> B -> C chain
    assertNotNull(upstreamResult);
    assertEquals(3, upstreamResult.getNodes().size());
    assertEquals(
        Set.of(
            tableA.getFullyQualifiedName(),
            tableB.getFullyQualifiedName(),
            tableC.getFullyQualifiedName()),
        upstreamResult.getNodes().keySet());
    assertEquals(2, upstreamResult.getUpstreamEdges().size());
    assertEquals(0, upstreamResult.getDownstreamEdges().size());

    // Verify edges: A -> B and B -> C
    assertTrue(
        upstreamResult.getUpstreamEdges().values().stream()
            .anyMatch(
                e ->
                    e.getEntity().getId().equals(tableA.getId())
                        && e.getRelatedEntity().getId().equals(tableB.getId())));
    assertTrue(
        upstreamResult.getUpstreamEdges().values().stream()
            .anyMatch(
                e ->
                    e.getEntity().getId().equals(tableB.getId())
                        && e.getRelatedEntity().getId().equals(tableC.getId())));

    // Test DOWNSTREAM direction with depth=2 from table A
    WebTarget downstreamTarget =
        getResource("tables/entityRelationship/DOWNSTREAM")
            .queryParam("fqn", tableA.getFullyQualifiedName())
            .queryParam("upstreamDepth", "0")
            .queryParam("downstreamDepth", "2");

    org.openmetadata.schema.api.entityRelationship.SearchEntityRelationshipResult downstreamResult =
        org.openmetadata.service.util.TestUtils.get(
            downstreamTarget,
            org.openmetadata.schema.api.entityRelationship.SearchEntityRelationshipResult.class,
            ADMIN_AUTH_HEADERS);

    // Should find A -> B -> C chain
    assertNotNull(downstreamResult);
    assertEquals(3, downstreamResult.getNodes().size());
    assertEquals(
        Set.of(
            tableA.getFullyQualifiedName(),
            tableB.getFullyQualifiedName(),
            tableC.getFullyQualifiedName()),
        downstreamResult.getNodes().keySet());
    assertEquals(2, downstreamResult.getDownstreamEdges().size());
    assertEquals(0, downstreamResult.getUpstreamEdges().size());

    // Verify edges: A -> B and B -> C
    assertTrue(
        downstreamResult.getDownstreamEdges().values().stream()
            .anyMatch(
                e ->
                    e.getEntity().getId().equals(tableA.getId())
                        && e.getRelatedEntity().getId().equals(tableB.getId())));
    assertTrue(
        downstreamResult.getDownstreamEdges().values().stream()
            .anyMatch(
                e ->
                    e.getEntity().getId().equals(tableB.getId())
                        && e.getRelatedEntity().getId().equals(tableC.getId())));
  }

  @Test
<<<<<<< HEAD
  void test_paginationFetchesTagsAtBothEntityAndFieldLevels(TestInfo test) throws IOException {
    TagLabel tableTagLabel = USER_ADDRESS_TAG_LABEL;
    TagLabel columnTagLabel = GLOSSARY1_TERM1_LABEL;

    List<Table> createdTables = new ArrayList<>();
    for (int i = 0; i < 5; i++) {
      List<Column> columns =
          Arrays.asList(
              getColumn("col1_" + i, BIGINT, null).withTags(List.of(columnTagLabel)),
              getColumn("col2_" + i, VARCHAR, null).withDataLength(50));

      CreateTable createTable =
          createRequest(test.getDisplayName() + "_pagination_" + i)
              .withColumns(columns)
              .withTags(List.of(tableTagLabel))
              .withTableConstraints(null);

      Table table = createEntity(createTable, ADMIN_AUTH_HEADERS);
      createdTables.add(table);
    }

    // Test pagination with fields=tags (should fetch table-level tags only)
    WebTarget target =
        getResource("tables")
            .queryParam("fields", "tags")
            .queryParam("limit", "50")
            .queryParam(
                "databaseSchema",
                DATABASE_SCHEMA.getFullyQualifiedName()); // Filter by schema to get our tables

    TableList tableList = TestUtils.get(target, TableList.class, ADMIN_AUTH_HEADERS);
    assertNotNull(tableList.getData());

    List<Table> ourTables =
        tableList.getData().stream()
            .filter(t -> createdTables.stream().anyMatch(ct -> ct.getId().equals(t.getId())))
            .collect(Collectors.toList());

    assertFalse(
        ourTables.isEmpty(), "Should find at least one of our created tables in pagination");

    for (Table table : ourTables) {
      assertNotNull(
          table.getTags(), "Table-level tags should not be null when fields=tags in pagination");
      assertEquals(1, table.getTags().size(), "Should have exactly one table-level tag");
      assertEquals(tableTagLabel.getTagFQN(), table.getTags().get(0).getTagFQN());

      if (table.getColumns() != null) {
        for (Column col : table.getColumns()) {
          assertTrue(
              col.getTags() == null || col.getTags().isEmpty(),
              "Column tags should not be populated when only fields=tags is specified in pagination");
        }
      }
    }

    target =
        getResource("tables")
            .queryParam("fields", "columns,tags")
            .queryParam("limit", "50")
            .queryParam(
                "databaseSchema",
                DATABASE_SCHEMA.getFullyQualifiedName()); // Filter by schema to get our tables

    tableList = TestUtils.get(target, TableList.class, ADMIN_AUTH_HEADERS);
    assertNotNull(tableList.getData());

    ourTables =
        tableList.getData().stream()
            .filter(t -> createdTables.stream().anyMatch(ct -> ct.getId().equals(t.getId())))
            .collect(Collectors.toList());

    assertFalse(
        ourTables.isEmpty(), "Should find at least one of our created tables in pagination");

    for (Table table : ourTables) {
      assertNotNull(
          table.getTags(), "Table-level tags should not be null in pagination with columns,tags");
      assertEquals(1, table.getTags().size(), "Should have exactly one table-level tag");
      assertEquals(tableTagLabel.getTagFQN(), table.getTags().get(0).getTagFQN());

      assertNotNull(table.getColumns(), "Columns should not be null when fields includes columns");
      Column col1 =
          table.getColumns().stream()
              .filter(c -> c.getName().startsWith("col1_"))
              .findFirst()
              .orElseThrow(() -> new AssertionError("Should find col1 column"));

      assertNotNull(
          col1.getTags(), "Column tags should not be null when fields=columns,tags in pagination");
      assertTrue(col1.getTags().size() >= 1, "Column should have at least one tag");
      // Check that our expected tag is present
      boolean hasExpectedTag =
          col1.getTags().stream()
              .anyMatch(tag -> tag.getTagFQN().equals(columnTagLabel.getTagFQN()));
      assertTrue(
          hasExpectedTag, "Column should have the expected tag: " + columnTagLabel.getTagFQN());

      Column col2 =
          table.getColumns().stream()
              .filter(c -> c.getName().startsWith("col2_"))
              .findFirst()
              .orElseThrow(() -> new AssertionError("Should find col2 column"));

      assertTrue(col2.getTags() == null || col2.getTags().isEmpty(), "col2 should not have tags");
    }
=======
  void test_compositeKeyConstraintIndexOutOfBounds_fixed(TestInfo test) throws IOException {
    // Create a schema for this test to avoid conflicts
    CreateDatabaseSchema createSchema = schemaTest.createRequest("composite_key_test_schema");
    DatabaseSchema schema = schemaTest.createEntity(createSchema, ADMIN_AUTH_HEADERS);

    // Create tables and columns for FK relationships
    Column c1 = new Column().withName("user_ref").withDataType(ColumnDataType.STRING);
    Column c2 = new Column().withName("tenant_id").withDataType(ColumnDataType.STRING);
    Column c3 = new Column().withName("user_id").withDataType(ColumnDataType.STRING);

    // Create target table (referenced table with 2 columns)
    Table targetTable =
        createEntity(
            createRequest("target_table")
                .withDatabaseSchema(schema.getFullyQualifiedName())
                .withTableConstraints(null)
                .withColumns(List.of(c2, c3)),
            ADMIN_AUTH_HEADERS);

    // Create source table (no constraints initially)
    Table sourceTable =
        createEntity(
            createRequest("source_table")
                .withDatabaseSchema(schema.getFullyQualifiedName())
                .withColumns(List.of(c1))
                .withTableConstraints(null),
            ADMIN_AUTH_HEADERS);

    // Resolve column FQNs needed for FK definitions
    Table targetRef = getEntityByName(targetTable.getFullyQualifiedName(), ADMIN_AUTH_HEADERS);

    // Step 2: Create the problematic constraint using deep copy method (1 local column -> 2
    // referred columns)
    String targetCol1FQN = targetRef.getColumns().get(0).getFullyQualifiedName();
    String targetCol2FQN = targetRef.getColumns().get(1).getFullyQualifiedName();

    String originalJson = JsonUtils.pojoToJson(sourceTable);
    Table sourceTableV2 = JsonUtils.deepCopy(sourceTable, Table.class);

    // Create the problematic constraint: 1 local column referencing 2 referred columns
    TableConstraint problematicConstraint =
        new TableConstraint()
            .withConstraintType(TableConstraint.ConstraintType.FOREIGN_KEY)
            .withColumns(Arrays.asList("user_ref")) // 1 local column
            .withReferredColumns(Arrays.asList(targetCol1FQN, targetCol2FQN)); // 2 referred columns

    sourceTableV2.setTableConstraints(Arrays.asList(problematicConstraint));

    Table updatedTable =
        patchEntity(sourceTable.getId(), originalJson, sourceTableV2, ADMIN_AUTH_HEADERS);

    // Step 3: Verify constraint structure (the problematic case: 1 column -> 2 referred columns)
    assertNotNull(updatedTable.getTableConstraints());
    assertEquals(1, updatedTable.getTableConstraints().size());
    TableConstraint constraint = updatedTable.getTableConstraints().get(0);
    assertEquals(TableConstraint.ConstraintType.FOREIGN_KEY, constraint.getConstraintType());
    assertEquals(1, constraint.getColumns().size()); // 1 local column
    assertEquals(
        2,
        constraint
            .getReferredColumns()
            .size()); // 2 referred columns - this causes IndexOutOfBounds!

    // Step 4: Build search index doc - this should NOT crash with our fix
    assertDoesNotThrow(
        () -> {
          Entity.buildSearchIndex(Entity.TABLE, updatedTable);
        },
        "Search index building should not crash with composite key constraints");

    // Step 5: Verify the constraint was properly stored
    Table fetchedTable = getEntity(updatedTable.getId(), ADMIN_AUTH_HEADERS);
    assertNotNull(fetchedTable.getTableConstraints());
    assertEquals(1, fetchedTable.getTableConstraints().size());
>>>>>>> c3b51526
  }
}<|MERGE_RESOLUTION|>--- conflicted
+++ resolved
@@ -5749,7 +5749,6 @@
   }
 
   @Test
-<<<<<<< HEAD
   void test_paginationFetchesTagsAtBothEntityAndFieldLevels(TestInfo test) throws IOException {
     TagLabel tableTagLabel = USER_ADDRESS_TAG_LABEL;
     TagLabel columnTagLabel = GLOSSARY1_TERM1_LABEL;
@@ -5856,7 +5855,8 @@
 
       assertTrue(col2.getTags() == null || col2.getTags().isEmpty(), "col2 should not have tags");
     }
-=======
+
+  @Test
   void test_compositeKeyConstraintIndexOutOfBounds_fixed(TestInfo test) throws IOException {
     // Create a schema for this test to avoid conflicts
     CreateDatabaseSchema createSchema = schemaTest.createRequest("composite_key_test_schema");
@@ -5931,6 +5931,5 @@
     Table fetchedTable = getEntity(updatedTable.getId(), ADMIN_AUTH_HEADERS);
     assertNotNull(fetchedTable.getTableConstraints());
     assertEquals(1, fetchedTable.getTableConstraints().size());
->>>>>>> c3b51526
   }
 }