--- conflicted
+++ resolved
@@ -4425,7 +4425,276 @@
   }
 
   @Test
-<<<<<<< HEAD
+  void test_bulkFetchWithOwners_pagination(TestInfo test) throws IOException {
+    // Create a database schema with multiple tables
+    DatabaseSchema schema =
+        schemaTest.createEntity(
+            schemaTest
+                .createRequest(test.getDisplayName() + "_schema")
+                .withDatabase(DATABASE.getFullyQualifiedName()),
+            ADMIN_AUTH_HEADERS);
+    UserResourceTest userResourceTest = new UserResourceTest();
+    // Create multiple tables with different owners
+    List<Table> tables = new ArrayList<>();
+    for (int i = 0; i < 5; i++) {
+      User owner =
+          userResourceTest.createEntity(
+              userResourceTest.createRequest(
+                  "table_owner_" + test.getDisplayName().replaceAll("[^a-zA-Z0-9]", "_") + i,
+                  "table_owner_" + i + "@example.com",
+                  "Table Owner " + i,
+                  null),
+              ADMIN_AUTH_HEADERS);
+      CreateTable createTable =
+          createRequest(test.getDisplayName() + "_table" + i)
+              .withDatabaseSchema(schema.getFullyQualifiedName())
+              .withOwners(List.of(owner.getEntityReference()));
+      Table table = createEntity(createTable, ADMIN_AUTH_HEADERS);
+      tables.add(table);
+    }
+
+    // Fetch tables with pagination and owners field
+    Map<String, String> queryParams = new HashMap<>();
+    queryParams.put("databaseSchema", schema.getFullyQualifiedName());
+    queryParams.put("fields", "owners");
+
+    ResultList<Table> tableList = listEntities(queryParams, ADMIN_AUTH_HEADERS);
+
+    // Verify all tables are returned with owners populated
+    assertEquals(5, tableList.getData().size());
+    for (int i = 0; i < 5; i++) {
+      Table fetchedTable = tableList.getData().get(i);
+      assertNotNull(fetchedTable.getOwners());
+      assertEquals(
+          1,
+          fetchedTable.getOwners().size(),
+          "Table " + fetchedTable.getName() + " should have exactly one owner");
+      assertTrue(fetchedTable.getOwners().getFirst().getName().contains("table_owner_"));
+    }
+  }
+
+  @Test
+  void test_inheritedFieldsWithPagination(TestInfo test) throws IOException {
+    // Create resource test instances
+    DomainResourceTest domainResourceTest = new DomainResourceTest();
+    UserResourceTest userResourceTest = new UserResourceTest();
+    TeamResourceTest teamResourceTest = new TeamResourceTest();
+
+    // Create a domain
+    CreateDomain createDomain =
+        new CreateDomain()
+            .withName("test_table_domain_" + test.getDisplayName().replaceAll("[^a-zA-Z0-9]", "_"))
+            .withDomainType(CreateDomain.DomainType.AGGREGATE)
+            .withDescription("Test domain for table inheritance");
+    Domain domain = domainResourceTest.createEntity(createDomain, ADMIN_AUTH_HEADERS);
+
+    // Create database owners (multiple users instead of user + team to avoid validation error)
+    User databaseOwner1 =
+        userResourceTest.createEntity(
+            userResourceTest.createRequest(
+                "table_db_owner1_" + test.getDisplayName().replaceAll("[^a-zA-Z0-9]", "_"),
+                "table_db_owner1@example.com",
+                "Table DB Owner 1",
+                null),
+            ADMIN_AUTH_HEADERS);
+    User databaseOwner2 =
+        userResourceTest.createEntity(
+            userResourceTest.createRequest(
+                "table_db_owner2_" + test.getDisplayName().replaceAll("[^a-zA-Z0-9]", "_"),
+                "table_db_owner2@example.com",
+                "Table DB Owner 2",
+                null),
+            ADMIN_AUTH_HEADERS);
+
+    // Create a database with domain and multiple user owners
+    CreateDatabase createDb =
+        dbTest
+            .createRequest("test_table_db_inheritance_" + test.getDisplayName())
+            .withService(DATABASE.getService().getFullyQualifiedName())
+            .withOwners(
+                List.of(databaseOwner1.getEntityReference(), databaseOwner2.getEntityReference()))
+            .withDomain(domain.getFullyQualifiedName());
+    Database database = dbTest.createEntity(createDb, ADMIN_AUTH_HEADERS);
+
+    // Create schemas with different inheritance scenarios
+    List<DatabaseSchema> schemas = new ArrayList<>();
+    User schemaOwner =
+        userResourceTest.createEntity(
+            userResourceTest.createRequest(
+                "table_schema_owner_" + test.getDisplayName().replaceAll("[^a-zA-Z0-9]", "_"),
+                "table_schema_owner@example.com",
+                "Table Schema Owner",
+                null),
+            ADMIN_AUTH_HEADERS);
+    Domain schemaDomain =
+        domainResourceTest.createEntity(
+            new CreateDomain()
+                .withName("table_schema_domain_" + test.getDisplayName())
+                .withDomainType(CreateDomain.DomainType.AGGREGATE)
+                .withDescription("Schema specific domain"),
+            ADMIN_AUTH_HEADERS);
+
+    // Schema 0: No owners or domain (inherits from database)
+    DatabaseSchema schema0 =
+        schemaTest.createEntity(
+            schemaTest
+                .createRequest(test.getDisplayName() + "_schema0")
+                .withDatabase(database.getFullyQualifiedName()),
+            ADMIN_AUTH_HEADERS);
+    schemas.add(schema0);
+
+    // Schema 1: Has its own owner but no domain (inherits domain from database)
+    DatabaseSchema schema1 =
+        schemaTest.createEntity(
+            schemaTest
+                .createRequest(test.getDisplayName() + "_schema1")
+                .withDatabase(database.getFullyQualifiedName())
+                .withOwners(List.of(schemaOwner.getEntityReference())),
+            ADMIN_AUTH_HEADERS);
+    schemas.add(schema1);
+
+    // Schema 2: Has its own domain but no owners (inherits owners from database)
+    DatabaseSchema schema2 =
+        schemaTest.createEntity(
+            schemaTest
+                .createRequest(test.getDisplayName() + "_schema2")
+                .withDatabase(database.getFullyQualifiedName())
+                .withDomain(schemaDomain.getFullyQualifiedName()),
+            ADMIN_AUTH_HEADERS);
+    schemas.add(schema2);
+
+    // Create tables in each schema with different configurations
+    List<Table> tables = new ArrayList<>();
+    User tableOwner =
+        userResourceTest.createEntity(
+            userResourceTest.createRequest(
+                "table_owner_" + test.getDisplayName().replaceAll("[^a-zA-Z0-9]", "_"),
+                "table_owner@example.com",
+                "Table Owner",
+                null),
+            ADMIN_AUTH_HEADERS);
+
+    // Tables in schema0 (inherits everything from database)
+    for (int i = 0; i < 2; i++) {
+      CreateTable createTable =
+          createRequest(test.getDisplayName() + "_s0_table" + i)
+              .withDatabaseSchema(schema0.getFullyQualifiedName());
+      if (i == 1) {
+        // Table 1 has its own owner
+        createTable.withOwners(List.of(tableOwner.getEntityReference()));
+      }
+      Table table = createEntity(createTable, ADMIN_AUTH_HEADERS);
+      tables.add(table);
+    }
+
+    // Tables in schema1 (inherits domain from database, owners from schema)
+    for (int i = 0; i < 2; i++) {
+      CreateTable createTable =
+          createRequest(test.getDisplayName() + "_s1_table" + i)
+              .withDatabaseSchema(schema1.getFullyQualifiedName());
+      Table table = createEntity(createTable, ADMIN_AUTH_HEADERS);
+      tables.add(table);
+    }
+
+    // Tables in schema2 (inherits owners from database, domain from schema)
+    for (int i = 0; i < 2; i++) {
+      CreateTable createTable =
+          createRequest(test.getDisplayName() + "_s2_table" + i)
+              .withDatabaseSchema(schema2.getFullyQualifiedName());
+      Table table = createEntity(createTable, ADMIN_AUTH_HEADERS);
+      tables.add(table);
+    }
+
+    // Test 1: Fetch all tables with pagination including inherited fields
+    Map<String, String> queryParams = new HashMap<>();
+    queryParams.put("database", database.getFullyQualifiedName());
+    queryParams.put("fields", "owners,domain");
+
+    ResultList<Table> tableList = listEntities(queryParams, ADMIN_AUTH_HEADERS);
+
+    // Verify inheritance behavior for each table
+    for (Table fetchedTable : tableList.getData()) {
+      String tableName = fetchedTable.getName();
+
+      if (tableName.contains("_s0_table")) {
+        // Tables in schema0
+        if (tableName.endsWith("0")) {
+          // Inherits from database
+          assertNotNull(fetchedTable.getDomain());
+          assertEquals(
+              domain.getFullyQualifiedName(), fetchedTable.getDomain().getFullyQualifiedName());
+          assertTrue(
+              fetchedTable.getDomain().getInherited(), "Domain should be inherited from database");
+
+          assertListNotNull(fetchedTable.getOwners());
+          assertEquals(
+              2, fetchedTable.getOwners().size(), "Should inherit both owners from database");
+          fetchedTable
+              .getOwners()
+              .forEach(
+                  owner ->
+                      assertTrue(owner.getInherited(), "Owners should be inherited from database"));
+        } else {
+          // Has its own owner but inherits domain
+          assertNotNull(fetchedTable.getDomain());
+          assertEquals(
+              domain.getFullyQualifiedName(), fetchedTable.getDomain().getFullyQualifiedName());
+          assertTrue(
+              fetchedTable.getDomain().getInherited(), "Domain should be inherited from database");
+
+          assertListNotNull(fetchedTable.getOwners());
+          assertEquals(1, fetchedTable.getOwners().size(), "Should have its own owner");
+          assertEquals(tableOwner.getName(), fetchedTable.getOwners().getFirst().getName());
+          assertNull(
+              fetchedTable.getOwners().getFirst().getInherited(),
+              "Own owner should not be marked as inherited");
+        }
+      } else if (tableName.contains("_s1_table")) {
+        // Tables in schema1 - inherit domain from database, owners from schema
+        assertNotNull(fetchedTable.getDomain());
+        assertEquals(
+            domain.getFullyQualifiedName(), fetchedTable.getDomain().getFullyQualifiedName());
+        assertTrue(
+            fetchedTable.getDomain().getInherited(), "Domain should be inherited from database");
+
+        assertListNotNull(fetchedTable.getOwners());
+        assertEquals(1, fetchedTable.getOwners().size(), "Should inherit owner from schema");
+        assertEquals(schemaOwner.getName(), fetchedTable.getOwners().getFirst().getName());
+        assertTrue(
+            fetchedTable.getOwners().getFirst().getInherited(),
+            "Owners should be inherited from schema");
+      } else if (tableName.contains("_s2_table")) {
+        // Tables in schema2 - inherit owners from database, domain from schema
+        assertNotNull(fetchedTable.getDomain());
+        assertEquals(
+            schemaDomain.getFullyQualifiedName(), fetchedTable.getDomain().getFullyQualifiedName());
+        assertTrue(
+            fetchedTable.getDomain().getInherited(), "Domain should be inherited from schema");
+
+        assertListNotNull(fetchedTable.getOwners());
+        assertEquals(
+            2, fetchedTable.getOwners().size(), "Should inherit both owners from database");
+        fetchedTable
+            .getOwners()
+            .forEach(
+                owner ->
+                    assertTrue(owner.getInherited(), "Owners should be inherited from database"));
+      }
+    }
+
+    // Test 2: Verify individual table fetch also shows correct inheritance
+    Table individualTable =
+        getEntityByName(
+            tables.getFirst().getFullyQualifiedName(), "owners,domain", ADMIN_AUTH_HEADERS);
+
+    assertNotNull(individualTable.getDomain());
+    assertTrue(individualTable.getDomain().getInherited());
+    assertListNotNull(individualTable.getOwners());
+    assertEquals(2, individualTable.getOwners().size());
+    individualTable.getOwners().forEach(owner -> assertTrue(owner.getInherited()));
+  }
+
+  @Test
   void test_tableEntityRelationshipWithDirection() throws IOException {
     // Create a schema for this test to avoid conflicts
     CreateDatabaseSchema createSchema = schemaTest.createRequest("er_test_schema_direction");
@@ -5226,274 +5495,5 @@
                 e ->
                     e.getEntity().getId().equals(tableB.getId())
                         && e.getRelatedEntity().getId().equals(tableC.getId())));
-=======
-  void test_bulkFetchWithOwners_pagination(TestInfo test) throws IOException {
-    // Create a database schema with multiple tables
-    DatabaseSchema schema =
-        schemaTest.createEntity(
-            schemaTest
-                .createRequest(test.getDisplayName() + "_schema")
-                .withDatabase(DATABASE.getFullyQualifiedName()),
-            ADMIN_AUTH_HEADERS);
-    UserResourceTest userResourceTest = new UserResourceTest();
-    // Create multiple tables with different owners
-    List<Table> tables = new ArrayList<>();
-    for (int i = 0; i < 5; i++) {
-      User owner =
-          userResourceTest.createEntity(
-              userResourceTest.createRequest(
-                  "table_owner_" + test.getDisplayName().replaceAll("[^a-zA-Z0-9]", "_") + i,
-                  "table_owner_" + i + "@example.com",
-                  "Table Owner " + i,
-                  null),
-              ADMIN_AUTH_HEADERS);
-      CreateTable createTable =
-          createRequest(test.getDisplayName() + "_table" + i)
-              .withDatabaseSchema(schema.getFullyQualifiedName())
-              .withOwners(List.of(owner.getEntityReference()));
-      Table table = createEntity(createTable, ADMIN_AUTH_HEADERS);
-      tables.add(table);
-    }
-
-    // Fetch tables with pagination and owners field
-    Map<String, String> queryParams = new HashMap<>();
-    queryParams.put("databaseSchema", schema.getFullyQualifiedName());
-    queryParams.put("fields", "owners");
-
-    ResultList<Table> tableList = listEntities(queryParams, ADMIN_AUTH_HEADERS);
-
-    // Verify all tables are returned with owners populated
-    assertEquals(5, tableList.getData().size());
-    for (int i = 0; i < 5; i++) {
-      Table fetchedTable = tableList.getData().get(i);
-      assertNotNull(fetchedTable.getOwners());
-      assertEquals(
-          1,
-          fetchedTable.getOwners().size(),
-          "Table " + fetchedTable.getName() + " should have exactly one owner");
-      assertTrue(fetchedTable.getOwners().getFirst().getName().contains("table_owner_"));
-    }
-  }
-
-  @Test
-  void test_inheritedFieldsWithPagination(TestInfo test) throws IOException {
-    // Create resource test instances
-    DomainResourceTest domainResourceTest = new DomainResourceTest();
-    UserResourceTest userResourceTest = new UserResourceTest();
-    TeamResourceTest teamResourceTest = new TeamResourceTest();
-
-    // Create a domain
-    CreateDomain createDomain =
-        new CreateDomain()
-            .withName("test_table_domain_" + test.getDisplayName().replaceAll("[^a-zA-Z0-9]", "_"))
-            .withDomainType(CreateDomain.DomainType.AGGREGATE)
-            .withDescription("Test domain for table inheritance");
-    Domain domain = domainResourceTest.createEntity(createDomain, ADMIN_AUTH_HEADERS);
-
-    // Create database owners (multiple users instead of user + team to avoid validation error)
-    User databaseOwner1 =
-        userResourceTest.createEntity(
-            userResourceTest.createRequest(
-                "table_db_owner1_" + test.getDisplayName().replaceAll("[^a-zA-Z0-9]", "_"),
-                "table_db_owner1@example.com",
-                "Table DB Owner 1",
-                null),
-            ADMIN_AUTH_HEADERS);
-    User databaseOwner2 =
-        userResourceTest.createEntity(
-            userResourceTest.createRequest(
-                "table_db_owner2_" + test.getDisplayName().replaceAll("[^a-zA-Z0-9]", "_"),
-                "table_db_owner2@example.com",
-                "Table DB Owner 2",
-                null),
-            ADMIN_AUTH_HEADERS);
-
-    // Create a database with domain and multiple user owners
-    CreateDatabase createDb =
-        dbTest
-            .createRequest("test_table_db_inheritance_" + test.getDisplayName())
-            .withService(DATABASE.getService().getFullyQualifiedName())
-            .withOwners(
-                List.of(databaseOwner1.getEntityReference(), databaseOwner2.getEntityReference()))
-            .withDomain(domain.getFullyQualifiedName());
-    Database database = dbTest.createEntity(createDb, ADMIN_AUTH_HEADERS);
-
-    // Create schemas with different inheritance scenarios
-    List<DatabaseSchema> schemas = new ArrayList<>();
-    User schemaOwner =
-        userResourceTest.createEntity(
-            userResourceTest.createRequest(
-                "table_schema_owner_" + test.getDisplayName().replaceAll("[^a-zA-Z0-9]", "_"),
-                "table_schema_owner@example.com",
-                "Table Schema Owner",
-                null),
-            ADMIN_AUTH_HEADERS);
-    Domain schemaDomain =
-        domainResourceTest.createEntity(
-            new CreateDomain()
-                .withName("table_schema_domain_" + test.getDisplayName())
-                .withDomainType(CreateDomain.DomainType.AGGREGATE)
-                .withDescription("Schema specific domain"),
-            ADMIN_AUTH_HEADERS);
-
-    // Schema 0: No owners or domain (inherits from database)
-    DatabaseSchema schema0 =
-        schemaTest.createEntity(
-            schemaTest
-                .createRequest(test.getDisplayName() + "_schema0")
-                .withDatabase(database.getFullyQualifiedName()),
-            ADMIN_AUTH_HEADERS);
-    schemas.add(schema0);
-
-    // Schema 1: Has its own owner but no domain (inherits domain from database)
-    DatabaseSchema schema1 =
-        schemaTest.createEntity(
-            schemaTest
-                .createRequest(test.getDisplayName() + "_schema1")
-                .withDatabase(database.getFullyQualifiedName())
-                .withOwners(List.of(schemaOwner.getEntityReference())),
-            ADMIN_AUTH_HEADERS);
-    schemas.add(schema1);
-
-    // Schema 2: Has its own domain but no owners (inherits owners from database)
-    DatabaseSchema schema2 =
-        schemaTest.createEntity(
-            schemaTest
-                .createRequest(test.getDisplayName() + "_schema2")
-                .withDatabase(database.getFullyQualifiedName())
-                .withDomain(schemaDomain.getFullyQualifiedName()),
-            ADMIN_AUTH_HEADERS);
-    schemas.add(schema2);
-
-    // Create tables in each schema with different configurations
-    List<Table> tables = new ArrayList<>();
-    User tableOwner =
-        userResourceTest.createEntity(
-            userResourceTest.createRequest(
-                "table_owner_" + test.getDisplayName().replaceAll("[^a-zA-Z0-9]", "_"),
-                "table_owner@example.com",
-                "Table Owner",
-                null),
-            ADMIN_AUTH_HEADERS);
-
-    // Tables in schema0 (inherits everything from database)
-    for (int i = 0; i < 2; i++) {
-      CreateTable createTable =
-          createRequest(test.getDisplayName() + "_s0_table" + i)
-              .withDatabaseSchema(schema0.getFullyQualifiedName());
-      if (i == 1) {
-        // Table 1 has its own owner
-        createTable.withOwners(List.of(tableOwner.getEntityReference()));
-      }
-      Table table = createEntity(createTable, ADMIN_AUTH_HEADERS);
-      tables.add(table);
-    }
-
-    // Tables in schema1 (inherits domain from database, owners from schema)
-    for (int i = 0; i < 2; i++) {
-      CreateTable createTable =
-          createRequest(test.getDisplayName() + "_s1_table" + i)
-              .withDatabaseSchema(schema1.getFullyQualifiedName());
-      Table table = createEntity(createTable, ADMIN_AUTH_HEADERS);
-      tables.add(table);
-    }
-
-    // Tables in schema2 (inherits owners from database, domain from schema)
-    for (int i = 0; i < 2; i++) {
-      CreateTable createTable =
-          createRequest(test.getDisplayName() + "_s2_table" + i)
-              .withDatabaseSchema(schema2.getFullyQualifiedName());
-      Table table = createEntity(createTable, ADMIN_AUTH_HEADERS);
-      tables.add(table);
-    }
-
-    // Test 1: Fetch all tables with pagination including inherited fields
-    Map<String, String> queryParams = new HashMap<>();
-    queryParams.put("database", database.getFullyQualifiedName());
-    queryParams.put("fields", "owners,domain");
-
-    ResultList<Table> tableList = listEntities(queryParams, ADMIN_AUTH_HEADERS);
-
-    // Verify inheritance behavior for each table
-    for (Table fetchedTable : tableList.getData()) {
-      String tableName = fetchedTable.getName();
-
-      if (tableName.contains("_s0_table")) {
-        // Tables in schema0
-        if (tableName.endsWith("0")) {
-          // Inherits from database
-          assertNotNull(fetchedTable.getDomain());
-          assertEquals(
-              domain.getFullyQualifiedName(), fetchedTable.getDomain().getFullyQualifiedName());
-          assertTrue(
-              fetchedTable.getDomain().getInherited(), "Domain should be inherited from database");
-
-          assertListNotNull(fetchedTable.getOwners());
-          assertEquals(
-              2, fetchedTable.getOwners().size(), "Should inherit both owners from database");
-          fetchedTable
-              .getOwners()
-              .forEach(
-                  owner ->
-                      assertTrue(owner.getInherited(), "Owners should be inherited from database"));
-        } else {
-          // Has its own owner but inherits domain
-          assertNotNull(fetchedTable.getDomain());
-          assertEquals(
-              domain.getFullyQualifiedName(), fetchedTable.getDomain().getFullyQualifiedName());
-          assertTrue(
-              fetchedTable.getDomain().getInherited(), "Domain should be inherited from database");
-
-          assertListNotNull(fetchedTable.getOwners());
-          assertEquals(1, fetchedTable.getOwners().size(), "Should have its own owner");
-          assertEquals(tableOwner.getName(), fetchedTable.getOwners().getFirst().getName());
-          assertNull(
-              fetchedTable.getOwners().getFirst().getInherited(),
-              "Own owner should not be marked as inherited");
-        }
-      } else if (tableName.contains("_s1_table")) {
-        // Tables in schema1 - inherit domain from database, owners from schema
-        assertNotNull(fetchedTable.getDomain());
-        assertEquals(
-            domain.getFullyQualifiedName(), fetchedTable.getDomain().getFullyQualifiedName());
-        assertTrue(
-            fetchedTable.getDomain().getInherited(), "Domain should be inherited from database");
-
-        assertListNotNull(fetchedTable.getOwners());
-        assertEquals(1, fetchedTable.getOwners().size(), "Should inherit owner from schema");
-        assertEquals(schemaOwner.getName(), fetchedTable.getOwners().getFirst().getName());
-        assertTrue(
-            fetchedTable.getOwners().getFirst().getInherited(),
-            "Owners should be inherited from schema");
-      } else if (tableName.contains("_s2_table")) {
-        // Tables in schema2 - inherit owners from database, domain from schema
-        assertNotNull(fetchedTable.getDomain());
-        assertEquals(
-            schemaDomain.getFullyQualifiedName(), fetchedTable.getDomain().getFullyQualifiedName());
-        assertTrue(
-            fetchedTable.getDomain().getInherited(), "Domain should be inherited from schema");
-
-        assertListNotNull(fetchedTable.getOwners());
-        assertEquals(
-            2, fetchedTable.getOwners().size(), "Should inherit both owners from database");
-        fetchedTable
-            .getOwners()
-            .forEach(
-                owner ->
-                    assertTrue(owner.getInherited(), "Owners should be inherited from database"));
-      }
-    }
-
-    // Test 2: Verify individual table fetch also shows correct inheritance
-    Table individualTable =
-        getEntityByName(
-            tables.getFirst().getFullyQualifiedName(), "owners,domain", ADMIN_AUTH_HEADERS);
-
-    assertNotNull(individualTable.getDomain());
-    assertTrue(individualTable.getDomain().getInherited());
-    assertListNotNull(individualTable.getOwners());
-    assertEquals(2, individualTable.getOwners().size());
-    individualTable.getOwners().forEach(owner -> assertTrue(owner.getInherited()));
->>>>>>> 299e20ca
   }
 }