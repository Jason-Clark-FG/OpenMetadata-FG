/*
 *  Copyright 2021 Collate
 *  Licensed under the Apache License, Version 2.0 (the "License");
 *  you may not use this file except in compliance with the License.
 *  You may obtain a copy of the License at
 *  http://www.apache.org/licenses/LICENSE-2.0
 *  Unless required by applicable law or agreed to in writing, software
 *  distributed under the License is distributed on an "AS IS" BASIS,
 *  WITHOUT WARRANTIES OR CONDITIONS OF ANY KIND, either express or implied.
 *  See the License for the specific language governing permissions and
 *  limitations under the License.
 */

package org.openmetadata.service.resources.databases;

import static jakarta.ws.rs.core.Response.Status.BAD_REQUEST;
import static jakarta.ws.rs.core.Response.Status.CREATED;
import static jakarta.ws.rs.core.Response.Status.FORBIDDEN;
import static jakarta.ws.rs.core.Response.Status.NOT_FOUND;
import static jakarta.ws.rs.core.Response.Status.OK;
import static jakarta.ws.rs.core.Response.Status.UNAUTHORIZED;
import static java.lang.String.format;
import static java.util.Collections.singletonList;
import static org.junit.jupiter.api.Assertions.assertEquals;
import static org.junit.jupiter.api.Assertions.assertFalse;
import static org.junit.jupiter.api.Assertions.assertNotNull;
import static org.junit.jupiter.api.Assertions.assertNull;
import static org.junit.jupiter.api.Assertions.assertTrue;
import static org.openmetadata.common.utils.CommonUtil.getDateStringByOffset;
import static org.openmetadata.common.utils.CommonUtil.listOf;
import static org.openmetadata.common.utils.CommonUtil.listOrEmpty;
import static org.openmetadata.csv.CsvUtil.recordToString;
import static org.openmetadata.csv.EntityCsvTest.assertRows;
import static org.openmetadata.csv.EntityCsvTest.assertSummary;
import static org.openmetadata.csv.EntityCsvTest.createCsv;
import static org.openmetadata.csv.EntityCsvTest.getFailedRecord;
import static org.openmetadata.csv.EntityCsvTest.getSuccessRecord;
import static org.openmetadata.schema.type.ColumnDataType.ARRAY;
import static org.openmetadata.schema.type.ColumnDataType.BIGINT;
import static org.openmetadata.schema.type.ColumnDataType.BINARY;
import static org.openmetadata.schema.type.ColumnDataType.CHAR;
import static org.openmetadata.schema.type.ColumnDataType.DATE;
import static org.openmetadata.schema.type.ColumnDataType.DECIMAL;
import static org.openmetadata.schema.type.ColumnDataType.FLOAT;
import static org.openmetadata.schema.type.ColumnDataType.INT;
import static org.openmetadata.schema.type.ColumnDataType.STRING;
import static org.openmetadata.schema.type.ColumnDataType.STRUCT;
import static org.openmetadata.schema.type.ColumnDataType.VARCHAR;
import static org.openmetadata.service.Entity.FIELD_OWNERS;
import static org.openmetadata.service.Entity.FIELD_TAGS;
import static org.openmetadata.service.Entity.TABLE;
import static org.openmetadata.service.Entity.TAG;
import static org.openmetadata.service.Entity.getEntityTypeFromObject;
import static org.openmetadata.service.exception.CatalogExceptionMessage.entityNotFound;
import static org.openmetadata.service.exception.CatalogExceptionMessage.invalidColumnFQN;
import static org.openmetadata.service.exception.CatalogExceptionMessage.permissionNotAllowed;
import static org.openmetadata.service.security.SecurityUtil.authHeaders;
import static org.openmetadata.service.security.mask.PIIMasker.MASKED_VALUE;
import static org.openmetadata.service.util.EntityUtil.fieldAdded;
import static org.openmetadata.service.util.EntityUtil.fieldDeleted;
import static org.openmetadata.service.util.EntityUtil.fieldUpdated;
import static org.openmetadata.service.util.EntityUtil.tagLabelMatch;
import static org.openmetadata.service.util.FullyQualifiedName.build;
import static org.openmetadata.service.util.RestUtil.DATE_FORMAT;
import static org.openmetadata.service.util.TestUtils.*;
import static org.openmetadata.service.util.TestUtils.UpdateType.MAJOR_UPDATE;
import static org.openmetadata.service.util.TestUtils.UpdateType.MINOR_UPDATE;
import static org.openmetadata.service.util.TestUtils.UpdateType.NO_CHANGE;

import com.google.common.collect.Lists;
import es.org.elasticsearch.client.Request;
import es.org.elasticsearch.client.Response;
import es.org.elasticsearch.client.RestClient;
import jakarta.ws.rs.client.WebTarget;
import jakarta.ws.rs.core.Response.Status;
import java.io.IOException;
import java.net.URLEncoder;
import java.nio.charset.StandardCharsets;
import java.text.ParseException;
import java.util.ArrayList;
import java.util.Arrays;
import java.util.Comparator;
import java.util.Date;
import java.util.HashMap;
import java.util.LinkedHashMap;
import java.util.List;
import java.util.Locale;
import java.util.Map;
import java.util.Set;
import java.util.UUID;
import java.util.concurrent.CountDownLatch;
import java.util.concurrent.TimeUnit;
import java.util.concurrent.atomic.AtomicReference;
import java.util.function.Predicate;
import java.util.stream.Collectors;
import lombok.SneakyThrows;
import lombok.extern.slf4j.Slf4j;
import org.apache.http.client.HttpResponseException;
import org.apache.http.util.EntityUtils;
import org.junit.Ignore;
import org.junit.jupiter.api.MethodOrderer;
import org.junit.jupiter.api.Order;
import org.junit.jupiter.api.Test;
import org.junit.jupiter.api.TestInfo;
import org.junit.jupiter.api.TestInstance;
import org.junit.jupiter.api.TestMethodOrder;
import org.junit.jupiter.api.parallel.Execution;
import org.junit.jupiter.api.parallel.ExecutionMode;
import org.openmetadata.csv.EntityCsv;
import org.openmetadata.schema.EntityInterface;
import org.openmetadata.schema.api.VoteRequest;
import org.openmetadata.schema.api.data.CreateDatabase;
import org.openmetadata.schema.api.data.CreateDatabaseSchema;
import org.openmetadata.schema.api.data.CreateQuery;
import org.openmetadata.schema.api.data.CreateTable;
import org.openmetadata.schema.api.data.CreateTableProfile;
import org.openmetadata.schema.api.data.RestoreEntity;
import org.openmetadata.schema.api.data.UpdateColumn;
import org.openmetadata.schema.api.domains.CreateDataProduct;
import org.openmetadata.schema.api.domains.CreateDomain;
import org.openmetadata.schema.api.lineage.AddLineage;
import org.openmetadata.schema.api.services.CreateDatabaseService;
import org.openmetadata.schema.api.tests.CreateCustomMetric;
import org.openmetadata.schema.api.tests.CreateTestCase;
import org.openmetadata.schema.api.tests.CreateTestSuite;
import org.openmetadata.schema.entity.data.Database;
import org.openmetadata.schema.entity.data.DatabaseSchema;
import org.openmetadata.schema.entity.data.Query;
import org.openmetadata.schema.entity.data.Table;
import org.openmetadata.schema.entity.domains.DataProduct;
import org.openmetadata.schema.entity.domains.Domain;
import org.openmetadata.schema.entity.services.DatabaseService;
import org.openmetadata.schema.entity.teams.Team;
import org.openmetadata.schema.entity.teams.User;
import org.openmetadata.schema.tests.CustomMetric;
import org.openmetadata.schema.tests.TestCase;
import org.openmetadata.schema.tests.TestSuite;
import org.openmetadata.schema.type.ApiStatus;
import org.openmetadata.schema.type.ChangeDescription;
import org.openmetadata.schema.type.ChangeEvent;
import org.openmetadata.schema.type.ChangeSummaryMap;
import org.openmetadata.schema.type.Column;
import org.openmetadata.schema.type.ColumnConstraint;
import org.openmetadata.schema.type.ColumnDataType;
import org.openmetadata.schema.type.ColumnJoin;
import org.openmetadata.schema.type.ColumnLineage;
import org.openmetadata.schema.type.ColumnProfile;
import org.openmetadata.schema.type.ColumnProfilerConfig;
import org.openmetadata.schema.type.DataModel;
import org.openmetadata.schema.type.DataModel.ModelType;
import org.openmetadata.schema.type.Edge;
import org.openmetadata.schema.type.EntitiesEdge;
import org.openmetadata.schema.type.EntityLineage;
import org.openmetadata.schema.type.EntityReference;
import org.openmetadata.schema.type.Include;
import org.openmetadata.schema.type.JoinedWith;
import org.openmetadata.schema.type.LineageDetails;
import org.openmetadata.schema.type.MetadataOperation;
import org.openmetadata.schema.type.PartitionColumnDetails;
import org.openmetadata.schema.type.PartitionIntervalTypes;
import org.openmetadata.schema.type.SystemProfile;
import org.openmetadata.schema.type.TableConstraint;
import org.openmetadata.schema.type.TableConstraint.ConstraintType;
import org.openmetadata.schema.type.TableData;
import org.openmetadata.schema.type.TableJoins;
import org.openmetadata.schema.type.TablePartition;
import org.openmetadata.schema.type.TableProfile;
import org.openmetadata.schema.type.TableProfilerConfig;
import org.openmetadata.schema.type.TableType;
import org.openmetadata.schema.type.TagLabel;
import org.openmetadata.schema.type.TagLabel.LabelType;
import org.openmetadata.schema.type.change.ChangeSource;
import org.openmetadata.schema.type.csv.CsvImportResult;
import org.openmetadata.schema.utils.JsonUtils;
import org.openmetadata.schema.utils.ResultList;
import org.openmetadata.sdk.OM;
import org.openmetadata.sdk.fluent.Tables;
import org.openmetadata.search.IndexMapping;
import org.openmetadata.service.Entity;
import org.openmetadata.service.exception.CatalogExceptionMessage;
import org.openmetadata.service.jdbi3.ListFilter;
import org.openmetadata.service.jdbi3.TableRepository;
import org.openmetadata.service.jdbi3.TableRepository.TableCsv;
import org.openmetadata.service.rdf.RdfUtils;
import org.openmetadata.service.resources.EntityResourceTest;
import org.openmetadata.service.resources.databases.TableResource.TableList;
import org.openmetadata.service.resources.domains.DataProductResourceTest;
import org.openmetadata.service.resources.domains.DomainResourceTest;
import org.openmetadata.service.resources.dqtests.TestCaseResourceTest;
import org.openmetadata.service.resources.dqtests.TestSuiteResourceTest;
import org.openmetadata.service.resources.glossary.GlossaryResourceTest;
import org.openmetadata.service.resources.glossary.GlossaryTermResourceTest;
import org.openmetadata.service.resources.lineage.LineageResourceTest;
import org.openmetadata.service.resources.query.QueryResource;
import org.openmetadata.service.resources.query.QueryResourceTest;
import org.openmetadata.service.resources.services.DatabaseServiceResourceTest;
import org.openmetadata.service.resources.tags.ClassificationResourceTest;
import org.openmetadata.service.resources.tags.TagResourceTest;
import org.openmetadata.service.resources.teams.TeamResourceTest;
import org.openmetadata.service.resources.teams.UserResourceTest;
import org.openmetadata.service.util.EntityUtil;
import org.openmetadata.service.util.EntityUtil.Fields;
import org.openmetadata.service.util.FullyQualifiedName;
import org.openmetadata.service.util.RdfTestUtils;
import org.openmetadata.service.util.RestUtil;
import org.openmetadata.service.util.TestUtils;

@Slf4j
@TestMethodOrder(MethodOrderer.OrderAnnotation.class)
@TestInstance(TestInstance.Lifecycle.PER_CLASS)
@Execution(ExecutionMode.CONCURRENT)
public class TableResourceTest extends EntityResourceTest<Table, CreateTable> {
  private final TagResourceTest tagResourceTest = new TagResourceTest();
  private final DatabaseServiceResourceTest dbServiceTest = new DatabaseServiceResourceTest();
  private final DatabaseResourceTest dbTest = new DatabaseResourceTest();
  private final TestSuiteResourceTest testSuiteResourceTest = new TestSuiteResourceTest();
  private final TestCaseResourceTest testCaseResourceTest = new TestCaseResourceTest();
  private final DatabaseSchemaResourceTest schemaTest = new DatabaseSchemaResourceTest();

  public TableResourceTest() {
    super(TABLE, Table.class, TableList.class, "tables", TableResource.FIELDS);
    supportedNameCharacters = "_'+#- .()$" + EntityResourceTest.RANDOM_STRING_GENERATOR.generate(1);
    supportsSearchIndex = true;
  }

  public void setupDatabaseSchemas(TestInfo test) throws IOException {
    CreateDatabase create =
        dbTest.createRequest(test).withService(SNOWFLAKE_REFERENCE.getFullyQualifiedName());
    DATABASE = dbTest.createEntity(create, ADMIN_AUTH_HEADERS);

    CreateDatabaseSchema createSchema =
        schemaTest.createRequest(test).withDatabase(DATABASE.getFullyQualifiedName());
    DATABASE_SCHEMA = schemaTest.createEntity(createSchema, ADMIN_AUTH_HEADERS);

    COLUMNS =
        Arrays.asList(
            getColumn(C1, BIGINT, USER_ADDRESS_TAG_LABEL),
            getColumn(C2, ColumnDataType.VARCHAR, USER_ADDRESS_TAG_LABEL).withDataLength(10),
            getColumn(C3, BIGINT, GLOSSARY1_TERM1_LABEL));
  }

  @Test
  void post_tableWithoutColumnDataLength_400(TestInfo test) {
    List<Column> columns = singletonList(getColumn(C1, BIGINT, null).withOrdinalPosition(1));
    CreateTable create = createRequest(test).withColumns(columns);

    // char, varchar, binary, and varbinary columns must have length
    ColumnDataType[] columnDataTypes = {
      CHAR, ColumnDataType.VARCHAR, ColumnDataType.BINARY, ColumnDataType.VARBINARY
    };

    for (ColumnDataType dataType : columnDataTypes) {
      create.getColumns().getFirst().withDataType(dataType);
      assertResponse(
          () -> createEntity(create, ADMIN_AUTH_HEADERS),
          BAD_REQUEST,
          "For column data types char, varchar, binary, varbinary dataLength must not be null");
    }
  }

  @Test
  void post_tableInvalidPrecisionScale_400(TestInfo test) {
    // No precision set but only column
    final List<Column> columns = singletonList(getColumn(C1, DECIMAL, null).withScale(1));
    final CreateTable create = createRequest(test).withColumns(columns);
    assertResponse(
        () -> createEntity(create, ADMIN_AUTH_HEADERS),
        BAD_REQUEST,
        "Scale is set but precision is not set for the column " + C1);

    // Scale (decimal digits) larger than precision (total number of digits)
    columns.getFirst().withScale(2).withPrecision(1);
    assertResponse(
        () -> createEntity(create, ADMIN_AUTH_HEADERS),
        BAD_REQUEST,
        "Scale can't be greater than the precision for the column " + C1);
  }

  @Test
  void post_tableInvalidArrayColumn_400(TestInfo test) {
    // No arrayDataType passed for array
    List<Column> columns = singletonList(getColumn(C1, ARRAY, "array<int>", null));
    CreateTable create = createRequest(test).withColumns(columns);
    assertResponse(
        () -> createEntity(create, ADMIN_AUTH_HEADERS),
        BAD_REQUEST,
        "For column data type array, arrayDataType must not be null");
  }

  @Test
  void post_duplicateColumnName_400(TestInfo test) {
    // Duplicate column names c1
    String repeatedColumnName = C1;
    List<Column> columns =
        Arrays.asList(
            getColumn(repeatedColumnName, ARRAY, "array<int>", null),
            getColumn(repeatedColumnName, INT, null));
    CreateTable create = createRequest(test).withColumns(columns);
    assertResponse(
        () -> createEntity(create, ADMIN_AUTH_HEADERS),
        BAD_REQUEST,
        String.format("Column name %s is repeated", repeatedColumnName));
  }

  @Test
  void post_validTables_200_OK(TestInfo test) throws IOException {
    // Create table with different optional fields
    // Optional field description
    CreateTable create = createRequest(test).withDescription("description");
    Table createdTable = createAndCheckEntity(create, ADMIN_AUTH_HEADERS);
    // Optional fields tableType
    create.withName(getEntityName(test, 1)).withTableType(TableType.View);
    Table createdTableWithOptionalFields = createAndCheckEntity(create, ADMIN_AUTH_HEADERS);
    assertNotNull(createdTable);
    assertNotNull(createdTableWithOptionalFields);
  }

  @Test
  void post_tableWithColumnWithDots(TestInfo test) throws IOException {
    CreateTable create = createRequest(test);
    List<Column> columns = new ArrayList<>();
    columns.add(getColumn("col.umn", INT, null));
    TableConstraint constraint =
        new TableConstraint()
            .withConstraintType(ConstraintType.UNIQUE)
            .withColumns(List.of(columns.getFirst().getName()));
    create.setColumns(columns);
    create.setTableConstraints(List.of(constraint));
    Table created = createAndCheckEntity(create, ADMIN_AUTH_HEADERS);
    Column column = created.getColumns().getFirst();
    assertEquals("col.umn", column.getName());
    assertTrue(column.getFullyQualifiedName().contains("col.umn"));
    assertEquals("col.umn", created.getTableConstraints().getFirst().getColumns().getFirst());
  }

  @Test
  void post_tableWithPartition(TestInfo test) throws IOException {
    CreateTable create = createRequest(test).withTableConstraints(null);
    List<Column> columns = new ArrayList<>();
    columns.add(getColumn("user_id", INT, null));
    columns.add(getColumn("date", DATE, null));

    PartitionColumnDetails partitionColumnDetails =
        new PartitionColumnDetails()
            .withColumnName(columns.get(1).getName())
            .withIntervalType(PartitionIntervalTypes.TIME_UNIT)
            .withInterval("daily");

    TablePartition partition = new TablePartition().withColumns(List.of(partitionColumnDetails));
    create.setColumns(columns);
    create.setTablePartition(partition);
    Table created = createAndCheckEntity(create, ADMIN_AUTH_HEADERS);
    assertTablePartition(partition, created.getTablePartition());
  }

  @Test
  void put_tableWithColumnWithOrdinalPositionAndWithoutOrdinalPosition(TestInfo test)
      throws IOException {
    CreateTable create = createRequest(test);
    Column column1 = getColumn("column1", INT, null, "column1", "c1").withOrdinalPosition(1);
    Column column2 = getColumn("column2", INT, null, "column2", "c2").withOrdinalPosition(2);
    Column column3 =
        getColumn("column3", STRING, null, "column3", null)
            .withOrdinalPosition(3)
            .withTags(List.of(USER_ADDRESS_TAG_LABEL, GLOSSARY1_TERM1_LABEL));

    TableConstraint constraint =
        new TableConstraint()
            .withConstraintType(ConstraintType.UNIQUE)
            .withColumns(List.of(column1.getName()));

    List<PartitionColumnDetails> listPartitionColumnDetails = new ArrayList<>();
    listPartitionColumnDetails.add(
        new PartitionColumnDetails()
            .withColumnName(column1.getName())
            .withIntervalType(PartitionIntervalTypes.COLUMN_VALUE)
            .withInterval("column"));
    listPartitionColumnDetails.add(
        new PartitionColumnDetails()
            .withColumnName(column2.getName())
            .withIntervalType(PartitionIntervalTypes.COLUMN_VALUE)
            .withInterval("column"));

    TablePartition partition = new TablePartition().withColumns(listPartitionColumnDetails);

    //
    // Create a table with two columns - column1, column2, table constraint and table partition
    //
    create.setColumns(new ArrayList<>(List.of(column1, column2)));
    create.setTableConstraints(List.of(constraint));
    create.setTablePartition(partition);
    createAndCheckEntity(create, ADMIN_AUTH_HEADERS);

    //
    // Update the column description and display name as a BOT user.
    // The updates are ignored for a BOT user and the table version does not change
    //
    create.getColumns().set(0, getColumn("column1", INT, null, "x", "y"));
    Table table = updateAndCheckEntity(create, OK, INGESTION_BOT_AUTH_HEADERS, NO_CHANGE, null);
    create.getColumns().set(0, column1); // Revert to previous value

    //
    // Description and DisplayName can be updated by a non-bot user
    // Update column1 description and displayName.
    // Remove column2 display name.
    // Add a new column column3.
    // Update table partition
    //
    column1.withDescription("").withDisplayName("");
    column2.withDisplayName(null);
    create.getColumns().add(column3);

    PartitionColumnDetails partitionColumnDetails =
        new PartitionColumnDetails()
            .withColumnName(column3.getName())
            .withIntervalType(PartitionIntervalTypes.COLUMN_VALUE)
            .withInterval("column");

    partition = new TablePartition().withColumns(List.of(partitionColumnDetails));
    create.setTablePartition(partition);

    ChangeDescription change = getChangeDescription(table, MINOR_UPDATE);
    fieldAdded(change, "columns", List.of(column3));
    fieldUpdated(change, build("columns", "column1", "description"), "column1", "");
    fieldUpdated(change, build("columns", "column1", "displayName"), "c1", "");
    fieldDeleted(change, build("columns", "column2", "displayName"), "c2");
    table = updateAndCheckEntity(create, OK, ADMIN_AUTH_HEADERS, MINOR_UPDATE, change);

    //
    // Change the ordinal position of column2 from 2 to 3.
    // Change the ordinal position of column3 from 3 to 4.
    // Add column4 with ordinal position 3.
    //
    // After the update: TODO is this correct?
    // Column 3 must retain the ordinal position as 3
    // Column 4 must change to ordinal position as 4
    //
    column2.setOrdinalPosition(3);
    column3.setOrdinalPosition(4);
    Column column4 = getColumn("column4", STRING, null, "column4", null).withOrdinalPosition(2);
    create.getColumns().add(2, column4);

    change = getChangeDescription(table, MINOR_UPDATE);
    fieldAdded(change, "columns", List.of(column4));
    table = updateAndCheckEntity(create, OK, ADMIN_AUTH_HEADERS, MINOR_UPDATE, change);

    // Change column1 data type from INT to STRING to cause major update
    Column updatedColumn1 =
        getColumn("column1", STRING, null, "column1", "c1").withOrdinalPosition(1);
    create.getColumns().set(0, updatedColumn1);
    change = getChangeDescription(table, MINOR_UPDATE);
    fieldDeleted(change, "columns", List.of(column1));
    fieldAdded(change, "columns", List.of(updatedColumn1));
    table = updateAndCheckEntity(create, OK, ADMIN_AUTH_HEADERS, MAJOR_UPDATE, change);

    // Delete column4 to cause major update
    create.getColumns().remove(2);
    change = getChangeDescription(table, MINOR_UPDATE);
    fieldDeleted(change, "columns", List.of(column4));
    table = updateAndCheckEntity(create, OK, ADMIN_AUTH_HEADERS, MAJOR_UPDATE, change);

    // Change the case of the column name for column2, and it shouldn't update
    column2.setName("COLUMN2");
    change = getChangeDescription(table, NO_CHANGE);
    updateAndCheckEntity(create, OK, ADMIN_AUTH_HEADERS, MINOR_UPDATE, change);
  }

  public static Column getColumn(String name, ColumnDataType columnDataType, TagLabel tag) {
    return getColumn(name, columnDataType, null, tag);
  }

  public static Column getColumn(
      String name,
      ColumnDataType columnDataType,
      TagLabel tag,
      String description,
      String displayName) {
    return getColumn(name, columnDataType, null, tag)
        .withDescription(description)
        .withDisplayName(displayName);
  }

  private static Column getColumn(
      String name, ColumnDataType columnDataType, String dataTypeDisplay, TagLabel tag) {
    List<TagLabel> tags = tag == null ? new ArrayList<>() : singletonList(tag);
    return new Column()
        .withName(name)
        .withDataType(columnDataType)
        .withDescription(name)
        .withDataTypeDisplay(dataTypeDisplay)
        .withTags(tags);
  }

  @Test
  void post_put_patch_complexColumnTypes(TestInfo test) throws IOException {
    Column c1 = getColumn(C1, ARRAY, "array<int>", USER_ADDRESS_TAG_LABEL).withArrayDataType(INT);
    Column c2_a = getColumn("a", INT, USER_ADDRESS_TAG_LABEL);
    Column c2_b = getColumn("b", CHAR, USER_ADDRESS_TAG_LABEL);
    Column c2_c_d = getColumn("d", INT, USER_ADDRESS_TAG_LABEL);
    Column c2_c =
        getColumn("c", STRUCT, "struct<int: d>>", USER_ADDRESS_TAG_LABEL)
            .withChildren(new ArrayList<>(singletonList(c2_c_d)));

    // Column struct<a: int, b:char, c: struct<int: d>>>
    Column c2 =
        getColumn(C2, STRUCT, "struct<a: int, b:string, c: struct<int: d>>", GLOSSARY1_TERM1_LABEL)
            .withChildren(new ArrayList<>(Arrays.asList(c2_a, c2_b, c2_c)));

    // Test POST operation can create complex types
    // c1 array<int>
    // c2 struct<a: int, b:string, c: struct<int:d>>
    //   c2.a int
    //   c2.b char
    //   c2.c struct<int: d>>
    //     c2.c.d int
    CreateTable create1 = createRequest(test, 1).withColumns(Arrays.asList(c1, c2));
    Table table1 = createAndCheckEntity(create1, ADMIN_AUTH_HEADERS);

    // Test PUT operation - put operation to create
    CreateTable create2 =
        createRequest(test, 2).withColumns(Arrays.asList(c1, c2)).withName("put_complexColumnType");
    Table table2 =
        updateAndCheckEntity(create2, CREATED, ADMIN_AUTH_HEADERS, UpdateType.CREATED, null);

    // Test PUT operation again without any change
    ChangeDescription change = getChangeDescription(table2, NO_CHANGE);
    updateAndCheckEntity(create2, Status.OK, ADMIN_AUTH_HEADERS, NO_CHANGE, change);

    //
    // Update the complex columns
    //
    // c1 from array<int> to array<char> - Data type change means old c1 deleted, and new c1 added
    change = getChangeDescription(table2, MAJOR_UPDATE);
    fieldDeleted(change, "columns", List.of(c1));
    Column c1_new =
        getColumn(C1, ARRAY, "array<int>", USER_ADDRESS_TAG_LABEL).withArrayDataType(CHAR);
    fieldAdded(change, "columns", List.of(c1_new));

    // c2 from
    // struct<a:int, b:char, c:struct<d:int>>>
    // to
    // struct<-----, b:char, c:struct<d:int, e:char>, f:char>
    c2_b.withTags(
        List.of(USER_ADDRESS_TAG_LABEL, GLOSSARY1_TERM1_LABEL)); // Add new tag to c2.b tag
    fieldAdded(change, build("columns", C2, "b", "tags"), List.of(GLOSSARY1_TERM1_LABEL));
    Column c2_c_e = getColumn("e", INT, USER_ADDRESS_TAG_LABEL);
    c2_c.getChildren().add(c2_c_e); // Add c2.c.e
    fieldAdded(change, build("columns", C2, "c"), List.of(c2_c_e));
    fieldDeleted(change, build("columns", C2), List.of(c2.getChildren().getFirst()));
    c2.getChildren().removeFirst(); // Remove c2.a from struct

    Column c2_f = getColumn("f", CHAR, USER_ADDRESS_TAG_LABEL);
    c2.getChildren().add(c2_f); // Add c2.f
    create2 = create2.withColumns(Arrays.asList(c1_new, c2));
    fieldAdded(change, build("columns", C2), List.of(c2_f));

    // Update the columns with PUT operation and validate update
    // c1 array<int>                                   --> c1 array<chart
    // c2 struct<a: int, b:string, c: struct<int:d>>   --> c2 struct<b:char, c:struct<d:int,
    // e:char>, f:char>
    //   c2.a int                                      --> DELETED
    //   c2.b char                                     --> SAME
    //   c2.c struct<int: d>>
    //     c2.c.d int
    updateAndCheckEntity(
        create2.withName("put_complexColumnType"),
        Status.OK,
        ADMIN_AUTH_HEADERS,
        MAJOR_UPDATE,
        change);

    //
    // Patch operations on table1 created by POST operation. Columns can't be added or deleted. Only
    // tags and description can be changed
    //
    String tableJson = JsonUtils.pojoToJson(table1);
    c1 = table1.getColumns().get(0);
    c1.withTags(singletonList(GLOSSARY1_TERM1_LABEL)); // c1 tag changed

    c2 = table1.getColumns().get(1);
    c2.getTags().add(USER_ADDRESS_TAG_LABEL); // c2 new tag added

    c2_a = c2.getChildren().get(0);
    c2_a.withTags(singletonList(GLOSSARY1_TERM1_LABEL)); // c2.a tag changed

    c2_b = c2.getChildren().get(1);
    c2_b.withTags(new ArrayList<>()); // c2.b tag removed

    c2_c = c2.getChildren().get(2);
    c2_c.withTags(new ArrayList<>()); // c2.c tag removed

    c2_c_d = c2_c.getChildren().get(0);
    c2_c_d.setTags(singletonList(GLOSSARY1_TERM1_LABEL)); // c2.c.d new tag added
    table1 = patchEntity(table1.getId(), tableJson, table1, ADMIN_AUTH_HEADERS);
    assertColumns(Arrays.asList(c1, c2), table1.getColumns());
  }

  @Test
  void post_tableWithInvalidDatabase_404(TestInfo test) {
    CreateTable create = createRequest(test).withDatabaseSchema("nonExistentSchema");
    assertResponse(
        () -> createEntity(create, ADMIN_AUTH_HEADERS),
        NOT_FOUND,
        entityNotFound(Entity.DATABASE_SCHEMA, "nonExistentSchema"));
  }

  @Test
  void put_columnUpdateWithDescriptionPersists_200(TestInfo test) throws IOException {
    List<Column> columns = new ArrayList<>();
    columns.add(
        getColumn(C1, VARCHAR, null).withDescription("c1VarcharDescription").withDataLength(255));
    CreateTable request = createRequest(test).withColumns(columns);
    Table table = createAndCheckEntity(request, ADMIN_AUTH_HEADERS);

    // Update Request
    request.getColumns().getFirst().withDataType(CHAR).withDataLength(200).withDescription(null);

    Table updatedTable = updateEntity(request, OK, ADMIN_AUTH_HEADERS);
    assertEquals(
        table.getColumns().getFirst().getDescription(),
        updatedTable.getColumns().getFirst().getDescription());
    assertEquals(CHAR, updatedTable.getColumns().getFirst().getDataType());
    assertEquals(200, updatedTable.getColumns().getFirst().getDataLength());
  }

  @Test
  void put_tableTableConstraintUpdate_200(TestInfo test) throws IOException {
    // Create table without table constraints
    CreateTable request =
        createRequest(test)
            .withOwners(Lists.newArrayList(USER1_REF))
            .withDescription("description")
            .withTableConstraints(null);
    Table table = createAndCheckEntity(request, ADMIN_AUTH_HEADERS);
    checkOwnerOwns(USER1_REF, table.getId(), true);

    // Update the table with constraints and ensure minor version change
    ChangeDescription change = getChangeDescription(table, MINOR_UPDATE);
    TableConstraint constraint =
        new TableConstraint().withConstraintType(ConstraintType.UNIQUE).withColumns(List.of(C1));
    fieldAdded(change, "tableConstraints", List.of(constraint));
    request = request.withTableConstraints(List.of(constraint));
    Table updatedTable =
        updateAndCheckEntity(request, OK, ADMIN_AUTH_HEADERS, MINOR_UPDATE, change);

    // Update again with no change. Version must not change
    change = getChangeDescription(updatedTable, NO_CHANGE);
    updatedTable = updateAndCheckEntity(request, OK, ADMIN_AUTH_HEADERS, NO_CHANGE, change);

    // Update the table with new constraints
    change = getChangeDescription(updatedTable, MINOR_UPDATE);
    TableConstraint constraint1 =
        new TableConstraint()
            .withConstraintType(ConstraintType.PRIMARY_KEY)
            .withColumns(List.of(C1));
    request = request.withTableConstraints(List.of(constraint1));
    fieldAdded(change, "tableConstraints", List.of(constraint1));
    fieldDeleted(change, "tableConstraints", List.of(constraint));
    updatedTable = updateAndCheckEntity(request, OK, ADMIN_AUTH_HEADERS, MINOR_UPDATE, change);

    // Remove table constraint and ensure minor version changes
    change = getChangeDescription(updatedTable, MINOR_UPDATE);
    request = request.withTableConstraints(null);
    fieldDeleted(change, "tableConstraints", List.of(constraint1));
    updateAndCheckEntity(request, OK, ADMIN_AUTH_HEADERS, MINOR_UPDATE, change);
  }

  @Test
  void put_columnConstraintUpdate_200(TestInfo test) throws IOException {
    List<Column> columns = new ArrayList<>();
    columns.add(getColumn(C1, INT, null).withConstraint(ColumnConstraint.NULL));
    columns.add(getColumn(C2, INT, null).withConstraint(ColumnConstraint.UNIQUE));
    CreateTable request = createRequest(test).withColumns(columns);
    Table table = createAndCheckEntity(request, ADMIN_AUTH_HEADERS);

    // Change the column constraints and expect minor version change
    ChangeDescription change = getChangeDescription(table, MINOR_UPDATE);
    request.getColumns().get(0).withConstraint(ColumnConstraint.NOT_NULL);
    fieldUpdated(
        change,
        build("columns", C1, "constraint"),
        ColumnConstraint.NULL,
        ColumnConstraint.NOT_NULL);

    request.getColumns().get(1).withConstraint(ColumnConstraint.PRIMARY_KEY);
    fieldUpdated(
        change,
        build("columns", C2, "constraint"),
        ColumnConstraint.UNIQUE,
        ColumnConstraint.PRIMARY_KEY);

    Table updatedTable =
        updateAndCheckEntity(request, OK, ADMIN_AUTH_HEADERS, MINOR_UPDATE, change);

    // Remove column constraints and expect minor version change
    change = getChangeDescription(updatedTable, MINOR_UPDATE);
    request.getColumns().get(0).withConstraint(null);
    fieldDeleted(change, build("columns", C1, "constraint"), ColumnConstraint.NOT_NULL);

    request.getColumns().get(1).withConstraint(null);
    fieldDeleted(change, build("columns", C2, "constraint"), ColumnConstraint.PRIMARY_KEY);
    updateAndCheckEntity(request, OK, ADMIN_AUTH_HEADERS, MINOR_UPDATE, change);
  }

  @Test
  void put_updateColumns_200(TestInfo test) throws IOException {
    int classificationUsageCount = getClassificationUsageCount("User", TEST_AUTH_HEADERS);
    int addressTagUsageCount =
        getTagUsageCount(USER_ADDRESS_TAG_LABEL.getTagFQN(), TEST_AUTH_HEADERS);
    int glossaryTermUsageCount =
        getGlossaryTermUsageCount(GLOSSARY1_TERM1_LABEL.getTagFQN(), TEST_AUTH_HEADERS);

    //
    // Create a table with column c1, type BIGINT, description c1 and tag USER_ADDRESS_TAB_LABEL
    //
    List<TagLabel> tags = new ArrayList<>();
    tags.add(USER_ADDRESS_TAG_LABEL);
    tags.add(USER_ADDRESS_TAG_LABEL); // Duplicated tags should be handled
    List<Column> columns = new ArrayList<>();
    columns.add(getColumn(C1, BIGINT, null).withTags(tags));

    CreateTable request = createRequest(test).withColumns(columns);
    Table table = createAndCheckEntity(request, ADMIN_AUTH_HEADERS);
    columns.get(0).setFullyQualifiedName(table.getFullyQualifiedName() + "." + C1);

    // Ensure classification and tag usage counts are updated
    assertEquals(
        classificationUsageCount + 1, getClassificationUsageCount("User", TEST_AUTH_HEADERS));
    assertEquals(
        addressTagUsageCount + 1,
        getTagUsageCount(USER_ADDRESS_TAG_LABEL.getTagFQN(), TEST_AUTH_HEADERS));
    assertEquals(
        glossaryTermUsageCount,
        getGlossaryTermUsageCount(GLOSSARY1_TERM1_LABEL.getTagFQN(), TEST_AUTH_HEADERS));

    //
    // Update the c1 tags to  USER_ADDRESS_TAB_LABEL, GLOSSARY1_TERM1_LABEL (newly added)
    // Ensure description and previous tag is carried forward during update
    //
    tags.add(GLOSSARY1_TERM1_LABEL);
    tags.add(GLOSSARY1_TERM1_LABEL); // Duplicated tags should be handled
    List<Column> updatedColumns = new ArrayList<>();
    updatedColumns.add(getColumn(C1, BIGINT, null).withTags(tags));
    ChangeDescription change = getChangeDescription(table, MINOR_UPDATE);
    fieldAdded(change, build("columns", C1, "tags"), List.of(GLOSSARY1_TERM1_LABEL));
    table =
        updateAndCheckEntity(
            request.withColumns(updatedColumns), OK, ADMIN_AUTH_HEADERS, MINOR_UPDATE, change);

    // Ensure tag usage counts are updated
    assertEquals(
        classificationUsageCount + 1, getClassificationUsageCount("User", TEST_AUTH_HEADERS));
    assertEquals(
        addressTagUsageCount + 1,
        getTagUsageCount(USER_ADDRESS_TAG_LABEL.getTagFQN(), TEST_AUTH_HEADERS));
    assertEquals(
        glossaryTermUsageCount + 1,
        getGlossaryTermUsageCount(GLOSSARY1_TERM1_LABEL.getTagFQN(), TEST_AUTH_HEADERS));

    //
    // Add a new column c2 using PUT
    //
    change = getChangeDescription(table, MINOR_UPDATE);
    Column c2 =
        getColumn(C2, BINARY, null).withOrdinalPosition(2).withDataLength(10).withTags(tags);
    updatedColumns.add(c2);
    fieldAdded(change, "columns", List.of(c2));
    table =
        updateAndCheckEntity(
            request.withColumns(updatedColumns), OK, ADMIN_AUTH_HEADERS, MINOR_UPDATE, change);

    // Ensure tag usage counts are updated - column c2 added both address
    assertEquals(
        classificationUsageCount + 2, getClassificationUsageCount("User", TEST_AUTH_HEADERS));
    assertEquals(
        addressTagUsageCount + 2,
        getTagUsageCount(USER_ADDRESS_TAG_LABEL.getTagFQN(), TEST_AUTH_HEADERS));
    assertEquals(
        glossaryTermUsageCount + 2,
        getGlossaryTermUsageCount(GLOSSARY1_TERM1_LABEL.getTagFQN(), TEST_AUTH_HEADERS));

    //
    // Change the column c2 data length from 10 to 20. Increasing the data length is considered
    // backward compatible and only minor version changes
    //
    c2.setDataLength(20);
    change = getChangeDescription(table, MINOR_UPDATE);
    String fieldName = build("columns", C2, "dataLength");
    fieldUpdated(change, fieldName, 10, 20);
    table =
        updateAndCheckEntity(
            request.withColumns(updatedColumns), OK, ADMIN_AUTH_HEADERS, MINOR_UPDATE, change);

    //
    // Change the column c2 data length from 20 to 10. Decreasing the data length is considered
    // backward compatible and results in major version changes
    //
    c2.setDataLength(10);
    change = getChangeDescription(table, MAJOR_UPDATE);
    fieldUpdated(change, fieldName, 20, 10);
    table =
        updateAndCheckEntity(
            request.withColumns(updatedColumns), OK, ADMIN_AUTH_HEADERS, MAJOR_UPDATE, change);

    //
    // Remove a column c2 and make sure it is deleted by PUT
    //
    change = getChangeDescription(table, MAJOR_UPDATE);
    updatedColumns.remove(1);
    fieldDeleted(change, "columns", List.of(c2));
    table =
        updateAndCheckEntity(
            request.withColumns(updatedColumns), OK, ADMIN_AUTH_HEADERS, MAJOR_UPDATE, change);
    assertEquals(1, table.getColumns().size());

    // Ensure tag usage counts are updated to reflect removal of column c2
    assertEquals(
        classificationUsageCount + 1, getClassificationUsageCount("User", TEST_AUTH_HEADERS));
    assertEquals(
        addressTagUsageCount + 1,
        getTagUsageCount(USER_ADDRESS_TAG_LABEL.getTagFQN(), TEST_AUTH_HEADERS));
    assertEquals(
        glossaryTermUsageCount + 1,
        getGlossaryTermUsageCount(GLOSSARY1_TERM1_LABEL.getTagFQN(), TEST_AUTH_HEADERS));
  }

  @Test
  void put_tableJoins_200(TestInfo test) throws IOException {
    Table table1 = createAndCheckEntity(createRequest(test, 1), ADMIN_AUTH_HEADERS);
    Table table2 = createAndCheckEntity(createRequest(test, 2), ADMIN_AUTH_HEADERS);
    Table table3 = createAndCheckEntity(createRequest(test, 3), ADMIN_AUTH_HEADERS);

    // Fully qualified names for table1, table2, table3 columns
    String t1c1 = FullyQualifiedName.add(table1.getFullyQualifiedName(), C1);
    String t1c2 = FullyQualifiedName.add(table1.getFullyQualifiedName(), C2);
    String t1c3 = FullyQualifiedName.add(table1.getFullyQualifiedName(), C3);
    String t2c1 = FullyQualifiedName.add(table2.getFullyQualifiedName(), C1);
    String t2c2 = FullyQualifiedName.add(table2.getFullyQualifiedName(), C2);
    String t2c3 = FullyQualifiedName.add(table2.getFullyQualifiedName(), C3);
    String t3c1 = FullyQualifiedName.add(table3.getFullyQualifiedName(), C1);
    String t3c2 = FullyQualifiedName.add(table3.getFullyQualifiedName(), C2);
    String t3c3 = FullyQualifiedName.add(table3.getFullyQualifiedName(), C3);

    List<ColumnJoin> reportedColumnJoins =
        Arrays.asList(
            // table1.c1 is joined with table2.c1, and table3.c1 with join count 10
            new ColumnJoin()
                .withColumnName(C1)
                .withJoinedWith(
                    Arrays.asList(
                        new JoinedWith().withFullyQualifiedName(t2c1).withJoinCount(10),
                        new JoinedWith().withFullyQualifiedName(t3c1).withJoinCount(10))),
            // table1.c2 is joined with table2.c1, and table3.c3 with join count 20
            new ColumnJoin()
                .withColumnName(C2)
                .withJoinedWith(
                    Arrays.asList(
                        new JoinedWith().withFullyQualifiedName(t2c2).withJoinCount(20),
                        new JoinedWith().withFullyQualifiedName(t3c2).withJoinCount(20))),
            // table1.c3 is joined with table2.c1, and table3.c3 with join count 30
            new ColumnJoin()
                .withColumnName(C3)
                .withJoinedWith(
                    Arrays.asList(
                        new JoinedWith().withFullyQualifiedName(t2c3).withJoinCount(30),
                        new JoinedWith().withFullyQualifiedName(t3c3).withJoinCount(30))));

    List<JoinedWith> reportedDirectTableJoins =
        List.of(
            new JoinedWith()
                .withFullyQualifiedName(table2.getFullyQualifiedName())
                .withJoinCount(10),
            new JoinedWith()
                .withFullyQualifiedName(table3.getFullyQualifiedName())
                .withJoinCount(20));

    for (int i = 1; i <= 30; i++) {
      // Report joins starting from today back to 30 days. After every report, check the cumulative
      // join count
      TableJoins table1Joins =
          new TableJoins()
              .withDayCount(1)
              .withStartDate(RestUtil.today(-(i - 1)))
              .withColumnJoins(reportedColumnJoins)
              .withDirectTableJoins(reportedDirectTableJoins);
      Table putResponse = putJoins(table1.getId(), table1Joins, ADMIN_AUTH_HEADERS);

      List<ColumnJoin> expectedColumnJoins1 =
          Arrays.asList(
              // table1.c1 is joined with table2.c1, and table3.c1 with join count 10
              new ColumnJoin()
                  .withColumnName(C1)
                  .withJoinedWith(
                      Arrays.asList(
                          new JoinedWith().withFullyQualifiedName(t2c1).withJoinCount(10 * i),
                          new JoinedWith().withFullyQualifiedName(t3c1).withJoinCount(10 * i))),
              // table1.c2 is joined with table2.c1, and table3.c3 with join count 20
              new ColumnJoin()
                  .withColumnName(C2)
                  .withJoinedWith(
                      Arrays.asList(
                          new JoinedWith().withFullyQualifiedName(t2c2).withJoinCount(20 * i),
                          new JoinedWith().withFullyQualifiedName(t3c2).withJoinCount(20 * i))),
              // table1.c3 is joined with table2.c1, and table3.c3 with join count 30
              new ColumnJoin()
                  .withColumnName(C3)
                  .withJoinedWith(
                      Arrays.asList(
                          new JoinedWith().withFullyQualifiedName(t2c3).withJoinCount(30 * i),
                          new JoinedWith().withFullyQualifiedName(t3c3).withJoinCount(30 * i))));

      List<JoinedWith> expectedDirectTableJoins1 =
          List.of(
              new JoinedWith()
                  .withFullyQualifiedName(table2.getFullyQualifiedName())
                  .withJoinCount(10 * i),
              new JoinedWith()
                  .withFullyQualifiedName(table3.getFullyQualifiedName())
                  .withJoinCount(20 * i));

      // Ensure PUT response returns the joins information
      TableJoins actualJoins1 = putResponse.getJoins();
      assertColumnJoins(expectedColumnJoins1, actualJoins1);
      assertDirectTableJoins(expectedDirectTableJoins1, actualJoins1);

      // getTable and ensure the following column joins are correct
      table1 = getEntity(table1.getId(), "joins", ADMIN_AUTH_HEADERS);
      assertColumnJoins(expectedColumnJoins1, table1.getJoins());

      // getTable and ensure the following column joins are correct
      table2 = getEntity(table2.getId(), "joins", ADMIN_AUTH_HEADERS);
      List<ColumnJoin> expectedColumnJoins2 =
          Arrays.asList(
              // table2.c1 is joined with table1.c1 with join count 10
              new ColumnJoin()
                  .withColumnName(C1)
                  .withJoinedWith(
                      singletonList(
                          new JoinedWith().withFullyQualifiedName(t1c1).withJoinCount(10 * i))),
              // table2.c2 is joined with table1.c1 with join count 20
              new ColumnJoin()
                  .withColumnName(C2)
                  .withJoinedWith(
                      singletonList(
                          new JoinedWith().withFullyQualifiedName(t1c2).withJoinCount(20 * i))),
              // table2.c3 is joined with table1.c1 with join count 30
              new ColumnJoin()
                  .withColumnName(C3)
                  .withJoinedWith(
                      singletonList(
                          new JoinedWith().withFullyQualifiedName(t1c3).withJoinCount(30 * i))));

      List<JoinedWith> expectedDirectTableJoins2 =
          List.of(
              new JoinedWith()
                  .withFullyQualifiedName(table1.getFullyQualifiedName())
                  .withJoinCount(10 * i));

      TableJoins actualJoins2 = table2.getJoins();
      assertColumnJoins(expectedColumnJoins2, actualJoins2);
      assertDirectTableJoins(expectedDirectTableJoins2, actualJoins2);

      // getTable and ensure the following column joins
      table3 = getEntity(table3.getId(), "joins", ADMIN_AUTH_HEADERS);
      List<ColumnJoin> expectedColumnJoins3 =
          Arrays.asList(
              // table3.c1 is joined with table1.c1 with join count 10
              new ColumnJoin()
                  .withColumnName(C1)
                  .withJoinedWith(
                      singletonList(
                          new JoinedWith().withFullyQualifiedName(t1c1).withJoinCount(10 * i))),
              // table3.c2 is joined with table1.c1 with join count 20
              new ColumnJoin()
                  .withColumnName(C2)
                  .withJoinedWith(
                      singletonList(
                          new JoinedWith().withFullyQualifiedName(t1c2).withJoinCount(20 * i))),
              // table3.c3 is joined with table1.c1 with join count 30
              new ColumnJoin()
                  .withColumnName(C3)
                  .withJoinedWith(
                      singletonList(
                          new JoinedWith().withFullyQualifiedName(t1c3).withJoinCount(30 * i))));

      List<JoinedWith> expectedDirectTableJoins3 =
          List.of(
              new JoinedWith()
                  .withFullyQualifiedName(table1.getFullyQualifiedName())
                  .withJoinCount(20 * i));
      TableJoins actualJoins3 = table3.getJoins();
      assertColumnJoins(expectedColumnJoins3, actualJoins3);
      assertDirectTableJoins(expectedDirectTableJoins3, actualJoins3);

      // Report again for the previous day and make sure aggregate counts are correct
      table1Joins =
          new TableJoins()
              .withDayCount(1)
              .withStartDate(RestUtil.today(-1))
              .withColumnJoins(reportedColumnJoins)
              .withDirectTableJoins(reportedDirectTableJoins);
      putJoins(table1.getId(), table1Joins, ADMIN_AUTH_HEADERS);
      table1 = getEntity(table1.getId(), "joins", ADMIN_AUTH_HEADERS);
    }
  }

  @Test
  void put_tableJoinsInvalidColumnName_4xx(TestInfo test) throws IOException {
    Table table1 = createAndCheckEntity(createRequest(test, 1), ADMIN_AUTH_HEADERS);
    Table table2 = createAndCheckEntity(createRequest(test, 2), ADMIN_AUTH_HEADERS);

    // Invalid database name
    String invalidColumnFQN1 = "columnDB";
    TableJoins tableJoins1 = getTableJoins(getColumnJoin(C1, invalidColumnFQN1));
    assertResponse(
        () -> putJoins(table1.getId(), tableJoins1, ADMIN_AUTH_HEADERS),
        BAD_REQUEST,
        invalidColumnFQN(invalidColumnFQN1));

    // Invalid table name
    String invalidColumnFQN2 = table2.getDatabase().getName() + ".invalidTable.c1";
    TableJoins tableJoins2 = getTableJoins(getColumnJoin(C1, invalidColumnFQN2));
    assertResponse(
        () -> putJoins(table1.getId(), tableJoins2, ADMIN_AUTH_HEADERS),
        BAD_REQUEST,
        invalidColumnFQN(invalidColumnFQN2));

    // Invalid column name
    String invalidColumnFQN3 = table2.getFullyQualifiedName() + ".invalidColumn";
    TableJoins tableJoins3 = getTableJoins(getColumnJoin(C1, invalidColumnFQN3));
    assertResponse(
        () -> putJoins(table1.getId(), tableJoins3, ADMIN_AUTH_HEADERS),
        BAD_REQUEST,
        invalidColumnFQN(invalidColumnFQN3));

    // Invalid date older than 30 days
    String invalidColumnFQN4 = table2.getFullyQualifiedName() + ".c1";
    TableJoins tableJoins4 =
        getTableJoins(getColumnJoin(C1, invalidColumnFQN4)).withStartDate(RestUtil.today(-31));
    assertResponse(
        () -> putJoins(table1.getId(), tableJoins4, ADMIN_AUTH_HEADERS),
        BAD_REQUEST,
        "Date range can only include past 30 days starting today");

    // Invalid direct table name
    String invalidTableFQN = table2.getDatabase().getName() + ".invalidTable";
    TableJoins tableJoins5 =
        new TableJoins()
            .withStartDate(RestUtil.today(0))
            .withDayCount(1)
            .withDirectTableJoins(
                List.of(new JoinedWith().withFullyQualifiedName(invalidTableFQN).withJoinCount(1)));
    assertResponse(
        () -> putJoins(table1.getId(), tableJoins5, ADMIN_AUTH_HEADERS),
        BAD_REQUEST,
        "Invalid table name " + invalidTableFQN);
  }

  public void assertColumnJoins(List<ColumnJoin> expected, TableJoins actual) {
    // Table reports last 30 days of aggregated join count
    assertEquals(actual.getStartDate(), getDateStringByOffset(DATE_FORMAT, RestUtil.today(0), -30));
    assertEquals(30, actual.getDayCount());

    // Sort the columnJoins and the joinedWith to account for different ordering
    expected.sort(Comparator.comparing(ColumnJoin::getColumnName));
    expected.forEach(
        c -> c.getJoinedWith().sort(Comparator.comparing(JoinedWith::getFullyQualifiedName)));
    actual.getColumnJoins().sort(Comparator.comparing(ColumnJoin::getColumnName));
    actual
        .getColumnJoins()
        .forEach(
            c -> c.getJoinedWith().sort(Comparator.comparing(JoinedWith::getFullyQualifiedName)));
    assertEquals(expected, actual.getColumnJoins());
  }

  public void assertDirectTableJoins(List<JoinedWith> expected, TableJoins actual) {
    // Table reports last 30 days of aggregated join count
    assertEquals(actual.getStartDate(), getDateStringByOffset(DATE_FORMAT, RestUtil.today(0), -30));
    assertEquals(30, actual.getDayCount());

    // Sort the columnJoins and the joinedWith to account for different ordering
    assertEquals(
        expected.stream()
            .sorted(Comparator.comparing(JoinedWith::getFullyQualifiedName))
            .collect(Collectors.toList()),
        actual.getDirectTableJoins().stream()
            .sorted(Comparator.comparing(JoinedWith::getFullyQualifiedName))
            .collect(Collectors.toList()));
  }

  @Test
  void put_tableSampleData_200(TestInfo test) throws IOException {
    Table table =
        createAndCheckEntity(
            createRequest(test).withOwners(Lists.newArrayList(USER1_REF)), ADMIN_AUTH_HEADERS);
    List<String> columns = Arrays.asList(C1, C2, C3);

    // Add 3 rows of sample data for 3 columns
    List<List<Object>> rows =
        Arrays.asList(
            Arrays.asList("c1Value1", 1, true),
            Arrays.asList("c1Value2", null, false),
            Arrays.asList("c1Value3", 3, true));

    // Sample data can be put as an ADMIN
    putSampleData(table, columns, rows, ADMIN_AUTH_HEADERS);

    // Sample data can be put as owner
    rows.get(0).set(1, 2); // Change value 1 to 2
    putSampleData(table, columns, rows, authHeaders(USER1.getName()));

    // Sample data can't be put as non-owner, non-admin
    assertResponse(
        () -> putSampleData(table, columns, rows, authHeaders(USER2.getName())),
        FORBIDDEN,
        permissionNotAllowed(USER2.getName(), List.of(MetadataOperation.EDIT_SAMPLE_DATA)));
  }

  private void putSampleData(
      Table table, List<String> columns, List<List<Object>> rows, Map<String, String> authHeaders)
      throws IOException {
    TableData tableData = new TableData().withColumns(columns).withRows(rows);
    Table putResponse = putSampleData(table.getId(), tableData, authHeaders);
    assertEquals(tableData, putResponse.getSampleData());

    table = getSampleData(table.getId(), ADMIN_AUTH_HEADERS);
    assertEquals(tableData, table.getSampleData());
  }

  @Test
  void put_tableInvalidSampleData_4xx(TestInfo test) throws IOException {
    Table table = createAndCheckEntity(createRequest(test), ADMIN_AUTH_HEADERS);
    TableData tableData = new TableData();

    // Send sample data with invalid column name
    List<String> columns = Arrays.asList(C1, C2, "invalidColumn"); // Invalid column name
    List<List<Object>> rows =
        singletonList(Arrays.asList("c1Value1", 1, true)); // Valid sample data
    tableData.withColumns(columns).withRows(rows);
    assertResponseContains(
        () -> putSampleData(table.getId(), tableData, ADMIN_AUTH_HEADERS),
        BAD_REQUEST,
        "Invalid column name invalidColumn");

    // Send sample data that has more samples than the number of columns
    columns = Arrays.asList(C1, C2, C3);
    rows = singletonList(Arrays.asList("c1Value1", 1, true, "extra value")); // Extra value
    tableData.withColumns(columns).withRows(rows);
    assertResponseContains(
        () -> putSampleData(table.getId(), tableData, ADMIN_AUTH_HEADERS),
        BAD_REQUEST,
        "Number of columns is 3 but row has 4 sample values");

    // Send sample data that has fewer samples than the number of columns
    columns = Arrays.asList(C1, C2, C3);
    rows = singletonList(Arrays.asList("c1Value1", 1 /* Missing Value */));
    tableData.withColumns(columns).withRows(rows);
    assertResponseContains(
        () -> putSampleData(table.getId(), tableData, ADMIN_AUTH_HEADERS),
        BAD_REQUEST,
        "Number of columns is 3 but row has 2 sample values");
  }

  @Test
  void put_schemaDefinition_200(TestInfo test) throws IOException {
    CreateTable createTable = createRequest(test);
    createTable.setTableType(TableType.View);
    String query =
        """
                    sales_vw
                    create view sales_vw as
                    select * from public.sales
                    union all
                    select * from spectrum.sales
                    with no schema binding;
                    """;
    createTable.setSchemaDefinition(query);
    Table table = createAndCheckEntity(createTable, ADMIN_AUTH_HEADERS);
    table = getEntity(table.getId(), "schemaDefinition", ADMIN_AUTH_HEADERS);
    LOG.info("table view definition {}", table.getSchemaDefinition());
    assertEquals(table.getSchemaDefinition(), query);
  }

  @Test
  void put_profileConfig_200(TestInfo test) throws IOException {
    CreateTable request = createRequest(test).withOwners(Lists.newArrayList(USER1_REF));
    Table table = createAndCheckEntity(request, ADMIN_AUTH_HEADERS);

    // Admin can PUT profile configuration
    putProfileConfig(table, ADMIN_AUTH_HEADERS);

    // Owner can PUT profile configuration
    putProfileConfig(table, authHeaders(USER1.getName()));

    // Non-owner/non-admin can't PUT profile configuration
    assertResponse(
        () -> putProfileConfig(table, authHeaders(USER2.getName())),
        FORBIDDEN,
        permissionNotAllowed(USER2.getName(), List.of(MetadataOperation.EDIT_DATA_PROFILE)));
  }

  void putProfileConfig(Table table, Map<String, String> authHeaders) throws IOException {
    // Add table profile config with columns c1, c3 and column c2 excluded
    List<ColumnProfilerConfig> columnProfilerConfigs = new ArrayList<>();
    columnProfilerConfigs.add(
        getColumnProfilerConfig(
            C1, "valuesCount", "valuePercentage", "validCount", "duplicateCount"));
    columnProfilerConfigs.add(
        getColumnProfilerConfig(C3, "duplicateCount", "nullCount", "missingCount"));

    TableProfilerConfig tableProfilerConfig =
        new TableProfilerConfig()
            .withProfileQuery("SELECT * FROM dual")
            .withExcludeColumns(List.of(C2))
            .withIncludeColumns(columnProfilerConfigs);
    table = putTableProfilerConfig(table.getId(), tableProfilerConfig, authHeaders);
    assertEquals(tableProfilerConfig, table.getTableProfilerConfig());
    Table storedTable = getEntity(table.getId(), "tableProfilerConfig", authHeaders);
    assertEquals(tableProfilerConfig, storedTable.getTableProfilerConfig());

    // Change table profile config with columns c2, c3 and column c1 excluded
    // Also change the profileQuery from dual to dual1
    columnProfilerConfigs.remove(0);
    columnProfilerConfigs.add(
        getColumnProfilerConfig(
            C2, "valuesCount", "valuePercentage", "validCount", "duplicateCount"));
    tableProfilerConfig =
        new TableProfilerConfig()
            .withProfileQuery("SELECT * FROM dual1")
            .withExcludeColumns(List.of(C1))
            .withIncludeColumns(columnProfilerConfigs);
    table = putTableProfilerConfig(table.getId(), tableProfilerConfig, authHeaders);
    assertEquals(tableProfilerConfig, table.getTableProfilerConfig());
    Table tableWithConfig = getTableProfileConfig(table.getId(), authHeaders);
    assertEquals(tableProfilerConfig, tableWithConfig.getTableProfilerConfig());
    table = deleteTableProfilerConfig(table.getId(), authHeaders);
    assertNull(table.getTableProfilerConfig());
    storedTable = getTableProfileConfig(table.getId(), authHeaders);
    assertNull(storedTable.getTableProfilerConfig());
    tableProfilerConfig = new TableProfilerConfig().withProfileSample(80.0);
    table = putTableProfilerConfig(table.getId(), tableProfilerConfig, authHeaders);
    assertEquals(tableProfilerConfig, table.getTableProfilerConfig());
    storedTable = getEntity(table.getId(), "tableProfilerConfig", authHeaders);
    assertEquals(tableProfilerConfig, storedTable.getTableProfilerConfig());
  }

  @Test
  void put_tableProfile_200(TestInfo test) throws IOException, ParseException {
    Table table =
        createEntity(
            createRequest(test).withOwners(Lists.newArrayList(USER1_REF)), ADMIN_AUTH_HEADERS);
    Table table1 =
        createEntity(
            createRequest(test, 1).withOwners(Lists.newArrayList(USER1_REF)), ADMIN_AUTH_HEADERS);

    // Admin can PUT table profile
    putTableProfile(table, table1, ADMIN_AUTH_HEADERS);

    // Owner can PUT table profile
    Table table3 =
        createEntity(
            createRequest(test, 2).withOwners(Lists.newArrayList(USER1_REF)), ADMIN_AUTH_HEADERS);
    Table table4 =
        createEntity(
            createRequest(test, 3).withOwners(Lists.newArrayList(USER1_REF)), ADMIN_AUTH_HEADERS);
    putTableProfile(table3, table4, authHeaders(USER1.getName()));

    // Others can't PUT table profile data
    assertResponse(
        () -> putTableProfile(table, table1, authHeaders(USER2.getName())),
        FORBIDDEN,
        permissionNotAllowed(USER2.getName(), List.of(MetadataOperation.EDIT_DATA_PROFILE)));
  }

  @Test
  void create_profilerWrongTimestamp(TestInfo testInfo) throws IOException {
    Table table = createEntity(createRequest(testInfo), ADMIN_AUTH_HEADERS);
    Long correctTimestamp = 1725525388000L;
    Long wrongTimestamp = 1725525388L;

    ColumnProfile c1Profile = getColumnProfile(C1, 100.0, 10.0, 100.0, wrongTimestamp);
    ColumnProfile c2Profile = getColumnProfile(C2, 99.0, 20.0, 89.0, correctTimestamp);
    ColumnProfile c3Profile = getColumnProfile(C3, 75.0, 25.0, 77.0, correctTimestamp);
    List<ColumnProfile> columnProfiles = List.of(c1Profile, c2Profile, c3Profile);
    TableProfile tableProfile =
        new TableProfile()
            .withRowCount(6.0)
            .withColumnCount(3.0)
            .withTimestamp(correctTimestamp)
            .withProfileSample(10.0);

    CreateTableProfile createTableProfile =
        new CreateTableProfile().withTableProfile(tableProfile).withColumnProfile(columnProfiles);
    assertResponse(
        () -> putTableProfileData(table.getId(), createTableProfile, ADMIN_AUTH_HEADERS),
        BAD_REQUEST,
        "Timestamp 1725525388 is not valid, it should be in milliseconds since epoch");

    tableProfile = tableProfile.withTimestamp(wrongTimestamp);
    c1Profile = c1Profile.withTimestamp(correctTimestamp);
    columnProfiles = List.of(c1Profile, c2Profile, c3Profile);
    createTableProfile.withTableProfile(tableProfile).withColumnProfile(columnProfiles);
    assertResponse(
        () -> putTableProfileData(table.getId(), createTableProfile, ADMIN_AUTH_HEADERS),
        BAD_REQUEST,
        "Timestamp 1725525388 is not valid, it should be in milliseconds since epoch");
    SystemProfile systemProfile = new SystemProfile().withTimestamp(wrongTimestamp);
    tableProfile = tableProfile.withTimestamp(correctTimestamp);
    createTableProfile.withTableProfile(tableProfile).withSystemProfile(listOf(systemProfile));
    assertResponse(
        () -> putTableProfileData(table.getId(), createTableProfile, ADMIN_AUTH_HEADERS),
        BAD_REQUEST,
        "Timestamp 1725525388 is not valid, it should be in milliseconds since epoch");
  }

  void putTableProfile(Table table, Table table1, Map<String, String> authHeaders)
      throws IOException, ParseException {
    Long timestamp = TestUtils.dateToTimestamp("2021-09-09");
    ColumnProfile c1Profile = getColumnProfile(C1, 100.0, 10.0, 100.0, timestamp);
    ColumnProfile c2Profile = getColumnProfile(C2, 99.0, 20.0, 89.0, timestamp);
    ColumnProfile c3Profile = getColumnProfile(C3, 75.0, 25.0, 77.0, timestamp);
    // Add column profiles
    List<ColumnProfile> columnProfiles = List.of(c1Profile, c2Profile, c3Profile);
    List<ColumnProfile> columnProfileResults = new ArrayList<>();
    columnProfileResults.add(c1Profile);
    TableProfile tableProfile =
        new TableProfile()
            .withRowCount(6.0)
            .withColumnCount(3.0)
            .withTimestamp(timestamp)
            .withProfileSample(10.0);
    CreateTableProfile createTableProfile =
        new CreateTableProfile().withTableProfile(tableProfile).withColumnProfile(columnProfiles);
    Table putResponse = putTableProfileData(table.getId(), createTableProfile, authHeaders);
    verifyTableProfile(putResponse.getProfile(), createTableProfile.getTableProfile());

    ResultList<TableProfile> tableProfiles =
        getTableProfiles(table.getFullyQualifiedName(), timestamp, timestamp, authHeaders);
    verifyTableProfiles(tableProfiles, List.of(tableProfile), 1);

    ResultList<ColumnProfile> tableColumnProfiles =
        getColumnProfiles(
            table.getFullyQualifiedName() + "." + C1,
            TestUtils.dateToTimestamp("2021-09-09"),
            TestUtils.dateToTimestamp("2021-09-10"),
            authHeaders);
    verifyColumnProfiles(tableColumnProfiles, List.of(c1Profile), 1);

    timestamp = TestUtils.dateToTimestamp("2021-09-10");

    // Add new date for TableProfile
    TableProfile newTableProfile =
        new TableProfile().withRowCount(7.0).withColumnCount(3.0).withTimestamp(timestamp);
    c1Profile = getColumnProfile(C1, 100.0, 10.0, 100.0, timestamp);
    c2Profile = getColumnProfile(C2, 99.0, 20.0, 89.0, timestamp);
    c3Profile = getColumnProfile(C3, 75.0, 25.0, 77.0, timestamp);
    columnProfiles = List.of(c1Profile, c2Profile, c3Profile);
    columnProfileResults.add(c1Profile);
    createTableProfile =
        new CreateTableProfile()
            .withTableProfile(newTableProfile)
            .withColumnProfile(columnProfiles);
    putResponse = putTableProfileData(table.getId(), createTableProfile, authHeaders);
    verifyTableProfile(putResponse.getProfile(), createTableProfile.getTableProfile());

    tableProfiles =
        getTableProfiles(
            table.getFullyQualifiedName(),
            TestUtils.dateToTimestamp("2021-09-09"),
            TestUtils.dateToTimestamp("2021-09-10"),
            authHeaders);
    verifyTableProfiles(tableProfiles, List.of(newTableProfile, tableProfile), 2);

    tableColumnProfiles =
        getColumnProfiles(
            table.getFullyQualifiedName() + "." + C1,
            TestUtils.dateToTimestamp("2021-09-09"),
            TestUtils.dateToTimestamp("2021-09-10"),
            authHeaders);
    verifyColumnProfiles(tableColumnProfiles, columnProfileResults, 2);

    table = getEntity(table.getId(), "profile", authHeaders);
    // first result should be the latest date
    tableProfiles =
        getTableProfiles(
            table.getFullyQualifiedName(),
            TestUtils.dateToTimestamp("2021-09-09"),
            TestUtils.dateToTimestamp("2021-09-10"),
            authHeaders);
    verifyTableProfiles(tableProfiles, List.of(newTableProfile, tableProfile), 2);

    String dateStr = "2021-09-";
    List<TableProfile> tableProfileList = new ArrayList<>();
    tableProfileList.add(tableProfile);
    tableProfileList.add(newTableProfile);
    for (int i = 11; i <= 20; i++) {
      timestamp = TestUtils.dateToTimestamp(dateStr + i);
      tableProfile =
          new TableProfile().withRowCount(21.0).withColumnCount(3.0).withTimestamp(timestamp);
      createTableProfile.setTableProfile(tableProfile);
      c1Profile = getColumnProfile(C1, 100.0, 10.0, 100.0, timestamp);
      c2Profile = getColumnProfile(C2, 99.0, 20.0, 89.0, timestamp);
      c3Profile = getColumnProfile(C3, 75.0, 25.0, 77.0, timestamp);
      columnProfiles = List.of(c1Profile, c2Profile, c3Profile);
      columnProfileResults.add(c1Profile);
      createTableProfile =
          new CreateTableProfile().withTableProfile(tableProfile).withColumnProfile(columnProfiles);
      putTableProfileData(table.getId(), createTableProfile, authHeaders);
      tableProfileList.add(tableProfile);
    }
    tableProfiles =
        getTableProfiles(
            table.getFullyQualifiedName(),
            TestUtils.dateToTimestamp("2021-09-09"),
            TestUtils.dateToTimestamp("2021-09-20"),
            authHeaders);
    verifyTableProfiles(tableProfiles, tableProfileList, 12);

    tableColumnProfiles =
        getColumnProfiles(
            table.getFullyQualifiedName() + "." + C1,
            TestUtils.dateToTimestamp("2021-09-09"),
            TestUtils.dateToTimestamp("2021-09-20"),
            authHeaders);
    verifyColumnProfiles(tableColumnProfiles, columnProfileResults, 12);

    // Add profiles for table1
    List<TableProfile> table1ProfileList = new ArrayList<>();
    dateStr = "2021-10-";
    for (int i = 11; i <= 15; i++) {
      timestamp = TestUtils.dateToTimestamp(dateStr + i);
      tableProfile =
          new TableProfile().withRowCount(21.0).withColumnCount(3.0).withTimestamp(timestamp);
      c1Profile = getColumnProfile(C1, 100.0, 10.0, 100.0, timestamp);
      c2Profile = getColumnProfile(C2, 88.0, 20.0, 89.0, timestamp);
      c3Profile = getColumnProfile(C3, 75.0, 25.0, 77.0, timestamp);
      columnProfiles = List.of(c1Profile, c2Profile, c3Profile);
      createTableProfile =
          new CreateTableProfile().withTableProfile(tableProfile).withColumnProfile(columnProfiles);
      putTableProfileData(table1.getId(), createTableProfile, authHeaders);
      table1ProfileList.add(tableProfile);
    }
    tableProfiles =
        getTableProfiles(
            table1.getFullyQualifiedName(),
            TestUtils.dateToTimestamp("2021-10-11"),
            TestUtils.dateToTimestamp("2021-10-15"),
            authHeaders);
    verifyTableProfiles(tableProfiles, table1ProfileList, 5);
    deleteTableProfile(
        table1.getFullyQualifiedName(),
        TABLE,
        TestUtils.dateToTimestamp("2021-10-11"),
        authHeaders);
    table1ProfileList.removeFirst();
    tableProfiles =
        getTableProfiles(
            table1.getFullyQualifiedName(),
            TestUtils.dateToTimestamp("2021-10-11"),
            TestUtils.dateToTimestamp("2021-10-15"),
            authHeaders);
    verifyTableProfiles(tableProfiles, table1ProfileList, 4);

    table1 = getLatestTableProfile(table1.getFullyQualifiedName(), ADMIN_AUTH_HEADERS);
    verifyTableProfile(table1.getProfile(), table1ProfileList.get(table1ProfileList.size() - 1));
    table1 = getLatestTableProfile(table1.getFullyQualifiedName(), false, ADMIN_AUTH_HEADERS);
    assertNotNull(table1.getColumns());

    // Table profile with column profile as null
    timestamp = TestUtils.dateToTimestamp("2022-09-09");
    tableProfile =
        new TableProfile()
            .withRowCount(6.0)
            .withColumnCount(3.0)
            .withTimestamp(timestamp)
            .withProfileSample(10.0);
    createTableProfile =
        new CreateTableProfile().withTableProfile(tableProfile).withColumnProfile(null);
    putResponse = putTableProfileData(table.getId(), createTableProfile, authHeaders);
    verifyTableProfile(putResponse.getProfile(), createTableProfile.getTableProfile());

    // Table profile without column profile
    timestamp = TestUtils.dateToTimestamp("2022-10-09");
    tableProfile =
        new TableProfile()
            .withRowCount(6.0)
            .withColumnCount(3.0)
            .withTimestamp(timestamp)
            .withProfileSample(10.0);
    createTableProfile = new CreateTableProfile().withTableProfile(tableProfile);
    putTableProfileData(table.getId(), createTableProfile, authHeaders);
    Table table2 = getLatestTableProfile(table.getFullyQualifiedName(), ADMIN_AUTH_HEADERS);
    verifyTableProfile(table2.getProfile(), createTableProfile.getTableProfile());
  }

  @Test
  void put_tableInvalidTableProfileData_4xx(TestInfo test) throws IOException, ParseException {
    Table table = createAndCheckEntity(createRequest(test), ADMIN_AUTH_HEADERS);
    Long timestamp = TestUtils.dateToTimestamp("2021-09-10");
    ColumnProfile c1Profile = getColumnProfile(C1, 100.0, 10.0, 100.0, timestamp);
    ColumnProfile c2Profile = getColumnProfile(C2, 99.0, 20.0, 89.0, timestamp);
    ColumnProfile c3Profile = getColumnProfile("invalidColumn", 75.0, 25.0, 77.0, timestamp);
    List<ColumnProfile> columnProfiles = List.of(c1Profile, c2Profile, c3Profile);
    TableProfile tableProfile =
        new TableProfile().withRowCount(6.0).withColumnCount(3.0).withTimestamp(timestamp);
    CreateTableProfile createTableProfile =
        new CreateTableProfile().withTableProfile(tableProfile).withColumnProfile(columnProfiles);
    assertResponseContains(
        () -> putTableProfileData(table.getId(), createTableProfile, ADMIN_AUTH_HEADERS),
        BAD_REQUEST,
        "Invalid column name invalidColumn");
  }

  @Test
  void put_tableQueries_200(TestInfo test) throws IOException {
    // Setup Query Test
    QueryResourceTest queryResourceTest = new QueryResourceTest();
    queryResourceTest.setupQuery(test);

    // Create a table
    Table table = createAndCheckEntity(createRequest(test), ADMIN_AUTH_HEADERS);

    // Create Query
    CreateQuery query =
        queryResourceTest
            .createRequest("table_query_test")
            .withQuery("select * from test;")
            .withDuration(600.0);
    Query createdQuery = queryResourceTest.createAndCheckEntity(query, ADMIN_AUTH_HEADERS);
    putTableQueriesData(
        createdQuery.getId(), List.of(table.getEntityReference()), ADMIN_AUTH_HEADERS);
    List<Query> entityQueries = getTableQueriesData(table.getId(), ADMIN_AUTH_HEADERS);
    assertEquals(1, entityQueries.size());
    assertEquals(query.getQuery(), entityQueries.get(0).getQuery());

    // Create
    CreateQuery query1 =
        queryResourceTest
            .createRequest("table_query_test")
            .withQuery("select * from test;")
            .withDuration(200.0)
            .withQueryUsedIn(List.of(table.getEntityReference()));

    //
    // try updating the same query again
    //
    createdQuery = queryResourceTest.updateEntity(query1, OK, ADMIN_AUTH_HEADERS);
    assertEquals(query1.getQuery(), createdQuery.getQuery());
    assertEquals(query1.getDuration(), createdQuery.getDuration());

    // Update bot
    VoteRequest request = new VoteRequest().withUpdatedVoteType(VoteRequest.VoteType.VOTED_UP);
    WebTarget target =
        getResource(String.format("queries/%s/vote", createdQuery.getId().toString()));
    ChangeEvent changeEvent =
        TestUtils.put(target, request, ChangeEvent.class, OK, ADMIN_AUTH_HEADERS);
    Query updatedEntity = JsonUtils.convertValue(changeEvent.getEntity(), Query.class);
    assertEquals(1, updatedEntity.getVotes().getUpVotes());
    assertEquals(0, updatedEntity.getVotes().getDownVotes());

    entityQueries = getTableQueriesData(table.getId(), ADMIN_AUTH_HEADERS);
    assertEquals(1, entityQueries.size());
    assertEquals(query1.getQuery(), entityQueries.get(0).getQuery());
    assertEquals(1, updatedEntity.getVotes().getUpVotes());
    assertEquals(0, updatedEntity.getVotes().getDownVotes());
  }

  @Test
  void put_tableDataModel(TestInfo test) throws IOException {
    List<Column> columns =
        Arrays.asList(
            getColumn(C1, BIGINT, USER_ADDRESS_TAG_LABEL).withDescription(null),
            getColumn(C2, ColumnDataType.VARCHAR, USER_ADDRESS_TAG_LABEL)
                .withDataLength(10)
                .withDescription(null));
    Table table =
        createAndCheckEntity(
            createRequest(test).withColumns(columns).withDescription(null), ADMIN_AUTH_HEADERS);
    UserResourceTest userResourceTest = new UserResourceTest();
    User user =
        userResourceTest.createAndCheckEntity(
            userResourceTest
                .createRequest(test)
                .withName("test1")
                .withEmail("test1@gmail.com")
                .withIsBot(false),
            ADMIN_AUTH_HEADERS);

    //
    // Update the data model and validate the response. Make sure table and column description
    // is carried forward if the original entity had them as null
    //
    columns.get(0).setDescription("updatedDescription");
    columns.get(1).setDescription("updatedDescription");
    String query = "select * from test;";
    DataModel dataModel =
        new DataModel()
            .withModelType(ModelType.DBT)
            .withSql(query)
            .withGeneratedAt(new Date())
            .withColumns(columns)
            .withOwners(reduceEntityReferences(Lists.newArrayList(user.getEntityReference())));
    Table putResponse = putTableDataModel(table.getId(), dataModel, ADMIN_AUTH_HEADERS);
    assertDataModel(dataModel, putResponse.getDataModel());

    // Get the table and validate the data model
    Table getResponse = getEntity(table.getId(), "dataModel,tags", ADMIN_AUTH_HEADERS);
    assertDataModel(dataModel, getResponse.getDataModel());

    //
    // Update again
    //
    query = "select * from testUpdated;";
    dataModel =
        new DataModel().withModelType(ModelType.DBT).withSql(query).withGeneratedAt(new Date());
    putResponse = putTableDataModel(table.getId(), dataModel, ADMIN_AUTH_HEADERS);
    assertDataModel(dataModel, putResponse.getDataModel());

    // Get the table and validate the data model
    getResponse = getEntity(table.getId(), "dataModel", ADMIN_AUTH_HEADERS);
    assertDataModel(dataModel, getResponse.getDataModel());
  }

  @Test
  void createUpdateDelete_tableCustomMetrics_200(TestInfo test) throws IOException {
    // Creating custom metric is allowed for the admin
    Table table =
        createAndCheckEntity(
            createRequest(test).withOwners(Lists.newArrayList(USER1_REF)), ADMIN_AUTH_HEADERS);
    createUpdateDeleteCustomMetrics(table, ADMIN_AUTH_HEADERS);

    // Creating custom metric is allowed for the owner
    Table table1 =
        createAndCheckEntity(
            createRequest(test, 1).withOwners(Lists.newArrayList(USER1_REF)), ADMIN_AUTH_HEADERS);
    createUpdateDeleteCustomMetrics(table1, authHeaders(USER1.getName()));

    // Creating custom metric is not allowed for other users
    assertResponse(
        () -> createUpdateDeleteCustomMetrics(table, authHeaders(USER2.getName())),
        FORBIDDEN,
        permissionNotAllowed(USER2.getName(), List.of(MetadataOperation.EDIT_DATA_PROFILE)));
  }

  void createUpdateDeleteCustomMetrics(Table table, Map<String, String> authHeaders)
      throws IOException {
    // ===========================
    // Check Column custom metrics
    Column c1 = table.getColumns().get(0);

    CreateCustomMetric createMetric =
        new CreateCustomMetric()
            .withName("custom")
            .withColumnName(c1.getName())
            .withExpression("SELECT SUM(xyz) FROM abc");
    Table putResponse = putCustomMetric(table.getId(), createMetric, authHeaders);
    verifyCustomMetrics(putResponse, c1, List.of(createMetric));

    table = getEntity(table.getId(), "customMetrics,columns", authHeaders);
    verifyCustomMetrics(table, c1, List.of(createMetric));

    // Update Custom Metric
    CreateCustomMetric updatedMetric =
        new CreateCustomMetric()
            .withName("custom")
            .withColumnName(c1.getName())
            .withExpression("Another select statement");
    putResponse = putCustomMetric(table.getId(), updatedMetric, authHeaders);
    verifyCustomMetrics(putResponse, c1, List.of(updatedMetric));

    // Add another Custom Metric
    CreateCustomMetric createMetric2 =
        new CreateCustomMetric()
            .withName("custom2")
            .withColumnName(c1.getName())
            .withExpression("Yet another statement");
    putResponse = putCustomMetric(table.getId(), createMetric2, authHeaders);
    verifyCustomMetrics(putResponse, c1, List.of(createMetric2, updatedMetric));

    table = getEntity(table.getId(), "customMetrics,columns", authHeaders);
    verifyCustomMetrics(table, c1, List.of(updatedMetric, createMetric2));

    // Delete Column Custom Metric
    deleteCustomMetric(table.getId(), c1.getName(), updatedMetric.getName(), authHeaders);
    table = getEntity(table.getId(), "customMetrics,columns", authHeaders);
    verifyCustomMetrics(table, c1, List.of(createMetric2));

    // ===========================
    // Check Table custom metrics
    // Create table custom metric
    CreateCustomMetric createTableMetric =
        new CreateCustomMetric()
            .withName("customTable")
            .withExpression("SELECT SUM(xyz) + SUM(def) FROM abc");
    Table tablePutResponse = putCustomMetric(table.getId(), createTableMetric, authHeaders);
    assertEquals(1, tablePutResponse.getCustomMetrics().size());

    // Add another table custom metric
    CreateCustomMetric createTableMetric2 =
        new CreateCustomMetric()
            .withName("custom2Table")
            .withExpression("SELECT SUM(xyz) / SUM(def) FROM abc");
    tablePutResponse = putCustomMetric(table.getId(), createTableMetric2, authHeaders);
    assertEquals(2, tablePutResponse.getCustomMetrics().size());

    // check we can get the custom metrics
    Map<String, Object> customMetrics =
        tablePutResponse.getCustomMetrics().stream()
            .collect(Collectors.toMap(CustomMetric::getName, (metric) -> metric));

    for (CreateCustomMetric metric : List.of(createTableMetric, createTableMetric2)) {
      CustomMetric customMetric = (CustomMetric) customMetrics.get(metric.getName());
      assertEquals(customMetric.getExpression(), metric.getExpression());
    }

    // Update table custom metric
    CreateCustomMetric updatedTableMetric =
        new CreateCustomMetric()
            .withName("customTable")
            .withExpression("SELECT SUM(xyz) - SUM(def) FROM abc");
    tablePutResponse = putCustomMetric(table.getId(), updatedTableMetric, authHeaders);
    CustomMetric updatedCustomMetric =
        tablePutResponse.getCustomMetrics().stream()
            .filter(metric -> metric.getName().equals(updatedTableMetric.getName()))
            .findFirst()
            .orElseThrow();
    assertEquals(updatedCustomMetric.getExpression(), updatedTableMetric.getExpression());

    // Delete table custom metric
    deleteTableCustomMetric(table.getId(), updatedTableMetric.getName(), authHeaders);
    table = getEntity(table.getId(), "customMetrics,columns", authHeaders);
    assertEquals(1, table.getCustomMetrics().size());
    assertEquals(createTableMetric2.getName(), table.getCustomMetrics().get(0).getName());
  }

  @Test
  @Order(
      1) // Run this test first as other tables created in other tests will interfere with listing
  void get_tableListWithDifferentFields_200_OK(TestInfo test) throws IOException {
    int initialTableCount = listEntities(null, ADMIN_AUTH_HEADERS).getPaging().getTotal();
    // Create a table test1 with 1 table tag and 3 column tags
    CreateTable create =
        createRequest(test, 1)
            .withOwners(Lists.newArrayList(USER1_REF))
            .withTags(
                List.of(
                    USER_ADDRESS_TAG_LABEL,
                    GLOSSARY2_TERM1_LABEL)) // 2 table tags - USER_ADDRESS, g2t1
            .withColumns(COLUMNS); // 3 column tags - 2 USER_ADDRESS and 1 g1t1
    createAndCheckEntity(create, ADMIN_AUTH_HEADERS);

    // Total 5 user tags  - 1 table tag + 2 column tags includes global test entities
    assertEquals(3, getClassificationUsageCount("User", ADMIN_AUTH_HEADERS));

    // Total 1 glossary1 tags  - 1 column
    assertEquals(1, getGlossaryUsageCount(GLOSSARY1.getName()));

    // Total 1 glossary2 tags  - 1 table
    assertEquals(1, getGlossaryUsageCount(GLOSSARY2.getName()));

    // Total 3 USER_ADDRESS tags - 1 table tag and 2 column tags
    assertEquals(3, getTagUsageCount(USER_ADDRESS_TAG_LABEL.getTagFQN(), ADMIN_AUTH_HEADERS));
    // Total 1 GLOSSARY1_TERM1 - 1 column level
    assertEquals(
        1, getGlossaryTermUsageCount(GLOSSARY1_TERM1_LABEL.getTagFQN(), ADMIN_AUTH_HEADERS));
    // Total 1 GLOSSARY1_TERM1 - 1 table level
    assertEquals(
        1, getGlossaryTermUsageCount(GLOSSARY2_TERM1_LABEL.getTagFQN(), ADMIN_AUTH_HEADERS));

    // Create a table test2 with 3 column tags
    CreateTable create1 =
        createRequest(test, 2)
            .withDescription("description")
            .withOwners(Lists.newArrayList(USER1_REF))
            .withColumns(COLUMNS); // 3 column tags - 2 USER_ADDRESS and 1 USER_BANK_ACCOUNT
    createAndCheckEntity(create1, ADMIN_AUTH_HEADERS);

    // Additional 2 user tags - 2 column tags
    assertEquals(5, getClassificationUsageCount("User", ADMIN_AUTH_HEADERS));
    // Additional 2 USER_ADDRESS tags - 2 column tags
    assertEquals(5, getTagUsageCount(USER_ADDRESS_TAG_LABEL.getTagFQN(), ADMIN_AUTH_HEADERS));
    // Additional 1 glossary tag - 1 column tags
    assertEquals(
        2, getGlossaryTermUsageCount(GLOSSARY1_TERM1_LABEL.getTagFQN(), ADMIN_AUTH_HEADERS));

    ResultList<Table> tableList = listEntities(null, ADMIN_AUTH_HEADERS); // List tables
    assertEquals(initialTableCount + 2, tableList.getData().size());
    assertFields(tableList.getData(), null);

    // List tables with databaseFQN as filter
    Map<String, String> queryParams = new HashMap<>();
    queryParams.put("database", DATABASE.getFullyQualifiedName());
    ResultList<Table> tableList1 = listEntities(queryParams, ADMIN_AUTH_HEADERS);
    assertEquals(tableList.getData().size(), tableList1.getData().size());
    assertFields(tableList1.getData(), null);

    // GET .../tables?fields=columns,tableConstraints
    final String fields = "tableConstraints";
    queryParams = new HashMap<>();
    queryParams.put("fields", fields);
    tableList = listEntities(queryParams, ADMIN_AUTH_HEADERS);
    assertEquals(initialTableCount + 2, tableList.getData().size());
    assertFields(tableList.getData(), fields);

    // List tables with databaseFQN as filter
    queryParams = new HashMap<>();
    queryParams.put("fields", fields);
    queryParams.put("database", DATABASE.getFullyQualifiedName());
    tableList1 = listEntities(queryParams, ADMIN_AUTH_HEADERS);
    assertEquals(tableList.getData().size(), tableList1.getData().size());
    assertFields(tableList1.getData(), fields);

    // List tables with databaseSchemaFQN as filter
    queryParams = new HashMap<>();
    queryParams.put("fields", fields);
    queryParams.put("databaseSchema", DATABASE_SCHEMA.getFullyQualifiedName());
    tableList1 = listEntities(queryParams, ADMIN_AUTH_HEADERS);
    assertEquals(tableList.getData().size(), tableList1.getData().size());
    assertFields(tableList1.getData(), fields);

    // GET .../tables?fields=usageSummary,owner
    final String fields1 = "usageSummary,owners";
    queryParams = new HashMap<>();
    queryParams.put("fields", fields1);
    tableList = listEntities(queryParams, ADMIN_AUTH_HEADERS);
    assertEquals(initialTableCount + 2, tableList.getData().size());
    assertFields(tableList.getData(), fields1);
    for (Table table : tableList.getData()) {
      assertReferenceList(Lists.newArrayList(USER1_REF), table.getOwners());
      assertReference(DATABASE.getFullyQualifiedName(), table.getDatabase());
    }

    // List tables with databaseFQN as filter
    queryParams = new HashMap<>();
    queryParams.put("fields", fields1);
    queryParams.put("database", DATABASE.getFullyQualifiedName());
    tableList1 = listEntities(queryParams, ADMIN_AUTH_HEADERS);
    assertEquals(tableList.getData().size(), tableList1.getData().size());
    assertFields(tableList1.getData(), fields1);
  }

  /**
   * See EntityResourceTest#patch_entityAttributes_200_ok(TestInfo) for other patch related tests for patching display,
   * description, owner, and tags
   */
  @Test
  void patch_tableAttributes_200_ok(TestInfo test) throws IOException {
    // Create table without tableType, and tableConstraints
    Table table = createEntity(createRequest(test).withTableConstraints(null), ADMIN_AUTH_HEADERS);

    List<TableConstraint> tableConstraints =
        List.of(
            new TableConstraint()
                .withConstraintType(ConstraintType.UNIQUE)
                .withColumns(List.of(C1)));

    // Add tableType, tableConstraints
    String originalJson = JsonUtils.pojoToJson(table);
    ChangeDescription change = getChangeDescription(table, MINOR_UPDATE);
    table.withTableType(TableType.Regular).withTableConstraints(tableConstraints);
    fieldAdded(change, "tableType", TableType.Regular);
    fieldAdded(change, "tableConstraints", tableConstraints);
    table = patchEntityAndCheck(table, originalJson, ADMIN_AUTH_HEADERS, MINOR_UPDATE, change);

    // Replace tableType, tableConstraints
    // Changes from this PATCH is consolidated with the previous changes
    List<TableConstraint> tableConstraints1 =
        List.of(
            new TableConstraint()
                .withConstraintType(ConstraintType.UNIQUE)
                .withColumns(List.of(C2)));
    originalJson = JsonUtils.pojoToJson(table);
    change = getChangeDescription(table, MINOR_UPDATE);
    change.setPreviousVersion(table.getVersion());
    table.withTableType(TableType.External).withTableConstraints(tableConstraints1);
    fieldUpdated(change, "tableType", TableType.Regular, TableType.External);
    fieldAdded(change, "tableConstraints", tableConstraints1);
    fieldDeleted(change, "tableConstraints", tableConstraints);
    table = patchEntityAndCheck(table, originalJson, ADMIN_AUTH_HEADERS, MINOR_UPDATE, change);

    // Remove tableType, tableConstraints
    // Changes from this PATCH is consolidated with the previous changes resulting in no change
    change = getChangeDescription(table, MINOR_UPDATE);
    fieldDeleted(change, "tableType", TableType.External);
    fieldDeleted(change, "tableConstraints", tableConstraints1);
    originalJson = JsonUtils.pojoToJson(table);
    table.withTableType(null).withTableConstraints(null);
    table = patchEntityAndCheck(table, originalJson, ADMIN_AUTH_HEADERS, MINOR_UPDATE, change);

    // add retention period
    originalJson = JsonUtils.pojoToJson(table);
    table.withRetentionPeriod("10D");
    change = getChangeDescription(table, MINOR_UPDATE);
    change.setPreviousVersion(table.getVersion());
    fieldAdded(change, "retentionPeriod", "10D");
    patchEntityAndCheck(table, originalJson, ADMIN_AUTH_HEADERS, MINOR_UPDATE, change);
  }

  @Test
  void patch_tableColumns_200_ok(TestInfo test) throws IOException {
    // Create table with the following columns
    List<Column> columns = new ArrayList<>();
    columns.add(getColumn(C1, INT, USER_ADDRESS_TAG_LABEL).withDescription(null));
    columns.add(getColumn(C2, BIGINT, USER_ADDRESS_TAG_LABEL));
    columns.add(getColumn(C3, FLOAT, GLOSSARY1_TERM1_LABEL));

    Table table = createEntity(createRequest(test).withColumns(columns), ADMIN_AUTH_HEADERS);

    // Update the column tags and description with PATCH
    ChangeDescription change = getChangeDescription(table, MAJOR_UPDATE);
    columns
        .get(0)
        .withDescription("new0") // Set new description
        .withTags(List.of(USER_ADDRESS_TAG_LABEL, GLOSSARY1_TERM1_LABEL));
    fieldAdded(change, build("columns", C1, "description"), "new0");
    fieldAdded(change, build("columns", C1, "tags"), List.of(GLOSSARY1_TERM1_LABEL));
    columns
        .get(1)
        .withDescription("new1") // Change description
        .withTags(List.of(USER_ADDRESS_TAG_LABEL)); // No change in tags
    fieldUpdated(change, build("columns", C2, "description"), C2, "new1");

    columns.get(2).withTags(new ArrayList<>()).withPrecision(10).withScale(3); // Remove tag
    fieldDeleted(change, build("columns", C3, "tags"), List.of(GLOSSARY1_TERM1_LABEL));
    fieldAdded(change, build("columns", C3, "precision"), 10);
    fieldAdded(change, build("columns", C3, "scale"), 3);

    String originalJson = JsonUtils.pojoToJson(table);
    table.setColumns(columns);
    table = patchEntityAndCheck(table, originalJson, ADMIN_AUTH_HEADERS, MINOR_UPDATE, change);
    assertColumns(columns, table.getColumns());

    // Now reduce the precision and make sure it is a backward incompatible change
    // Changes from this PATCH is consolidated with the previous changes
    change = getChangeDescription(table, MINOR_UPDATE);
    fieldUpdated(change, build("columns", C3, "precision"), 10, 7); // Change in this patch
    originalJson = JsonUtils.pojoToJson(table);
    columns = table.getColumns();
    columns
        .get(2)
        .withPrecision(7)
        .withScale(3); // Precision change from 10 to 7. Scale remains the same
    table.setColumns(columns);
    table = patchEntityAndCheck(table, originalJson, ADMIN_AUTH_HEADERS, MINOR_UPDATE, change);
    assertColumns(columns, table.getColumns());

    // Now reduce the scale and make sure it is a backward incompatible change
    // Changes from this PATCH is consolidated with the previous changes
    change = getChangeDescription(table, MINOR_UPDATE);
    fieldUpdated(change, build("columns", C3, "scale"), 3, 1); // Change in this patch
    originalJson = JsonUtils.pojoToJson(table);
    columns = table.getColumns();
    columns
        .get(2)
        .withPrecision(7)
        .withScale(1); // Scale change from 10 to 7. Scale remains the same
    table.setColumns(columns);
    table = patchEntityAndCheck(table, originalJson, ADMIN_AUTH_HEADERS, MINOR_UPDATE, change);
    assertColumns(columns, table.getColumns());
  }

  @Test
  void patch_tableColumnsTags_200_ok(TestInfo test) throws IOException {
    Column c1 = getColumn(C1, INT, null);
    CreateTable create = createRequest(test).withColumns(List.of(c1));
    Table table = createAndCheckEntity(create, ADMIN_AUTH_HEADERS);

    // Add a primary tag and derived tag both. The tag list must include derived tags only once.
    String json = JsonUtils.pojoToJson(table);
    table
        .getColumns()
        .get(0)
        .withTags(
            List.of(
                GLOSSARY1_TERM1_LABEL,
                PERSONAL_DATA_TAG_LABEL,
                USER_ADDRESS_TAG_LABEL,
                PII_SENSITIVE_TAG_LABEL));
    Table updatedTable = patchEntity(table.getId(), json, table, ADMIN_AUTH_HEADERS);

    // Ensure only 4 tag labels are found - Manual tags PersonalData.Personal, User.Address,
    // glossaryTerm1 and a derived tag PII.Sensitive from glossary term1
    List<TagLabel> updateTags = updatedTable.getColumns().get(0).getTags();
    assertEquals(4, updateTags.size());

    TagLabel glossaryTerm1 =
        updateTags.stream()
            .filter(t -> tagLabelMatch.test(t, GLOSSARY1_TERM1_LABEL))
            .findAny()
            .orElse(null);
    assertNotNull(glossaryTerm1);
    assertEquals(LabelType.MANUAL, glossaryTerm1.getLabelType());

    TagLabel userAddress =
        updateTags.stream()
            .filter(t -> tagLabelMatch.test(t, USER_ADDRESS_TAG_LABEL))
            .findAny()
            .orElse(null);
    assertNotNull(userAddress);
    assertEquals(LabelType.MANUAL, userAddress.getLabelType());

    TagLabel personData =
        updateTags.stream()
            .filter(t -> tagLabelMatch.test(t, PERSONAL_DATA_TAG_LABEL))
            .findAny()
            .orElse(null);
    assertNotNull(personData);
    assertEquals(LabelType.MANUAL, personData.getLabelType());

    TagLabel piiSensitive =
        updateTags.stream()
            .filter(t -> tagLabelMatch.test(t, PII_SENSITIVE_TAG_LABEL))
            .findAny()
            .orElse(null);
    assertNotNull(piiSensitive);
    assertEquals(LabelType.MANUAL, piiSensitive.getLabelType());
  }

  @Test
  void patch_withChangeSource(TestInfo test) throws IOException {
    Column nestedColumns = getColumn("testNested", INT, null);
    CreateTable create =
        createRequest(test)
            .withColumns(
                List.of(
                    getColumn(C1, INT, null),
                    getColumn(C2, BIGINT, null),
                    getColumn("withNested", STRUCT, null).withChildren(List.of(nestedColumns))));
    Table table = createAndCheckEntity(create, ADMIN_AUTH_HEADERS);

    Table updated = JsonUtils.deepCopy(table, Table.class);
    updated.setDescription("manual description");
    updated =
        patchEntity(
            table.getId(),
            JsonUtils.pojoToJson(table),
            updated,
            ADMIN_AUTH_HEADERS,
            ChangeSource.MANUAL);
    assertEquals(
        ChangeSource.MANUAL,
        updated
            .getChangeDescription()
            .getChangeSummary()
            .getAdditionalProperties()
            .get("description")
            .getChangeSource());

    // changeSummary is no longer included in search results
    // assertChangeSummaryInSearch(updated);

    Table automatedUpdate = JsonUtils.deepCopy(updated, Table.class);
    automatedUpdate.setDescription("automated description");
    automatedUpdate =
        patchEntity(
            table.getId(),
            JsonUtils.pojoToJson(updated),
            automatedUpdate,
            ADMIN_AUTH_HEADERS,
            ChangeSource.AUTOMATED);
    assertEquals(
        1,
        automatedUpdate.getChangeDescription().getChangeSummary().getAdditionalProperties().size());
    assertEquals(
        ChangeSource.AUTOMATED,
        automatedUpdate
            .getChangeDescription()
            .getChangeSummary()
            .getAdditionalProperties()
            .get("description")
            .getChangeSource());

    Table columnUpdate = JsonUtils.deepCopy(automatedUpdate, Table.class);
    columnUpdate.getColumns().get(0).setDescription("suggested column description");
    columnUpdate =
        patchEntity(
            table.getId(),
            JsonUtils.pojoToJson(automatedUpdate),
            columnUpdate,
            ADMIN_AUTH_HEADERS,
            ChangeSource.SUGGESTED);

    assertEquals(
        2, columnUpdate.getChangeDescription().getChangeSummary().getAdditionalProperties().size());
    assertEquals(
        ChangeSource.SUGGESTED,
        columnUpdate
            .getChangeDescription()
            .getChangeSummary()
            .getAdditionalProperties()
            .get(
                FullyQualifiedName.build(
                    "columns", automatedUpdate.getColumns().get(0).getName(), "description"))
            .getChangeSource());

    Table columnDelete = JsonUtils.deepCopy(columnUpdate, Table.class);
    columnDelete.getTableConstraints().remove(0);
    columnDelete.getColumns().remove(0);
    columnDelete =
        patchEntity(
            table.getId(), JsonUtils.pojoToJson(columnUpdate), columnDelete, ADMIN_AUTH_HEADERS);

    assertEquals(
        1, columnDelete.getChangeDescription().getChangeSummary().getAdditionalProperties().size());
    assertNull(
        columnDelete
            .getChangeDescription()
            .getChangeSummary()
            .getAdditionalProperties()
            .get(
                FullyQualifiedName.build(
                    "columns", automatedUpdate.getColumns().get(0).getName(), "description")));

    Table nestedColumnUpdate = JsonUtils.deepCopy(columnDelete, Table.class);
    nestedColumnUpdate
        .getColumns()
        .get(1)
        .getChildren()
        .get(0)
        .setDescription("nested description");
    nestedColumnUpdate =
        patchEntity(
            table.getId(),
            JsonUtils.pojoToJson(columnDelete),
            nestedColumnUpdate,
            ADMIN_AUTH_HEADERS,
            ChangeSource.AUTOMATED);

    assertEquals(
        nestedColumnUpdate
            .getChangeDescription()
            .getChangeSummary()
            .getAdditionalProperties()
            .get(
                FullyQualifiedName.build(
                    "columns",
                    nestedColumnUpdate.getColumns().get(1).getName(),
                    nestedColumnUpdate.getColumns().get(1).getChildren().get(0).getName(),
                    "description"))
            .getChangeSource(),
        ChangeSource.AUTOMATED);

    Table updateNonTrackedField = JsonUtils.deepCopy(nestedColumnUpdate, Table.class);
    updateNonTrackedField.setTags(List.of(USER_ADDRESS_TAG_LABEL));
    updateNonTrackedField =
        patchEntity(
            table.getId(),
            JsonUtils.pojoToJson(nestedColumnUpdate),
            updateNonTrackedField,
            ADMIN_AUTH_HEADERS,
            ChangeSource.AUTOMATED);

    assertNotNull(updateNonTrackedField.getChangeDescription().getChangeSummary());
    assertFalse(
        updateNonTrackedField
            .getChangeDescription()
            .getChangeSummary()
            .getAdditionalProperties()
            .isEmpty());
  }

  private void assertChangeSummaryInSearch(EntityInterface entity) throws IOException {
    RestClient searchClient = getSearchClient();
    IndexMapping index =
        Entity.getSearchRepository().getIndexMapping(getEntityTypeFromObject(entity));
    Request request =
        new Request(
            "GET",
            format(
                "%s/_search", index.getIndexName(Entity.getSearchRepository().getClusterAlias())));
    String query =
        format(
            "{\"size\": 1, \"query\": {\"bool\": {\"must\": [{\"term\": {\"_id\": \"%s\"}}]}}}",
            entity.getId().toString());
    request.setJsonEntity(query);
    Response response = searchClient.performRequest(request);
    String jsonString = EntityUtils.toString(response.getEntity());
    HashMap<String, Object> map =
        (HashMap<String, Object>) JsonUtils.readOrConvertValue(jsonString, HashMap.class);
    LinkedHashMap<String, Object> hits = (LinkedHashMap<String, Object>) map.get("hits");
    ArrayList<LinkedHashMap<String, Object>> hitsList =
        (ArrayList<LinkedHashMap<String, Object>>) hits.get("hits");
    Map<String, Object> source = (Map<String, Object>) hitsList.get(0).get("_source");
    Map<String, Object> actualChangeSummary = (Map<String, Object>) source.get("changeSummary");
    assertEquals(
        entity.getChangeDescription().getChangeSummary().getAdditionalProperties().size(),
        actualChangeSummary.size());
    assertEquals(
        entity.getChangeDescription().getChangeSummary(),
        JsonUtils.convertValue(actualChangeSummary, ChangeSummaryMap.class));
  }

  @Test
  void patch_usingFqn_tableAttributes_200_ok(TestInfo test) throws IOException {
    // Create table without tableType, and tableConstraints
    Table table = createEntity(createRequest(test).withTableConstraints(null), ADMIN_AUTH_HEADERS);

    List<TableConstraint> tableConstraints =
        List.of(
            new TableConstraint()
                .withConstraintType(ConstraintType.UNIQUE)
                .withColumns(List.of(C1)));

    // Add tableType, tableConstraints
    String originalJson = JsonUtils.pojoToJson(table);
    ChangeDescription change = getChangeDescription(table, MINOR_UPDATE);
    table.withTableType(TableType.Regular).withTableConstraints(tableConstraints);
    fieldAdded(change, "tableType", TableType.Regular);
    fieldAdded(change, "tableConstraints", tableConstraints);
    table =
        patchEntityUsingFqnAndCheck(table, originalJson, ADMIN_AUTH_HEADERS, MINOR_UPDATE, change);

    // Replace tableType, tableConstraints
    // Changes from this PATCH is consolidated with the previous changes
    List<TableConstraint> tableConstraints1 =
        List.of(
            new TableConstraint()
                .withConstraintType(ConstraintType.UNIQUE)
                .withColumns(List.of(C2)));
    originalJson = JsonUtils.pojoToJson(table);
    change = getChangeDescription(table, MINOR_UPDATE);
    table.withTableType(TableType.External).withTableConstraints(tableConstraints1);
    fieldUpdated(change, "tableType", TableType.Regular, TableType.External);
    fieldDeleted(change, "tableConstraints", tableConstraints);
    fieldAdded(change, "tableConstraints", tableConstraints1);
    table =
        patchEntityUsingFqnAndCheck(table, originalJson, ADMIN_AUTH_HEADERS, MINOR_UPDATE, change);

    // Remove tableType, tableConstraints
    // Changes from this PATCH is consolidated with the previous changes resulting in no change
    change = getChangeDescription(table, MINOR_UPDATE);
    change.setPreviousVersion(table.getVersion());
    fieldDeleted(change, "tableType", TableType.External);
    fieldDeleted(change, "tableConstraints", tableConstraints1);
    originalJson = JsonUtils.pojoToJson(table);
    table.withTableType(null).withTableConstraints(null);
    table =
        patchEntityUsingFqnAndCheck(table, originalJson, ADMIN_AUTH_HEADERS, MINOR_UPDATE, change);

    // add retention period
    originalJson = JsonUtils.pojoToJson(table);
    table.withRetentionPeriod("10D");
    change = getChangeDescription(table, MINOR_UPDATE);
    change.setPreviousVersion(table.getVersion());
    fieldAdded(change, "retentionPeriod", "10D");
    patchEntityUsingFqnAndCheck(table, originalJson, ADMIN_AUTH_HEADERS, MINOR_UPDATE, change);
  }

  @Test
  void patch_usingFqn_tableColumns_200_ok(TestInfo test) throws IOException {
    // Create table with the following columns
    List<Column> columns = new ArrayList<>();
    columns.add(getColumn(C1, INT, USER_ADDRESS_TAG_LABEL).withDescription(null));
    columns.add(getColumn(C2, BIGINT, USER_ADDRESS_TAG_LABEL));
    columns.add(getColumn(C3, FLOAT, GLOSSARY1_TERM1_LABEL));

    Table table = createEntity(createRequest(test).withColumns(columns), ADMIN_AUTH_HEADERS);

    // Update the column tags and description with PATCH
    ChangeDescription change = getChangeDescription(table, MAJOR_UPDATE);
    columns
        .get(0)
        .withDescription("new0") // Set new description
        .withTags(List.of(USER_ADDRESS_TAG_LABEL, GLOSSARY1_TERM1_LABEL));
    fieldAdded(change, build("columns", C1, "description"), "new0");
    fieldAdded(change, build("columns", C1, "tags"), List.of(GLOSSARY1_TERM1_LABEL));
    columns
        .get(1)
        .withDescription("new1") // Change description
        .withTags(List.of(USER_ADDRESS_TAG_LABEL)); // No change in tags
    fieldUpdated(change, build("columns", C2, "description"), C2, "new1");

    columns.get(2).withTags(new ArrayList<>()).withPrecision(10).withScale(3); // Remove tag
    fieldDeleted(change, build("columns", C3, "tags"), List.of(GLOSSARY1_TERM1_LABEL));
    fieldAdded(change, build("columns", C3, "precision"), 10);
    fieldAdded(change, build("columns", C3, "scale"), 3);

    String originalJson = JsonUtils.pojoToJson(table);
    table.setColumns(columns);
    table =
        patchEntityUsingFqnAndCheck(table, originalJson, ADMIN_AUTH_HEADERS, MINOR_UPDATE, change);
    assertColumns(columns, table.getColumns());

    // Now reduce the precision and make sure it is a backward incompatible change
    // Changes from this PATCH is consolidated with the previous changes
    change = getChangeDescription(table, MINOR_UPDATE);
    fieldUpdated(change, build("columns", C3, "precision"), 10, 7); // Change in this patch
    originalJson = JsonUtils.pojoToJson(table);
    columns = table.getColumns();
    columns
        .get(2)
        .withPrecision(7)
        .withScale(3); // Precision change from 10 to 7. Scale remains the same
    table.setColumns(columns);
    table =
        patchEntityUsingFqnAndCheck(table, originalJson, ADMIN_AUTH_HEADERS, MINOR_UPDATE, change);
    assertColumns(columns, table.getColumns());

    // Now reduce the scale and make sure it is a backward incompatible change
    // Changes from this PATCH is consolidated with the previous changes
    change = getChangeDescription(table, MINOR_UPDATE);
    fieldUpdated(change, build("columns", C3, "scale"), 3, 1);
    originalJson = JsonUtils.pojoToJson(table);
    columns = table.getColumns();
    columns
        .get(2)
        .withPrecision(7)
        .withScale(1); // Scale change from 10 to 7. Scale remains the same
    table.setColumns(columns);
    table =
        patchEntityUsingFqnAndCheck(table, originalJson, ADMIN_AUTH_HEADERS, MINOR_UPDATE, change);
    assertColumns(columns, table.getColumns());
  }

  @Test
  void patch_usingFqn_tableColumnsTags_200_ok(TestInfo test) throws IOException {
    Column c1 = getColumn(C1, INT, null);
    CreateTable create = createRequest(test).withColumns(List.of(c1));
    Table table = createAndCheckEntity(create, ADMIN_AUTH_HEADERS);

    // Add a primary tag and derived tag both. The tag list must include derived tags only once.
    String json = JsonUtils.pojoToJson(table);
    table
        .getColumns()
        .get(0)
        .withTags(
            List.of(
                GLOSSARY1_TERM1_LABEL,
                PERSONAL_DATA_TAG_LABEL,
                USER_ADDRESS_TAG_LABEL,
                PII_SENSITIVE_TAG_LABEL));
    Table updatedTable =
        patchEntityUsingFqn(table.getFullyQualifiedName(), json, table, ADMIN_AUTH_HEADERS);

    // Ensure only 4 tag labels are found - Manual tags PersonalData.Personal, User.Address,
    // glossaryTerm1 and a derived tag PII.Sensitive from glossary term1
    List<TagLabel> updateTags = updatedTable.getColumns().get(0).getTags();
    assertEquals(4, updateTags.size());

    TagLabel glossaryTerm1 =
        updateTags.stream()
            .filter(t -> tagLabelMatch.test(t, GLOSSARY1_TERM1_LABEL))
            .findAny()
            .orElse(null);
    assertNotNull(glossaryTerm1);
    assertEquals(LabelType.MANUAL, glossaryTerm1.getLabelType());

    TagLabel userAddress =
        updateTags.stream()
            .filter(t -> tagLabelMatch.test(t, USER_ADDRESS_TAG_LABEL))
            .findAny()
            .orElse(null);
    assertNotNull(userAddress);
    assertEquals(LabelType.MANUAL, userAddress.getLabelType());

    TagLabel personData =
        updateTags.stream()
            .filter(t -> tagLabelMatch.test(t, PERSONAL_DATA_TAG_LABEL))
            .findAny()
            .orElse(null);
    assertNotNull(personData);
    assertEquals(LabelType.MANUAL, personData.getLabelType());

    TagLabel piiSensitive =
        updateTags.stream()
            .filter(t -> tagLabelMatch.test(t, PII_SENSITIVE_TAG_LABEL))
            .findAny()
            .orElse(null);
    assertNotNull(piiSensitive);
    assertEquals(LabelType.MANUAL, piiSensitive.getLabelType());
  }

  @Test
  void test_mutuallyExclusiveTags(TestInfo testInfo) {
    // Apply mutually exclusive tags to a table
    CreateTable create =
        createRequest(testInfo).withTags(List.of(TIER1_TAG_LABEL, TIER2_TAG_LABEL));
    assertResponse(
        () -> createEntity(create, ADMIN_AUTH_HEADERS),
        BAD_REQUEST,
        CatalogExceptionMessage.mutuallyExclusiveLabels(TIER2_TAG_LABEL, TIER1_TAG_LABEL));

    // Apply mutually exclusive tags to a table column
    CreateTable create1 = createRequest(testInfo, 1).withTableConstraints(null);
    Column column = getColumn("test", INT, null).withTags(listOf(TIER1_TAG_LABEL, TIER2_TAG_LABEL));
    create1.setColumns(listOf(column));
    assertResponse(
        () -> createEntity(create1, ADMIN_AUTH_HEADERS),
        BAD_REQUEST,
        CatalogExceptionMessage.mutuallyExclusiveLabels(TIER2_TAG_LABEL, TIER1_TAG_LABEL));

    // Apply mutually exclusive tags to a table's nested column
    CreateTable create2 = createRequest(testInfo, 1).withTableConstraints(null);
    Column nestedColumns =
        getColumn("testNested", INT, null).withTags(listOf(TIER1_TAG_LABEL, TIER2_TAG_LABEL));
    Column column1 = getColumn("test", STRUCT, null).withChildren(List.of(nestedColumns));
    create2.setColumns(listOf(column1));
    assertResponse(
        () -> createEntity(create2, ADMIN_AUTH_HEADERS),
        BAD_REQUEST,
        CatalogExceptionMessage.mutuallyExclusiveLabels(TIER2_TAG_LABEL, TIER1_TAG_LABEL));
  }

  @Test
  void test_ownershipInheritance(TestInfo test) throws IOException {
    // When a databaseSchema has no owner set, it inherits the ownership from database
    // When a table has no owner set, it inherits the ownership from databaseSchema
    CreateDatabase createDb = dbTest.createRequest(test).withOwners(Lists.newArrayList(USER1_REF));
    Database db = dbTest.createEntity(createDb, ADMIN_AUTH_HEADERS);

    // Ensure databaseSchema owner is inherited from database
    CreateDatabaseSchema createSchema =
        schemaTest.createRequest(test).withDatabase(db.getFullyQualifiedName());
    DatabaseSchema schema = schemaTest.assertOwnerInheritance(createSchema, USER1_REF);

    // Ensure table owner is inherited from databaseSchema
    CreateTable createTable =
        createRequest(test).withDatabaseSchema(schema.getFullyQualifiedName());
    Table table = assertOwnerInheritance(createTable, USER1_REF);

    // Ensure test case owner is inherited from table
    CreateTestSuite createTestSuite =
        testSuiteResourceTest.createRequest(table.getFullyQualifiedName());
    TestSuite testSuite =
        testSuiteResourceTest.createBasicTestSuite(createTestSuite, ADMIN_AUTH_HEADERS);

    CreateTestCase createTestCase =
        testCaseResourceTest
            .createRequest(test)
            .withEntityLink(String.format("<#E::table::%s>", table.getFullyQualifiedName()))
            .withTestDefinition(TEST_DEFINITION4.getFullyQualifiedName());
    TestCase testCase = testCaseResourceTest.assertOwnerInheritance(createTestCase, USER1_REF);

    // Check owners properly updated in search
    verifyOwnersInSearch(db.getEntityReference(), List.of(USER1_REF));
    verifyOwnersInSearch(schema.getEntityReference(), List.of(USER1_REF));
    verifyOwnersInSearch(table.getEntityReference(), List.of(USER1_REF));
    verifyOwnersInSearch(testCase.getEntityReference(), List.of(USER1_REF));

    // Update owners of database within same session
    ChangeDescription change = getChangeDescription(db, MINOR_UPDATE);
    fieldDeleted(change, "owners", List.of(USER1_REF));
    fieldAdded(change, "owners", List.of(DATA_CONSUMER_REF));
    db =
        dbTest.updateAndCheckEntity(
            createDb.withOwners(List.of(DATA_CONSUMER_REF)),
            OK,
            ADMIN_AUTH_HEADERS,
            MINOR_UPDATE,
            change);

    // Check owners properly updated in search
    verifyOwnersInSearch(schema.getEntityReference(), List.of(DATA_CONSUMER_REF));
    verifyOwnersInSearch(table.getEntityReference(), List.of(DATA_CONSUMER_REF));
    verifyOwnersInSearch(testCase.getEntityReference(), List.of(DATA_CONSUMER_REF));
    // Change the ownership of table and ensure further ingestion updates don't overwrite the
    // ownership
    assertOwnershipInheritanceOverride(table, createTable.withOwners(null), USER2_REF);

    // Change the ownership of schema and ensure further ingestion updates don't overwrite the
    // ownership
    schemaTest.assertOwnershipInheritanceOverride(schema, createSchema.withOwners(null), USER2_REF);
  }

  @Test
  void test_listTablesWithTestSuite(TestInfo test) throws IOException {
    CreateDatabase createDb = dbTest.createRequest(test).withOwners(Lists.newArrayList(USER1_REF));
    Database db = dbTest.createEntity(createDb, ADMIN_AUTH_HEADERS);
    CreateDatabaseSchema createSchema =
        schemaTest.createRequest(test).withDatabase(db.getFullyQualifiedName());
    DatabaseSchema schema = schemaTest.createEntity(createSchema, ADMIN_AUTH_HEADERS);
    CreateTable createTable =
        createRequest(test).withDatabaseSchema(schema.getFullyQualifiedName());
    Table table = createEntity(createTable, ADMIN_AUTH_HEADERS);

    CreateTestSuite createTestSuite =
        testSuiteResourceTest.createRequest(table.getFullyQualifiedName());
    TestSuite testSuite =
        testSuiteResourceTest.createBasicTestSuite(createTestSuite, ADMIN_AUTH_HEADERS);

    CreateTestCase createTestCase =
        testCaseResourceTest
            .createRequest(test)
            .withEntityLink(String.format("<#E::table::%s>", table.getFullyQualifiedName()))
            .withTestDefinition(TEST_DEFINITION4.getFullyQualifiedName());
    TestCase testCase = testCaseResourceTest.createEntity(createTestCase, ADMIN_AUTH_HEADERS);

    TableRepository tableRepository = (TableRepository) Entity.getEntityRepository(TABLE);

    ResultList<Table> allTables = listEntities(null, ADMIN_AUTH_HEADERS);
    ResultList<Table> tablesWithTestSuite =
        tableRepository.getEntitiesWithTestSuite(
            new ListFilter(),
            10,
            "MA==",
            new Fields(
                Set.of(
                    "tags", "testSuite", "columns", "table.tableProfile", "table.columnProfile")));

    // Ensure the number of tables with test suite is less than the total number of tables
    assertTrue(allTables.getData().size() > tablesWithTestSuite.getData().size());
  }

  @Test
  void test_domainInheritance(TestInfo test) throws IOException {
    // Domain is inherited from databaseService > database > databaseSchema > table
    CreateDatabaseService createDbService =
        dbServiceTest.createRequest(test).withDomains(List.of(DOMAIN.getFullyQualifiedName()));
    DatabaseService dbService = dbServiceTest.createEntity(createDbService, ADMIN_AUTH_HEADERS);

    // Ensure database domain is inherited from database service
    CreateDatabase createDb =
        dbTest.createRequest(test).withService(dbService.getFullyQualifiedName());
    Database db = dbTest.assertSingleDomainInheritance(createDb, DOMAIN.getEntityReference());

    // Ensure databaseSchema domain is inherited from database
    CreateDatabaseSchema createSchema =
        schemaTest.createRequest(test).withDatabase(db.getFullyQualifiedName());
    DatabaseSchema schema =
        schemaTest.assertSingleDomainInheritance(createSchema, DOMAIN.getEntityReference());

    // Ensure table domain is inherited from databaseSchema
    CreateTable createTable =
        createRequest(test).withDatabaseSchema(schema.getFullyQualifiedName());
    Table table = assertSingleDomainInheritance(createTable, DOMAIN.getEntityReference());

    // Ensure test case domain is inherited from table
    CreateTestSuite createTestSuite =
        testSuiteResourceTest.createRequest(table.getFullyQualifiedName());
    TestSuite testSuite =
        testSuiteResourceTest.createBasicTestSuite(createTestSuite, ADMIN_AUTH_HEADERS);

    CreateTestCase createTestCase =
        testCaseResourceTest
            .createRequest(test)
            .withEntityLink(String.format("<#E::table::%s>", table.getFullyQualifiedName()))
            .withTestDefinition(TEST_DEFINITION4.getFullyQualifiedName());
    TestCase testCase =
        testCaseResourceTest.assertSingleDomainInheritance(
            createTestCase, DOMAIN.getEntityReference());

    // Check domain properly updated in search
    verifyDomainsInSearch(db.getEntityReference(), List.of(DOMAIN.getEntityReference()));
    verifyDomainsInSearch(schema.getEntityReference(), List.of(DOMAIN.getEntityReference()));
    verifyDomainsInSearch(table.getEntityReference(), List.of(DOMAIN.getEntityReference()));
    verifyDomainsInSearch(testCase.getEntityReference(), List.of(DOMAIN.getEntityReference()));

    // Update domain of service within same session
    ChangeDescription change = getChangeDescription(dbService, MINOR_UPDATE);
    fieldAdded(change, "domains", List.of(DOMAIN1.getEntityReference()));
    fieldDeleted(change, "domains", List.of(DOMAIN.getEntityReference()));
    dbService =
        dbServiceTest.updateAndCheckEntity(
            createDbService.withDomains(List.of(DOMAIN1.getFullyQualifiedName())),
            OK,
            ADMIN_AUTH_HEADERS,
            MINOR_UPDATE,
            change);

    // Check domain properly updated in search
    verifyDomainsInSearch(db.getEntityReference(), List.of(DOMAIN1.getEntityReference()));
    verifyDomainsInSearch(schema.getEntityReference(), List.of(DOMAIN1.getEntityReference()));
    verifyDomainsInSearch(table.getEntityReference(), List.of(DOMAIN1.getEntityReference()));
    verifyDomainsInSearch(testCase.getEntityReference(), List.of(DOMAIN1.getEntityReference()));

    // Change the domain of table and ensure further ingestion updates don't overwrite the domain
    assertSingleDomainInheritanceOverride(
        table, createTable.withDomains(null), SUB_DOMAIN.getEntityReference());

    // Change the ownership of schema and ensure further ingestion updates don't overwrite the
    // ownership
    schemaTest.assertSingleDomainInheritanceOverride(
        schema, createSchema.withDomains(null), SUB_DOMAIN.getEntityReference());
  }

  @Test
  void test_multipleDomainInheritance(TestInfo test) throws IOException {
    toggleMultiDomainSupport(false); // Disable multi-domain support for this test
    // Test inheritance of multiple domains from databaseService > database > databaseSchema > table
    CreateDatabaseService createDbService =
        dbServiceTest
            .createRequest(test)
            .withDomains(List.of(DOMAIN.getFullyQualifiedName(), DOMAIN1.getFullyQualifiedName()));
    DatabaseService dbService = dbServiceTest.createEntity(createDbService, ADMIN_AUTH_HEADERS);

    // Ensure database domains are inherited from database service
    CreateDatabase createDb =
        dbTest.createRequest(test).withService(dbService.getFullyQualifiedName());
    Database db =
        dbTest.assertMultipleDomainInheritance(
            createDb, List.of(DOMAIN.getEntityReference(), DOMAIN1.getEntityReference()));

    // Ensure databaseSchema domains are inherited from database
    CreateDatabaseSchema createSchema =
        schemaTest.createRequest(test).withDatabase(db.getFullyQualifiedName());
    DatabaseSchema schema =
        schemaTest.assertMultipleDomainInheritance(
            createSchema, List.of(DOMAIN.getEntityReference(), DOMAIN1.getEntityReference()));

    // Ensure table domains are inherited from databaseSchema
    CreateTable createTable =
        createRequest(test).withDatabaseSchema(schema.getFullyQualifiedName());
    Table table =
        assertMultipleDomainInheritance(
            createTable, List.of(DOMAIN.getEntityReference(), DOMAIN1.getEntityReference()));

    // Verify multiple domains are properly updated in search
    verifyDomainsInSearch(
        db.getEntityReference(),
        List.of(DOMAIN.getEntityReference(), DOMAIN1.getEntityReference()));
    verifyDomainsInSearch(
        schema.getEntityReference(),
        List.of(DOMAIN.getEntityReference(), DOMAIN1.getEntityReference()));
    verifyDomainsInSearch(
        table.getEntityReference(),
        List.of(DOMAIN.getEntityReference(), DOMAIN1.getEntityReference()));
    toggleMultiDomainSupport(true);
  }

  @Test
  void test_domainUpdate(TestInfo test) throws HttpResponseException {
    DatabaseService dbService =
        dbServiceTest.createEntity(dbServiceTest.createRequest(test), ADMIN_AUTH_HEADERS);
    CreateDatabase createDb =
        dbTest.createRequest(test).withService(dbService.getFullyQualifiedName());
    Database db = dbTest.createEntity(createDb, ADMIN_AUTH_HEADERS);
    CreateDatabaseSchema createSchema =
        schemaTest.createRequest(test).withDatabase(db.getFullyQualifiedName());
    DatabaseSchema schema = schemaTest.createEntity(createSchema, ADMIN_AUTH_HEADERS);
    CreateTable createTable =
        createRequest(test)
            .withDatabaseSchema(schema.getFullyQualifiedName())
            .withDomains(List.of(DOMAIN.getFullyQualifiedName()));
    Table table = createEntity(createTable, ADMIN_AUTH_HEADERS);

    Table createdTable = getEntity(table.getId(), "domains", ADMIN_AUTH_HEADERS);
    assertEquals(
        DOMAIN.getFullyQualifiedName(), createdTable.getDomains().get(0).getFullyQualifiedName());

    // update table entity domain w/ PUT request w/ bot auth and check update is ignored
    CreateTable updateTablePayload =
        createTable.withDomains(List.of(DOMAIN1.getFullyQualifiedName()));
    updateEntity(updateTablePayload, OK, INGESTION_BOT_AUTH_HEADERS);
    Table updatedTable = getEntity(table.getId(), "domains", ADMIN_AUTH_HEADERS);
    assertEquals(
        DOMAIN.getFullyQualifiedName(), updatedTable.getDomains().get(0).getFullyQualifiedName());

    // patch domain w/ bot auth and check update is applied
    patchEntity(
        table.getId(),
        JsonUtils.pojoToJson(updatedTable),
        updatedTable.withDomains(List.of(DOMAIN1.getEntityReference())),
        INGESTION_BOT_AUTH_HEADERS);
    Table patchedTable = getEntity(table.getId(), "domains", ADMIN_AUTH_HEADERS);
    assertEquals(
        DOMAIN1.getFullyQualifiedName(), patchedTable.getDomains().get(0).getFullyQualifiedName());
  }

  @Test
  void test_retentionPeriod(TestInfo test) throws HttpResponseException {
    CreateDatabase createDatabase =
        dbTest.createRequest(getEntityName(test)).withRetentionPeriod("P30D");
    Database database = dbTest.createEntity(createDatabase, ADMIN_AUTH_HEADERS);
    assertEquals("P30D", database.getRetentionPeriod());

    // Ensure database schema retention period is carried over from the parent database
    CreateDatabaseSchema createDatabaseSchema =
        schemaTest.createRequest(test).withDatabase(database.getFullyQualifiedName());
    DatabaseSchema schema =
        schemaTest
            .createEntity(createDatabaseSchema, ADMIN_AUTH_HEADERS)
            .withDatabase(database.getEntityReference());
    assertEquals(
        "P30D", schema.getRetentionPeriod()); // Retention period is inherited in create response
    schema = schemaTest.getEntity(schema.getId(), "", ADMIN_AUTH_HEADERS);
    assertEquals(
        "P30D", schema.getRetentionPeriod()); // Retention period is inherited in create response

    // Ensure table retention period is carried over from the parent database schema
    CreateTable createTable =
        createRequest(test).withDatabaseSchema(schema.getFullyQualifiedName());
    Table table =
        createEntity(createTable, ADMIN_AUTH_HEADERS).withDatabase(database.getEntityReference());
    assertEquals(
        "P30D", table.getRetentionPeriod()); // Retention period is inherited in get response
    table = getEntity(table.getId(), "", ADMIN_AUTH_HEADERS);
    assertEquals(
        "P30D", table.getRetentionPeriod()); // Retention period is inherited in get response
  }

  @Test
  void get_tablesWithTestCases(TestInfo test) throws IOException {
    TestSuiteResourceTest testSuiteResourceTest = new TestSuiteResourceTest();

    // Create Database
    CreateDatabase createDatabase = dbTest.createRequest(getEntityName(test));
    Database database = dbTest.createEntity(createDatabase, ADMIN_AUTH_HEADERS);
    // Create Database Schema
    CreateDatabaseSchema createDatabaseSchema =
        schemaTest.createRequest(test).withDatabase(database.getFullyQualifiedName());
    DatabaseSchema schema =
        schemaTest
            .createEntity(createDatabaseSchema, ADMIN_AUTH_HEADERS)
            .withDatabase(database.getEntityReference());
    schema = schemaTest.getEntity(schema.getId(), "", ADMIN_AUTH_HEADERS);
    // Create Table 1
    CreateTable createTable1 =
        createRequest(test).withDatabaseSchema(schema.getFullyQualifiedName());
    Table table1 =
        createEntity(createTable1, ADMIN_AUTH_HEADERS).withDatabase(database.getEntityReference());
    // Create Table 2
    CreateTable createTable2 =
        createRequest(test.getClass().getName() + "2")
            .withDatabaseSchema(schema.getFullyQualifiedName());
    createEntity(createTable2, ADMIN_AUTH_HEADERS).withDatabase(database.getEntityReference());
    // Create Executable Test Suite
    CreateTestSuite createExecutableTestSuite =
        testSuiteResourceTest.createRequest(table1.getFullyQualifiedName());
    TestSuite executableTestSuite =
        testSuiteResourceTest.createBasicTestSuite(createExecutableTestSuite, ADMIN_AUTH_HEADERS);

    HashMap<String, String> queryParams = new HashMap<>();
    queryParams.put("includeEmptyTestSuite", "false");
    queryParams.put("fields", "testSuite");
    queryParams.put("limit", "100");

    ResultList<Table> tables = listEntities(queryParams, ADMIN_AUTH_HEADERS);
    assertEquals(5, tables.getData().size());
    assertNotNull(tables.getData().get(0).getTestSuite());
  }

  @Test
  @Execution(ExecutionMode.CONCURRENT)
  void get_entityWithoutDescriptionFromSearch(TestInfo test) throws IOException {
    // Create Database
    CreateDatabase createDatabase = dbTest.createRequest(getEntityName(test));
    Database database = dbTest.createEntity(createDatabase, ADMIN_AUTH_HEADERS);
    // Create Database Schema
    CreateDatabaseSchema createDatabaseSchema =
        schemaTest.createRequest(test).withDatabase(database.getFullyQualifiedName());
    DatabaseSchema schema =
        schemaTest
            .createEntity(createDatabaseSchema, ADMIN_AUTH_HEADERS)
            .withDatabase(database.getEntityReference());
    schema = schemaTest.getEntity(schema.getId(), "", ADMIN_AUTH_HEADERS);
    // Create Column without description
    Column columnWithNullDescription =
        new Column().withName("column").withDataType(INT).withDescription(null);
    // Create Column with empty description
    Column columnWithEmptyDescription =
        new Column().withName("column").withDataType(INT).withDescription("");
    // Create Column with description
    Column columnWithDescription =
        new Column().withName("column").withDataType(INT).withDescription("FooBar");
    // Create an entity without column description
    CreateTable createWithNullColumnDescription =
        createRequest(test, 1)
            .withName("tableWithNullColumnDescription")
            .withDatabaseSchema(schema.getFullyQualifiedName())
            .withDescription("description")
            .withColumns(listOf(columnWithNullDescription))
            .withTableConstraints(null);
    Table entityWithNullColumnDescription =
        createEntity(createWithNullColumnDescription, ADMIN_AUTH_HEADERS);
    // Create an entity with empty column description
    CreateTable createWithEmptyColumnDescription =
        createRequest(test, 2)
            .withName("tableWithEmptyColumnDescription")
            .withDatabaseSchema(schema.getFullyQualifiedName())
            .withDescription("description")
            .withColumns(listOf(columnWithEmptyDescription))
            .withTableConstraints(null);
    Table entityWithEmptyDescription =
        createEntity(createWithEmptyColumnDescription, ADMIN_AUTH_HEADERS);
    // Create an entity with null description but with column description
    CreateTable createWithNullDescription =
        createRequest(test, 6)
            .withName("tableWithNullDescription")
            .withDatabaseSchema(schema.getFullyQualifiedName())
            .withDescription(null)
            .withColumns(listOf(columnWithDescription))
            .withTableConstraints(null);
    Table entityWithNullDescription = createEntity(createWithNullDescription, ADMIN_AUTH_HEADERS);
    // Create an entity with description complete
    CreateTable createWithDescription =
        createRequest(test, 4)
            .withName("tableWithDescription")
            .withDatabaseSchema(schema.getFullyQualifiedName())
            .withDescription("description")
            .withColumns(listOf(columnWithDescription))
            .withTableConstraints(null);
    Table entityWithDescription = createEntity(createWithDescription, ADMIN_AUTH_HEADERS);

    // Search for entities without description
    RestClient searchClient = getSearchClient();
    IndexMapping index = Entity.getSearchRepository().getIndexMapping(TABLE);
    Response response;
    // lets refresh the indexes before calling search
    Request refreshRequest =
        new Request(
            "POST",
            String.format(
                "%s/_refresh", index.getIndexName(Entity.getSearchRepository().getClusterAlias())));
    searchClient.performRequest(refreshRequest);

    // Direct request to es needs to have es clusterAlias appended with indexName
    Request request =
        new Request(
            "GET",
            String.format(
                "%s/_search", index.getIndexName(Entity.getSearchRepository().getClusterAlias())));
    String query =
        "{\"size\": 1000,\"query\":{\"bool\":{\"must\":[{\"term\":{\"descriptionStatus\":\"INCOMPLETE\"}}]}}}";
    request.setJsonEntity(query);
    response = searchClient.performRequest(request);
    searchClient.close();
    LOG.info("Response: {}", response);

    String jsonString = EntityUtils.toString(response.getEntity());
    HashMap<String, Object> map =
        (HashMap<String, Object>) JsonUtils.readOrConvertValue(jsonString, HashMap.class);
    LinkedHashMap<String, Object> hits = (LinkedHashMap<String, Object>) map.get("hits");
    ArrayList<LinkedHashMap<String, Object>> hitsList =
        (ArrayList<LinkedHashMap<String, Object>>) hits.get("hits");

    assertTrue(
        hitsList.stream()
            .noneMatch(
                hit ->
                    ((LinkedHashMap<String, Object>) hit.get("_source"))
                        .get("name")
                        .equals(createWithDescription.getName())));
    assertTrue(
        hitsList.stream()
            .anyMatch(
                hit ->
                    ((LinkedHashMap<String, Object>) hit.get("_source"))
                        .get("name")
                        .equals(createWithNullDescription.getName())));
    assertFalse(
        hitsList.stream()
            .anyMatch(
                hit ->
                    ((LinkedHashMap<String, Object>) hit.get("_source"))
                        .get("name")
                        .equals(createWithEmptyColumnDescription.getName())));
    assertFalse(
        hitsList.stream()
            .anyMatch(
                hit ->
                    ((LinkedHashMap<String, Object>) hit.get("_source"))
                        .get("name")
                        .equals(createWithNullColumnDescription.getName())));
  }

  @Test
  void test_sensitivePIISampleData(TestInfo test) throws IOException {
    // Create table with owner and a column tagged with PII.Sensitive
    Table table =
        createAndCheckEntity(
            createRequest(test).withOwners(Lists.newArrayList(USER_TEAM21.getEntityReference())),
            ADMIN_AUTH_HEADERS);
    List<String> columns = Arrays.asList(C1, C2, C3);
    // Add 3 rows of sample data for 3 columns
    List<List<Object>> rows =
        Arrays.asList(
            Arrays.asList("c1Value1", 1, true),
            Arrays.asList("c1Value2", null, false),
            Arrays.asList("c1Value3", 3, true));
    // add sample data
    putSampleData(table, columns, rows, ADMIN_AUTH_HEADERS);
    // assert values are not masked for the table owner
    table = getSampleData(table.getId(), authHeaders(USER_TEAM21.getName()));
    assertFalse(
        table.getSampleData().getRows().stream()
            .flatMap(List::stream)
            .map(r -> r == null ? "" : r)
            .map(Object::toString)
            .anyMatch(MASKED_VALUE::equals));
    // assert values are masked when is not the table owner
    table = getSampleData(table.getId(), authHeaders(USER1_REF.getName()));
    assertEquals(
        3,
        table.getSampleData().getRows().stream()
            .flatMap(List::stream)
            .map(r -> r == null ? "" : r)
            .map(Object::toString)
            .filter(MASKED_VALUE::equals)
            .count());
  }

  @Test
  void test_sensitivePIIColumnProfile(TestInfo test) throws IOException, ParseException {
    // Create table with owner and a column tagged with PII.Sensitive
    // C3 has the PII.Sensitive tag
    Table table =
        createEntity(
            createRequest(test).withOwners(Lists.newArrayList(USER_TEAM21.getEntityReference())),
            ADMIN_AUTH_HEADERS);
    Table table1 =
        createEntity(
            createRequest(test, 1).withOwners(List.of(USER_TEAM21.getEntityReference())),
            ADMIN_AUTH_HEADERS);
    putTableProfile(table, table1, ADMIN_AUTH_HEADERS);

    Column c3 = table.getColumns().stream().filter(c -> c.getName().equals(C3)).findFirst().get();

    // Owner can read the column profile of C3
    Table tableWithProfileFromOwner =
        getLatestTableProfile(table.getFullyQualifiedName(), authHeaders(USER_TEAM21.getName()));
    assertNotNull(tableWithProfileFromOwner.getColumns().get(2).getProfile());
    ResultList<ColumnProfile> columnProfiles =
        getColumnProfiles(
            c3.getFullyQualifiedName(),
            TestUtils.dateToTimestamp("2021-09-01"),
            TestUtils.dateToTimestamp("2021-09-30"),
            authHeaders(USER_TEAM21.getName()));
    for (ColumnProfile columnProfile : columnProfiles.getData()) {
      assertNotNull(columnProfile.getMax());
      assertNotNull(columnProfile.getMin());
    }

    // Non owners cannot read the column profile of C3
    Table tableWithProfileFromNotOwner =
        getLatestTableProfile(table.getFullyQualifiedName(), authHeaders(USER1_REF.getName()));
    assertNull(tableWithProfileFromNotOwner.getColumns().get(2).getProfile());
    ResultList<ColumnProfile> maskedColumnProfiles =
        getColumnProfiles(
            c3.getFullyQualifiedName(),
            TestUtils.dateToTimestamp("2021-09-01"),
            TestUtils.dateToTimestamp("2021-09-30"),
            authHeaders(USER1_REF.getName()));
    for (ColumnProfile columnProfile : maskedColumnProfiles.getData()) {
      assertNull(columnProfile.getMax());
      assertNull(columnProfile.getMin());
    }
    assertEquals(maskedColumnProfiles.getData().size(), columnProfiles.getData().size());
  }

  @Test
  void test_sensitivePIIColumnProfile_byGetColumns(TestInfo test) throws Exception {
    // Arrange: create 2 profiled tables owned by USER1
    Table table =
        createEntity(
            createRequest(test).withOwners(Lists.newArrayList(USER1.getEntityReference())),
            ADMIN_AUTH_HEADERS);
    Table table1 =
        createEntity(
            createRequest(test, 1).withOwners(List.of(USER1.getEntityReference())),
            ADMIN_AUTH_HEADERS);

    // Seed table/column profiles (C1, C2, C3)
    putTableProfile(table, table1, ADMIN_AUTH_HEADERS);

    // Tag C3 as PII.Sensitive and persist
    Column c3 =
        table.getColumns().stream().filter(c -> c.getName().equals(C3)).findFirst().orElseThrow();
    String c3FQN = c3.getFullyQualifiedName();
    List<TagLabel> c3Tags = new ArrayList<>(listOrEmpty(c3.getTags()));
    c3Tags.add(
        new TagLabel().withTagFQN("PII.Sensitive").withSource(TagLabel.TagSource.CLASSIFICATION));
    c3.setTags(c3Tags);
    patchEntity(table.getId(), JsonUtils.pojoToJson(table), table, ADMIN_AUTH_HEADERS);

    // Build the base target to fetch columns (requesting tags + profile fields)
    WebTarget baseColumnsTarget =
        getResource("tables/" + table.getId() + "/columns")
            .queryParam("limit", "1000")
            .queryParam("offset", "0")
            .queryParam("fields", "tags,profile")
            .queryParam("include", "non-deleted");

    // --- Owner call: USER1 should see C3 profile values
    TableResource.TableColumnList ownerResp =
        TestUtils.get(
            baseColumnsTarget, TableResource.TableColumnList.class, authHeaders(USER1.getName()));

    Column ownerC3 =
        ownerResp.getData().stream()
            .filter(col -> c3FQN.equals(col.getFullyQualifiedName()))
            .findFirst()
            .orElseThrow(() -> new AssertionError("C3 not found for owner in /{id}/columns"));

    assertNotNull(ownerC3.getProfile(), "Owner should see a column profile object for C3");
    assertNotNull(ownerC3.getProfile().getMin(), "Owner should see min for PII column");
    assertNotNull(ownerC3.getProfile().getMax(), "Owner should see max for PII column");

    // --- Non-owner call: USER2 should get masked stats for C3
    TableResource.TableColumnList nonOwnerResp =
        TestUtils.get(
            baseColumnsTarget,
            TableResource.TableColumnList.class,
            authHeaders(USER2_REF.getName()));

    Column nonOwnerC3 =
        nonOwnerResp.getData().stream()
            .filter(col -> c3FQN.equals(col.getFullyQualifiedName()))
            .findFirst()
            .orElseThrow(() -> new AssertionError("C3 not found for non-owner in /{id}/columns"));

    assertNull(
        nonOwnerC3.getProfile(),
        "Non-owner should NOT receive a profile object for PII-sensitive column");
  }

  @Test
  void testInheritedPermissionFromParent(TestInfo test) throws IOException {
    // DatabaseService has owner dataConsumer
    CreateDatabaseService createDatabaseService =
        dbServiceTest
            .createRequest(test)
            .withOwners(Lists.newArrayList(DATA_CONSUMER.getEntityReference()));
    DatabaseService service = dbServiceTest.createEntity(createDatabaseService, ADMIN_AUTH_HEADERS);

    // dataConsumer as owner of service can create database under it
    CreateDatabase createDatabase =
        dbTest
            .createRequest("db")
            .withService(service.getFullyQualifiedName())
            .withOwners(Lists.newArrayList(DATA_STEWARD.getEntityReference()));
    Database db = dbTest.createEntity(createDatabase, authHeaders(DATA_CONSUMER.getName()));

    // dataSteward as owner of database can create database schema under it
    CreateDatabaseSchema createDatabaseSchema =
        schemaTest
            .createRequest("schema")
            .withDatabase(db.getFullyQualifiedName())
            .withOwners(Lists.newArrayList(USER1.getEntityReference()));
    DatabaseSchema schema =
        schemaTest.createEntity(createDatabaseSchema, authHeaders(DATA_STEWARD.getName()));

    // User1 as owner of database schema can create table under it
    CreateTable createTable =
        createRequest("schema").withDatabaseSchema(schema.getFullyQualifiedName());
    createEntity(createTable, authHeaders(USER1.getName()));
  }

  @Test
  void test_columnWithInvalidTag(TestInfo test) throws HttpResponseException {
    // Add an entity with invalid tag
    TagLabel invalidTag = new TagLabel().withTagFQN("invalidTag");
    List<Column> invalidTagColumns = List.of(getColumn(C1, BIGINT, invalidTag));
    CreateTable create = createRequest(getEntityName(test)).withColumns(invalidTagColumns);

    // Entity can't be created with PUT or POST
    assertResponse(
        () -> createEntity(create, ADMIN_AUTH_HEADERS),
        NOT_FOUND,
        CatalogExceptionMessage.entityNotFound(TAG, "invalidTag"));

    assertResponse(
        () -> updateEntity(create, Status.CREATED, ADMIN_AUTH_HEADERS),
        NOT_FOUND,
        CatalogExceptionMessage.entityNotFound(TAG, "invalidTag"));

    // Create an entity and update the columns with PUT and PATCH with an invalid tag
    List<Column> validColumns = List.of(getColumn(C1, BIGINT, TIER1_TAG_LABEL));
    create.setColumns(validColumns);
    Table entity = createEntity(create, ADMIN_AUTH_HEADERS);
    String json = JsonUtils.pojoToJson(entity);

    create.setColumns(invalidTagColumns);
    assertResponse(
        () -> updateEntity(create, Status.CREATED, ADMIN_AUTH_HEADERS),
        NOT_FOUND,
        CatalogExceptionMessage.entityNotFound(TAG, "invalidTag"));

    entity.setTags(listOf(invalidTag));
    assertResponse(
        () -> patchEntity(entity.getId(), json, entity, ADMIN_AUTH_HEADERS),
        NOT_FOUND,
        CatalogExceptionMessage.entityNotFound(TAG, "invalidTag"));

    // No lingering relationships should cause error in listing the entity
    listEntities(null, ADMIN_AUTH_HEADERS);
  }

  @Test
  @SneakyThrows
  void testImportInvalidCsv() {
    Column c1 = new Column().withName("c1").withDataType(INT);
    CreateTable createTable =
        createRequest("s1").withColumns(listOf(c1)).withTableConstraints(null);
    Table table = createEntity(createTable, ADMIN_AUTH_HEADERS);
    String tableName = table.getFullyQualifiedName();

    // Headers: name, displayName, description, owner, tags, retentionPeriod, sourceUrl, domain
    // Create table with invalid tags field
    String resultsHeader = recordToString(EntityCsv.getResultHeaders(TableCsv.HEADERS));
    // Add an invalid column tag
    String csvRecord = "c1,,,,INT,,,Tag.invalidTag,";
    String csv = createCsv(TableCsv.HEADERS, listOf(csvRecord), null);
    CsvImportResult result = importCsv(tableName, csv, false);
    assertSummary(result, ApiStatus.PARTIAL_SUCCESS, 2, 1, 1);
    String[] expectedRows =
        new String[] {
          resultsHeader,
          getFailedRecord(csvRecord, EntityCsv.entityNotFound(7, "tag", "Tag.invalidTag"))
        };
    assertRows(result, expectedRows);

    // Update a non-existing column, this should create a new column with name "nonExistingColumn"
    csvRecord = "nonExistingColumn,,,,INT,,,,";
    csv = createCsv(TableCsv.HEADERS, listOf(csvRecord), null);
    result = importCsv(tableName, csv, false);
    assertSummary(result, ApiStatus.SUCCESS, 2, 2, 0);
    expectedRows = new String[] {resultsHeader, getSuccessRecord(csvRecord, "Entity updated")};
    assertRows(result, expectedRows);
  }

  @Test
  void testImportExport() throws IOException {
    Column c1 = new Column().withName("c1").withDataType(STRUCT);
    Column c11 = new Column().withName("c11").withDataType(INT);
    Column c2 = new Column().withName("c2").withDataType(INT);
    Column c3 = new Column().withName("c3").withDataType(BIGINT);
    c1.withChildren(listOf(c11));
    CreateTable createTable =
        createRequest("s1").withColumns(listOf(c1, c2, c3)).withTableConstraints(null);
    Table table = createEntity(createTable, ADMIN_AUTH_HEADERS);

    // Headers: name, displayName, description, owner, tags, glossaryTerms, tiers retentionPeriod,
    // sourceUrl, domain
    // Update terms with change in description
    List<String> updateRecords =
        listOf(
            "c1,dsp1-new,desc1,type,STRUCT,,,PII.Sensitive,",
            "c1.c11,dsp11-new,desc11,type1,INT,,,PII.Sensitive,",
            "c2,,,type1,INT,,,,",
            "c3,,,type1,INT,,,,");

    // Update created entity with changes
    importCsvAndValidate(table.getFullyQualifiedName(), TableCsv.HEADERS, null, updateRecords);
    deleteEntityByName(table.getFullyQualifiedName(), true, true, ADMIN_AUTH_HEADERS);
  }

  @Test
  void get_TablesWithPagination_200(TestInfo test) throws IOException {
    // get Pagination results for same name entities
    boolean supportsSoftDelete = true;
    int numEntities = 4; // fixed value for consistency

    List<UUID> createdUUIDs = new ArrayList<>();
    for (int i = 0; i < numEntities; i++) {
      // Create Table with different parent container/schemas
      CreateDatabaseService createDatabaseService =
          new CreateDatabaseService()
              .withName("service_" + (i + 1))
              .withServiceType(CreateDatabaseService.DatabaseServiceType.Snowflake);
      DatabaseService service =
          dbServiceTest.createEntity(createDatabaseService, ADMIN_AUTH_HEADERS);

      String databaseName = "database_" + (i + 1);
      CreateDatabase createDatabase =
          new CreateDatabase().withName(databaseName).withService(service.getFullyQualifiedName());
      Database database = dbTest.createEntity(createDatabase, ADMIN_AUTH_HEADERS);

      CreateDatabaseSchema createDatabaseSchema =
          schemaTest
              .createRequest("schema_" + (i + 1))
              .withDatabase(database.getFullyQualifiedName())
              .withOwners(List.of(USER1.getEntityReference()));
      DatabaseSchema schema = schemaTest.createEntity(createDatabaseSchema, ADMIN_AUTH_HEADERS);

      CreateTable createTable =
          createRequest("common").withDatabaseSchema(schema.getFullyQualifiedName());
      Table table = createEntity(createTable, ADMIN_AUTH_HEADERS);
      createdUUIDs.add(table.getId());
    }

    CreateDatabaseService createDatabaseService =
        new CreateDatabaseService()
            .withName("service_0")
            .withServiceType(CreateDatabaseService.DatabaseServiceType.Snowflake);
    DatabaseService service = dbServiceTest.createEntity(createDatabaseService, ADMIN_AUTH_HEADERS);

    // Step 2: Create a new database under the created service
    String databaseName = "database_0";
    CreateDatabase createDatabase =
        new CreateDatabase().withName(databaseName).withService(service.getFullyQualifiedName());
    Database database = dbTest.createEntity(createDatabase, ADMIN_AUTH_HEADERS);

    CreateDatabaseSchema createDatabaseSchema =
        schemaTest
            .createRequest("schema_0")
            .withDatabase(database.getFullyQualifiedName())
            .withOwners(List.of(USER1.getEntityReference()));
    DatabaseSchema schema = schemaTest.createEntity(createDatabaseSchema, ADMIN_AUTH_HEADERS);

    // Step 3: Create a new table under the created database
    CreateTable createTable =
        createRequest("common").withDatabaseSchema(schema.getFullyQualifiedName());
    Table entity = createEntity(createTable, ADMIN_AUTH_HEADERS);

    deleteEntityByName(entity.getFullyQualifiedName(), true, false, ADMIN_AUTH_HEADERS);
    Predicate<Table> matchDeleted = e -> e.getId().equals(entity.getId());

    // Test listing entities that include deleted, non-deleted, and all the entities
    for (Include include : List.of(Include.NON_DELETED, Include.ALL, Include.DELETED)) {
      if (!supportsSoftDelete && include.equals(Include.DELETED)) {
        continue;
      }
      Map<String, String> queryParams = new HashMap<>();
      queryParams.put("include", include.value());

      // List all entities and use it for checking pagination
      ResultList<Table> allEntities =
          listEntities(queryParams, 1000000, null, null, ADMIN_AUTH_HEADERS);
      int totalRecords = allEntities.getData().size();

      // List entity with "limit" set from 1 to numEntities size with fixed steps
      for (int limit = 1; limit < numEntities; limit += 2) { // fixed step for consistency
        String after = null;
        String before;
        int pageCount = 0;
        int indexInAllTables = 0;
        ResultList<Table> forwardPage;
        ResultList<Table> backwardPage;
        boolean foundDeleted = false;
        do { // For each limit (or page size) - forward scroll till the end
          LOG.debug(
              "Limit {} forward pageCount {} indexInAllTables {} totalRecords {} afterCursor {}",
              limit,
              pageCount,
              indexInAllTables,
              totalRecords,
              after);
          forwardPage = listEntities(queryParams, limit, null, after, ADMIN_AUTH_HEADERS);
          foundDeleted = forwardPage.getData().stream().anyMatch(matchDeleted) || foundDeleted;
          after = forwardPage.getPaging().getAfter();
          before = forwardPage.getPaging().getBefore();
          assertEntityPagination(allEntities.getData(), forwardPage, limit, indexInAllTables);

          if (pageCount == 0) { // CASE 0 - First page is being returned. There is no before-cursor
            assertNull(before);
          } else {
            // Make sure scrolling back based on before cursor returns the correct result
            backwardPage = listEntities(queryParams, limit, before, null, ADMIN_AUTH_HEADERS);
            assertEntityPagination(
                allEntities.getData(), backwardPage, limit, (indexInAllTables - limit));
          }

          indexInAllTables += forwardPage.getData().size();
          pageCount++;
        } while (after != null);

        boolean includeAllOrDeleted =
            Include.ALL.equals(include) || Include.DELETED.equals(include);
        if (includeAllOrDeleted) {
          assertTrue(!supportsSoftDelete || foundDeleted);
        } else { // non-delete
          assertFalse(foundDeleted);
        }

        // We have now reached the last page - test backward scroll till the beginning
        pageCount = 0;
        indexInAllTables = totalRecords - limit - forwardPage.getData().size();
        foundDeleted = forwardPage.getData().stream().anyMatch(matchDeleted);
        do {
          LOG.debug(
              "Limit {} backward pageCount {} indexInAllTables {} totalRecords {} afterCursor {}",
              limit,
              pageCount,
              indexInAllTables,
              totalRecords,
              after);
          forwardPage = listEntities(queryParams, limit, before, null, ADMIN_AUTH_HEADERS);
          foundDeleted = forwardPage.getData().stream().anyMatch(matchDeleted) || foundDeleted;
          before = forwardPage.getPaging().getBefore();
          assertEntityPagination(allEntities.getData(), forwardPage, limit, indexInAllTables);
          pageCount++;
          indexInAllTables -= forwardPage.getData().size();
        } while (before != null);

        if (includeAllOrDeleted) {
          assertTrue(!supportsSoftDelete || foundDeleted);
        } else { // non-delete
          assertFalse(foundDeleted);
        }
      }

      // Before running "deleted" delete all created entries otherwise the test doesn't work with
      // just one element.
      if (Include.ALL.equals(include)) {
        for (Table toBeDeleted : allEntities.getData()) {
          if (createdUUIDs.contains(toBeDeleted.getId())
              && Boolean.FALSE.equals(toBeDeleted.getDeleted())) {
            deleteEntityByName(
                toBeDeleted.getFullyQualifiedName(), true, false, ADMIN_AUTH_HEADERS);
          }
        }
      }
    }

    //  Restore the soft-deleted tables present in other containers
    for (UUID id : createdUUIDs) {
      restoreEntity(
          new RestoreEntity().withId(id),
          jakarta.ws.rs.core.Response.Status.OK,
          ADMIN_AUTH_HEADERS);
    }
    restoreEntity(
        new RestoreEntity().withId(entity.getId()),
        jakarta.ws.rs.core.Response.Status.OK,
        ADMIN_AUTH_HEADERS);
  }

  @Test
  void put_tableTableConstraintDuplicate_400(TestInfo test) throws IOException {
    // Create table with a constraint
    CreateTable request =
        createRequest(test)
            .withColumns(List.of(getColumn(C1, BIGINT, USER_ADDRESS_TAG_LABEL)))
            .withTableConstraints(null);
    Table table = createAndCheckEntity(request, ADMIN_AUTH_HEADERS);

    // Attempt to add duplicate constraints
    TableConstraint constraint =
        new TableConstraint().withConstraintType(ConstraintType.UNIQUE).withColumns(List.of(C1));

    request = request.withTableConstraints(List.of(constraint, constraint)); // Duplicate constraint
    CreateTable finalRequest = request;
    assertResponseContains(
        () -> updateEntity(finalRequest, OK, ADMIN_AUTH_HEADERS),
        BAD_REQUEST,
        "Duplicate constraint found in request: ");
  }

  @Test
  void put_tableTableConstraintInvalidColumn_400(TestInfo test) throws IOException {
    CreateTable request =
        createRequest(test)
            .withColumns(List.of(getColumn(C1, BIGINT, USER_ADDRESS_TAG_LABEL)))
            .withTableConstraints(null);
    Table table = createAndCheckEntity(request, ADMIN_AUTH_HEADERS);

    TableConstraint constraint =
        new TableConstraint()
            .withConstraintType(ConstraintType.UNIQUE)
            .withColumns(List.of("invalid_column")); // Non-existent column

    request = request.withTableConstraints(List.of(constraint));
    CreateTable finalRequest = request;
    assertResponseContains(
        () -> updateEntity(finalRequest, OK, ADMIN_AUTH_HEADERS),
        BAD_REQUEST,
        "Invalid column name found in table constraint");
  }

  void assertFields(List<Table> tableList, String fieldsParam) {
    tableList.forEach(t -> assertFields(t, fieldsParam));
  }

  void assertFields(Table table, String fieldsParam) {
    Fields fields = new Fields(Entity.getEntityFields(Table.class), fieldsParam);
    if (fields.contains("usageSummary")) {
      assertNotNull(table.getUsageSummary());
    } else {
      assertNull(table.getUsageSummary());
    }
    if (fields.contains(FIELD_OWNERS)) {
      assertNotNull(table.getOwners());
    } else {
      assertNull(table.getOwners());
    }
    if (fields.contains("columns")) {
      assertNotNull(table.getColumns());
      if (fields.contains(FIELD_TAGS)) {
        table.getColumns().forEach(column -> assertNotNull(column.getTags()));
      } else {
        table.getColumns().forEach(column -> assertNull(column.getTags()));
      }
    } else {
      assertNotNull(table.getColumns());
    }
    if (fields.contains("tableConstraints")) {
      assertNotNull(table.getTableConstraints());
    } else {
      assertNull(table.getTableConstraints());
    }
    if (fields.contains(FIELD_TAGS)) {
      assertNotNull(table.getTags());
    } else {
      assertNull(table.getTags());
    }
    // Default fields that are always returned
    assertListNotNull(table.getDatabase(), table.getService(), table.getServiceType());
  }

  @Override
  public Table validateGetWithDifferentFields(Table table, boolean byName)
      throws HttpResponseException {
    table =
        byName
            ? getEntityByName(table.getFullyQualifiedName(), null, ADMIN_AUTH_HEADERS)
            : getEntity(table.getId(), null, ADMIN_AUTH_HEADERS);
    assertListNotNull(table.getService(), table.getServiceType(), table.getColumns());
    assertListNull(
        table.getTableConstraints(),
        table.getUsageSummary(),
        table.getOwners(),
        table.getTags(),
        table.getFollowers(),
        table.getJoins(),
        table.getSampleData(),
        table.getSchemaDefinition(),
        table.getProfile(),
        table.getLocation(),
        table.getDataModel());

    String fields =
        "tableConstraints,usageSummary,owners,"
            + "tags,followers,joins,sampleData,schemaDefinition,profile,location,dataModel";
    table =
        byName
            ? getEntityByName(table.getFullyQualifiedName(), fields, ADMIN_AUTH_HEADERS)
            : getEntity(table.getId(), fields, ADMIN_AUTH_HEADERS);
    assertListNotNull(table.getService(), table.getServiceType(), table.getColumns());
    // Fields sampleData, schemaDefinition, tableProfile, location,
    // and dataModel are not set during creation - tested elsewhere
    assertListNotNull(
        table.getTableConstraints(),
        table.getUsageSummary(),
        table.getJoins() /*, table.getSampleData(), table.getSchemaDefinition(), table
            .getTableProfile(),  table.getLocation(), table.getDataModel()*/);
    assertListNotEmpty(table.getTableConstraints());
    // Checks for other owner, tags, and followers is done in the base class
    return table;
  }

  public void assertDataModel(DataModel expected, DataModel actual) {
    assertEquals(expected.getSql(), actual.getSql());
    assertEquals(expected.getModelType(), actual.getModelType());
    assertEquals(expected.getGeneratedAt(), actual.getGeneratedAt());
  }

  private static void assertColumn(Column expectedColumn, Column actualColumn)
      throws HttpResponseException {
    assertNotNull(actualColumn.getFullyQualifiedName());
    assertTrue(
        expectedColumn.getName().equalsIgnoreCase(actualColumn.getName())
            || expectedColumn.getName().equalsIgnoreCase(actualColumn.getDisplayName()));
    assertEquals(expectedColumn.getDescription(), actualColumn.getDescription());
    assertEquals(expectedColumn.getDataType(), actualColumn.getDataType());
    assertEquals(expectedColumn.getArrayDataType(), actualColumn.getArrayDataType());
    assertEquals(expectedColumn.getConstraint(), actualColumn.getConstraint());
    if (expectedColumn.getDataTypeDisplay() != null) {
      assertEquals(
          expectedColumn.getDataTypeDisplay().toLowerCase(Locale.ROOT),
          actualColumn.getDataTypeDisplay());
    }
    TestUtils.validateTags(expectedColumn.getTags(), actualColumn.getTags());

    // Check the nested columns
    assertColumns(expectedColumn.getChildren(), actualColumn.getChildren());
  }

  public static void assertColumns(List<Column> expectedColumns, List<Column> actualColumns)
      throws HttpResponseException {
    if (expectedColumns == actualColumns) {
      return;
    }
    // Sort columns by name
    assertEquals(expectedColumns.size(), actualColumns.size());

    // Make a copy before sorting in case the lists are immutable
    List<Column> expected = new ArrayList<>(expectedColumns);
    List<Column> actual = new ArrayList<>(actualColumns);
    expected.sort(Comparator.comparing(Column::getName, String.CASE_INSENSITIVE_ORDER));
    actual.sort(Comparator.comparing(Column::getName, String.CASE_INSENSITIVE_ORDER));
    for (int i = 0; i < expected.size(); i++) {
      assertColumn(expected.get(i), actual.get(i));
    }
  }

  /**
   * A method variant to be called form other tests to create a table without depending on Database, DatabaseService set
   * up in the {@code setup()} method
   */
  public Table createEntity(TestInfo test, int index) throws IOException {
    DatabaseService service =
        dbServiceTest.createEntity(dbServiceTest.createRequest(test), ADMIN_AUTH_HEADERS);
    Database database =
        dbTest.createAndCheckEntity(
            dbTest.createRequest(test).withService(service.getFullyQualifiedName()),
            ADMIN_AUTH_HEADERS);
    CreateTable create = createRequest(test, index);
    return createEntity(create, ADMIN_AUTH_HEADERS).withDatabase(database.getEntityReference());
  }

  public Table putJoins(UUID tableId, TableJoins joins, Map<String, String> authHeaders)
      throws HttpResponseException {
    WebTarget target = getResource(tableId).path("/joins");
    return TestUtils.put(target, joins, Table.class, OK, authHeaders);
  }

  public Table putSampleData(UUID tableId, TableData data, Map<String, String> authHeaders)
      throws HttpResponseException {
    WebTarget target = getResource(tableId).path("/sampleData");
    return TestUtils.put(target, data, Table.class, OK, authHeaders);
  }

  public Table getSampleData(UUID tableId, Map<String, String> authHeaders)
      throws HttpResponseException {
    WebTarget target = getResource(tableId).path("/sampleData");
    return TestUtils.get(target, Table.class, authHeaders);
  }

  public Table putTableProfilerConfig(
      UUID tableId, TableProfilerConfig data, Map<String, String> authHeaders)
      throws HttpResponseException {
    WebTarget target = getResource(tableId).path("/tableProfilerConfig");
    return TestUtils.put(target, data, Table.class, OK, authHeaders);
  }

  public Table getTableProfileConfig(UUID tableId, Map<String, String> authHeaders)
      throws HttpResponseException {
    WebTarget target = getResource(tableId).path("/tableProfilerConfig");
    return TestUtils.get(target, Table.class, authHeaders);
  }

  public Table deleteTableProfilerConfig(UUID tableId, Map<String, String> authHeaders)
      throws HttpResponseException {
    WebTarget target = getResource(tableId).path("/tableProfilerConfig");
    return TestUtils.delete(target, Table.class, authHeaders);
  }

  public Table getLatestTableProfile(
      String fqn, boolean includeColumnProfile, Map<String, String> authHeaders)
      throws HttpResponseException {
    WebTarget target = getCollection().path("/" + fqn + "/tableProfile/latest");
    target = target.queryParam("includeColumnProfile", includeColumnProfile);
    return TestUtils.get(target, Table.class, authHeaders);
  }

  public Table getLatestTableProfile(String fqn, Map<String, String> authHeaders)
      throws HttpResponseException {
    return getLatestTableProfile(fqn, true, authHeaders);
  }

  public Table putTableProfileData(
      UUID tableId, CreateTableProfile data, Map<String, String> authHeaders)
      throws HttpResponseException {
    WebTarget target = getResource(tableId).path("/tableProfile");
    return TestUtils.put(target, data, Table.class, OK, authHeaders);
  }

  public void deleteTableProfile(
      String fqn, String entityType, Long timestamp, Map<String, String> authHeaders)
      throws HttpResponseException {
    WebTarget target =
        getCollection().path("/" + fqn + "/" + entityType + "/" + timestamp + "/profile");
    TestUtils.delete(target, authHeaders);
  }

  public ResultList<TableProfile> getTableProfiles(
      String fqn, Long startTs, Long endTs, Map<String, String> authHeaders)
      throws HttpResponseException {
    WebTarget target = getCollection().path("/" + fqn + "/tableProfile");
    target = target.queryParam("startTs", startTs).queryParam("endTs", endTs);
    return TestUtils.get(target, TableResource.TableProfileList.class, authHeaders);
  }

  public ResultList<ColumnProfile> getColumnProfiles(
      String fqn, Long startTs, Long endTs, Map<String, String> authHeaders)
      throws HttpResponseException {
    WebTarget target = getCollection().path("/" + fqn + "/columnProfile");
    target = target.queryParam("startTs", startTs).queryParam("endTs", endTs);
    return TestUtils.get(target, TableResource.ColumnProfileList.class, authHeaders);
  }

  public void putTableQueriesData(
      UUID queryId, List<EntityReference> data, Map<String, String> authHeaders)
      throws HttpResponseException {
    WebTarget target = getResource(String.format("queries/%s/usage", queryId));
    TestUtils.put(target, data, ChangeEvent.class, CREATED, authHeaders);
  }

  public List<Query> getTableQueriesData(UUID entityId, Map<String, String> authHeaders)
      throws HttpResponseException {
    WebTarget target = getResource(String.format("queries?entityId=%s&fields=votes", entityId));
    return TestUtils.get(target, QueryResource.QueryList.class, authHeaders).getData();
  }

  public Table putTableDataModel(UUID tableId, DataModel dataModel, Map<String, String> authHeaders)
      throws HttpResponseException {
    WebTarget target = getResource(tableId).path("/dataModel");
    return TestUtils.put(target, dataModel, Table.class, OK, authHeaders);
  }

  public Table putCustomMetric(
      UUID tableId, CreateCustomMetric data, Map<String, String> authHeaders)
      throws HttpResponseException {
    WebTarget target = getResource(tableId).path("/customMetric");
    return TestUtils.put(target, data, Table.class, OK, authHeaders);
  }

  public void deleteCustomMetric(
      UUID tableId, String columnName, String metricName, Map<String, String> authHeaders)
      throws HttpResponseException {
    WebTarget target = getResource(tableId).path("/customMetric/" + columnName + "/" + metricName);
    TestUtils.delete(target, Table.class, authHeaders);
  }

  public void deleteTableCustomMetric(
      UUID tableId, String metricName, Map<String, String> authHeaders)
      throws HttpResponseException {
    WebTarget target = getResource(tableId).path("/customMetric/" + metricName);
    TestUtils.delete(target, Table.class, authHeaders);
  }

  private int getTagUsageCount(String tagFqn, Map<String, String> authHeaders)
      throws HttpResponseException {
    return tagResourceTest.getEntityByName(tagFqn, "usageCount", authHeaders).getUsageCount();
  }

  private int getClassificationUsageCount(String name, Map<String, String> authHeaders)
      throws HttpResponseException {
    ClassificationResourceTest classificationResourceTest = new ClassificationResourceTest();
    return classificationResourceTest
        .getEntityByName(name, "usageCount", authHeaders)
        .getUsageCount();
  }

  private static int getGlossaryUsageCount(String name) throws HttpResponseException {
    return new GlossaryResourceTest()
        .getEntityByName(name, null, "usageCount", TestUtils.ADMIN_AUTH_HEADERS)
        .getUsageCount();
  }

  private static int getGlossaryTermUsageCount(String name, Map<String, String> authHeaders)
      throws HttpResponseException {
    return new GlossaryTermResourceTest()
        .getEntityByName(name, null, "usageCount", authHeaders)
        .getUsageCount();
  }

  private void verifyTableProfiles(
      ResultList<TableProfile> actualProfiles,
      List<TableProfile> expectedProfiles,
      int expectedCount) {
    assertEquals(expectedCount, actualProfiles.getPaging().getTotal());
    assertEquals(expectedProfiles.size(), actualProfiles.getData().size());
    Map<Long, TableProfile> tableProfileMap = new HashMap<>();
    for (TableProfile profile : actualProfiles.getData()) {
      tableProfileMap.put(profile.getTimestamp(), profile);
    }
    for (TableProfile tableProfile : expectedProfiles) {
      TableProfile storedProfile = tableProfileMap.get(tableProfile.getTimestamp());
      verifyTableProfile(storedProfile, tableProfile);
    }
  }

  private void verifyColumnProfiles(
      ResultList<ColumnProfile> actualProfiles,
      List<ColumnProfile> expectedProfiles,
      int expectedCount) {
    assertEquals(expectedCount, actualProfiles.getPaging().getTotal());
    assertEquals(expectedProfiles.size(), actualProfiles.getData().size());
    Map<Long, ColumnProfile> columnProfileMap = new HashMap<>();
    for (ColumnProfile profile : actualProfiles.getData()) {
      columnProfileMap.put(profile.getTimestamp(), profile);
    }
    for (ColumnProfile columnProfile : expectedProfiles) {
      ColumnProfile storedProfile = columnProfileMap.get(columnProfile.getTimestamp());
      verifyColumnProfile(storedProfile, columnProfile);
    }
  }

  private void verifyTableProfile(TableProfile actualProfile, TableProfile expectedProfile) {
    assertNotNull(actualProfile);
    assertEquals(actualProfile, expectedProfile);
  }

  private void verifyColumnProfile(ColumnProfile actualProfile, ColumnProfile expectedProfile) {
    assertNotNull(actualProfile);
    assertEquals(actualProfile, expectedProfile);
  }

  private void verifyCustomMetrics(
      Table table, Column column, List<CreateCustomMetric> expectedMetrics) {
    List<CustomMetric> actualMetrics = new ArrayList<>();
    for (Column c : table.getColumns()) {
      if (c.getName().equals(column.getName())) {
        actualMetrics = c.getCustomMetrics();
      }
    }
    assertEquals(actualMetrics.size(), expectedMetrics.size());

    Map<String, CustomMetric> columnMetricMap = new HashMap<>();
    for (CustomMetric metric : actualMetrics) {
      columnMetricMap.put(metric.getName(), metric);
    }

    for (CreateCustomMetric metric : expectedMetrics) {
      CustomMetric storedMetric = columnMetricMap.get(metric.getName());
      assertNotNull(storedMetric);
      assertEquals(metric.getDescription(), storedMetric.getDescription());
      assertEquals(metric.getOwners(), storedMetric.getOwners());
      assertEquals(metric.getExpression(), storedMetric.getExpression());
    }
  }

  @Override
  public CreateTable createRequest(String name) {
    TableConstraint constraint =
        new TableConstraint().withConstraintType(ConstraintType.UNIQUE).withColumns(List.of(C1));
    return new CreateTable()
        .withName(name)
        .withDatabaseSchema(getContainer().getFullyQualifiedName())
        .withColumns(COLUMNS)
        .withTableConstraints(List.of(constraint));
  }

  @Override
  public EntityReference getContainer() {
    return DATABASE_SCHEMA.getEntityReference();
  }

  @Override
  public EntityReference getContainer(Table entity) {
    return entity.getDatabaseSchema();
  }

  @Override
  public void validateCreatedEntity(
      Table createdEntity, CreateTable createRequest, Map<String, String> authHeaders)
      throws HttpResponseException {
    // Entity specific validation
    assertEquals(createRequest.getTableType(), createdEntity.getTableType());
    assertColumns(createRequest.getColumns(), createdEntity.getColumns());
    assertReference(createRequest.getDatabaseSchema(), createdEntity.getDatabaseSchema());
    validateEntityReference(createdEntity.getDatabase());
    validateEntityReference(createdEntity.getService());
    validateTableConstraints(
        createRequest.getTableConstraints(), createdEntity.getTableConstraints());
    assertTablePartition(createRequest.getTablePartition(), createdEntity.getTablePartition());
    TestUtils.validateTags(createRequest.getTags(), createdEntity.getTags());
    TestUtils.validateEntityReferences(createdEntity.getFollowers());
    assertListNotNull(createdEntity.getService(), createdEntity.getServiceType());
    assertEquals(
        FullyQualifiedName.add(
            createdEntity.getDatabaseSchema().getFullyQualifiedName(), createdEntity.getName()),
        createdEntity.getFullyQualifiedName());
  }

  private void validateTableConstraints(
      List<TableConstraint> expected, List<TableConstraint> actual) {
    assertEquals(expected, actual);
  }

  @Override
  protected void validateDeletedEntity(
      CreateTable create,
      Table entityBeforeDeletion,
      Table entityAfterDeletion,
      Map<String, String> authHeaders)
      throws HttpResponseException {
    super.validateDeletedEntity(create, entityBeforeDeletion, entityAfterDeletion, authHeaders);

    assertReference(entityBeforeDeletion.getLocation(), entityAfterDeletion.getLocation());
  }

  @Override
  public void compareEntities(Table expected, Table patched, Map<String, String> authHeaders)
      throws HttpResponseException {
    // Entity specific validation
    assertEquals(expected.getTableType(), patched.getTableType());
    assertColumns(expected.getColumns(), patched.getColumns());
    validateDatabase(expected.getDatabase(), patched.getDatabase());
    assertEquals(expected.getTableConstraints(), patched.getTableConstraints());
    TestUtils.validateTags(expected.getTags(), patched.getTags());
    TestUtils.validateEntityReferences(expected.getFollowers());
    assertEquals(
        FullyQualifiedName.add(
            patched.getDatabaseSchema().getFullyQualifiedName(), patched.getName()),
        patched.getFullyQualifiedName());
  }

  private void validateDatabase(EntityReference expectedDatabase, EntityReference database) {
    TestUtils.validateEntityReference(database);
    assertEquals(expectedDatabase.getId(), database.getId());
  }

  private void assertTablePartition(
      TablePartition expectedPartition, TablePartition actualPartition) {
    if (expectedPartition == null && actualPartition == null) {
      return;
    }

    Map<String, PartitionColumnDetails> expectedColumnMap = new HashMap<>();
    for (PartitionColumnDetails column : expectedPartition.getColumns()) {
      expectedColumnMap.put(column.getColumnName(), column);
    }

    assert expectedPartition != null;
    assertEquals(expectedPartition.getColumns().size(), actualPartition.getColumns().size());
    for (PartitionColumnDetails actualColumn : actualPartition.getColumns()) {
      PartitionColumnDetails expectedColumn = expectedColumnMap.get(actualColumn.getColumnName());
      assertNotNull(expectedColumn);
      assertEquals(expectedColumn.getIntervalType(), actualColumn.getIntervalType());
      assertEquals(expectedColumn.getInterval(), actualColumn.getInterval());
    }
  }

  @Override
  public void assertFieldChange(String fieldName, Object expected, Object actual)
      throws IOException {
    if (expected == actual) {
      return;
    }
    if (fieldName.startsWith("columns") && fieldName.endsWith("constraint")) {
      ColumnConstraint expectedConstraint = (ColumnConstraint) expected;
      ColumnConstraint actualConstraint = ColumnConstraint.fromValue((String) actual);
      assertEquals(expectedConstraint, actualConstraint);
    } else if (fieldName.startsWith("columns")
        && (fieldName.endsWith("description") || fieldName.endsWith("displayName"))) {
      assertEquals(expected, actual);
    } else if (fieldName.endsWith("tableConstraints")) {
      @SuppressWarnings("unchecked")
      List<TableConstraint> expectedConstraints =
          expected instanceof List
              ? (List<TableConstraint>) expected
              : JsonUtils.readObjects(expected.toString(), TableConstraint.class);
      List<TableConstraint> actualConstraints =
          JsonUtils.readObjects(actual.toString(), TableConstraint.class);
      assertEquals(expectedConstraints, actualConstraints);
    } else if (fieldName.contains("columns") && fieldName.equals("precision")) {
      assertEquals(expected, actual);
    } else if (fieldName.contains("columns") && !fieldName.endsWith(FIELD_TAGS)) {
      assertColumnsFieldChange(expected, actual);
    } else if (fieldName.endsWith("tableType")) {
      TableType expectedTableType = TableType.fromValue(expected.toString());
      TableType actualTableType = TableType.fromValue(actual.toString());
      assertEquals(expectedTableType, actualTableType);
    } else if (fieldName.endsWith("owners")) {
      @SuppressWarnings("unchecked")
      List<EntityReference> expectedOwners =
          expected instanceof List
              ? (List<EntityReference>) expected
              : JsonUtils.readObjects(expected.toString(), EntityReference.class);
      List<EntityReference> actualOwners =
          JsonUtils.readObjects(actual.toString(), EntityReference.class);
      assertReferenceList(expectedOwners, actualOwners);
    } else {
      assertCommonFieldChange(fieldName, expected, actual);
    }
  }

  public ColumnProfilerConfig getColumnProfilerConfig(String name, String... metrics) {
    return new ColumnProfilerConfig().withColumnName(name).withMetrics(List.of(metrics));
  }

  public ColumnProfile getColumnProfile(
      String name, Object max, Object min, Double uniqueCount, Long timestamp) {
    return new ColumnProfile()
        .withName(name)
        .withMax(max)
        .withMin(min)
        .withUniqueCount(uniqueCount)
        .withTimestamp(timestamp);
  }

  private static TableJoins getTableJoins(ColumnJoin... columnJoins) {
    return new TableJoins()
        .withStartDate(RestUtil.today(0))
        .withDayCount(1)
        .withColumnJoins(List.of(columnJoins));
  }

  private static ColumnJoin getColumnJoin(String columnName, String joinedWithFQN) {
    return new ColumnJoin()
        .withColumnName(columnName)
        .withJoinedWith(
            List.of(new JoinedWith().withJoinCount(1).withFullyQualifiedName(joinedWithFQN)));
  }

  @Test
  void test_getTableColumnsById_200(TestInfo test) throws IOException {

    List<Column> columns = new ArrayList<>();
    for (int i = 1; i <= 10; i++) {
      columns.add(getColumn("column" + i, STRING, null).withOrdinalPosition(i));
    }
    CreateTable create =
        new CreateTable()
            .withName(getEntityName(test))
            .withDatabaseSchema(getContainer().getFullyQualifiedName())
            .withColumns(columns);
    Table table = createAndCheckEntity(create, ADMIN_AUTH_HEADERS);

    // Test default pagination (limit=50, offset=0)
    WebTarget target = getResource("tables/" + table.getId() + "/columns");
    TableResource.TableColumnList response =
        TestUtils.get(target, TableResource.TableColumnList.class, ADMIN_AUTH_HEADERS);
    assertEquals(10, response.getData().size());
    assertEquals(10, response.getPaging().getTotal());

    // Test with custom limit
    target = getResource("tables/" + table.getId() + "/columns").queryParam("limit", "5");
    response = TestUtils.get(target, TableResource.TableColumnList.class, ADMIN_AUTH_HEADERS);
    assertEquals(5, response.getData().size());
    assertEquals(10, response.getPaging().getTotal());
    assertEquals("column1", response.getData().get(0).getName());
    assertEquals("column5", response.getData().get(4).getName());

    // Test with offset
    target =
        getResource("tables/" + table.getId() + "/columns")
            .queryParam("limit", "5")
            .queryParam("offset", "5");
    response = TestUtils.get(target, TableResource.TableColumnList.class, ADMIN_AUTH_HEADERS);
    assertEquals(5, response.getData().size());
    assertEquals(10, response.getPaging().getTotal());
    assertEquals("column6", response.getData().get(0).getName());
    assertEquals("column10", response.getData().get(4).getName());

    // Test with offset beyond available data
    target =
        getResource("tables/" + table.getId() + "/columns")
            .queryParam("limit", "5")
            .queryParam("offset", "15");
    response = TestUtils.get(target, TableResource.TableColumnList.class, ADMIN_AUTH_HEADERS);
    assertEquals(0, response.getData().size());
    assertEquals(10, response.getPaging().getTotal());
  }

  @Ignore
  void test_getTableColumnsByFQN_200(TestInfo test) throws IOException {
    // Create a table with multiple columns for pagination testing
    List<Column> columns = new ArrayList<>();
    for (int i = 1; i <= 15; i++) {
      columns.add(getColumn("col" + i, INT, null).withOrdinalPosition(i));
    }
    CreateTable create =
        new CreateTable()
            .withName("test_table_fqn")
            .withDatabaseSchema(DATABASE_SCHEMA.getFullyQualifiedName())
            .withColumns(columns);
    Table table = createAndCheckEntity(create, ADMIN_AUTH_HEADERS);

    // Test default pagination
    WebTarget target =
        getResource(
            "tables/name/"
                + URLEncoder.encode(table.getFullyQualifiedName(), StandardCharsets.UTF_8)
                + "/columns");
    TableResource.TableColumnList response =
        TestUtils.get(target, TableResource.TableColumnList.class, ADMIN_AUTH_HEADERS);
    assertEquals(15, response.getData().size());
    assertEquals(15, response.getPaging().getTotal());

    // Test with limit smaller than total
    target =
        getResource(
                "tables/name/"
                    + URLEncoder.encode(table.getFullyQualifiedName(), StandardCharsets.UTF_8)
                    + "/columns")
            .queryParam("limit", "7");
    response = TestUtils.get(target, TableResource.TableColumnList.class, ADMIN_AUTH_HEADERS);
    assertEquals(7, response.getData().size());
    assertEquals(15, response.getPaging().getTotal());

    // Test pagination with offset
    target =
        getResource(
                "tables/name/"
                    + URLEncoder.encode(table.getFullyQualifiedName(), StandardCharsets.UTF_8)
                    + "/columns")
            .queryParam("limit", "7")
            .queryParam("offset", "7");
    response = TestUtils.get(target, TableResource.TableColumnList.class, ADMIN_AUTH_HEADERS);
    assertEquals(8, response.getData().size()); // Remaining columns
    assertEquals(15, response.getPaging().getTotal());
  }

  @Test
  void test_getTableColumnsWithFields_200(TestInfo test) throws IOException {
    // Create a table with columns that have tags
    List<Column> columns =
        Arrays.asList(
            getColumn("tagged_col1", STRING, USER_ADDRESS_TAG_LABEL).withOrdinalPosition(1),
            getColumn("tagged_col2", INT, GLOSSARY1_TERM1_LABEL).withOrdinalPosition(2),
            getColumn("plain_col", BIGINT, null).withOrdinalPosition(3));
    CreateTable create =
        new CreateTable()
            .withName(getEntityName(test))
            .withDatabaseSchema(getContainer().getFullyQualifiedName())
            .withColumns(columns);
    Table table = createAndCheckEntity(create, ADMIN_AUTH_HEADERS);

    // Test with tags field
    WebTarget target =
        getResource("tables/" + table.getId() + "/columns")
            .queryParam("fields", "tags")
            .queryParam("limit", "2");
    TableResource.TableColumnList response =
        TestUtils.get(target, TableResource.TableColumnList.class, ADMIN_AUTH_HEADERS);

    assertEquals(2, response.getData().size());
    assertEquals(3, response.getPaging().getTotal());

    // Verify tags are loaded for columns that have them
    assertTrue(
        response.getData().get(0).getTags() != null
            && !response.getData().get(0).getTags().isEmpty());
    assertTrue(
        response.getData().get(1).getTags() != null
            && !response.getData().get(1).getTags().isEmpty());
  }

  @Test
  void test_getTableColumnsValidation_400(TestInfo test) throws IOException {
    // Create a simple table
    CreateTable create =
        new CreateTable()
            .withName(getEntityName(test))
            .withDatabaseSchema(getContainer().getFullyQualifiedName())
            .withColumns(COLUMNS);
    Table table = createAndCheckEntity(create, ADMIN_AUTH_HEADERS);

    // Test invalid limit - too small
    WebTarget target1 =
        getResource("tables/" + table.getId() + "/columns").queryParam("limit", "0");
    assertResponse(
        () -> TestUtils.get(target1, TableResource.TableColumnList.class, ADMIN_AUTH_HEADERS),
        BAD_REQUEST,
        "[query param limit must be greater than or equal to 1]");

    // Test invalid limit - too large
    WebTarget target2 =
        getResource("tables/" + table.getId() + "/columns").queryParam("limit", "1001");
    assertResponse(
        () -> TestUtils.get(target2, TableResource.TableColumnList.class, ADMIN_AUTH_HEADERS),
        BAD_REQUEST,
        "[query param limit must be less than or equal to 1000]");
  }

  @Test
  void test_searchTableColumns_comprehensive(TestInfo test) throws IOException {
    List<Column> columns = new ArrayList<>();

    columns.add(
        getColumn("user_id", INT, null)
            .withOrdinalPosition(1)
            .withDescription("Primary key for user identification"));
    columns.add(
        getColumn("customer_name", VARCHAR, null)
            .withOrdinalPosition(2)
            .withDescription("Full name of the customer")
            .withDataLength(255));
    columns.add(
        getColumn("email_address", VARCHAR, null)
            .withOrdinalPosition(3)
            .withDescription("Customer email for communication")
            .withDataLength(320));
    columns.add(
        getColumn("order_total", DECIMAL, null)
            .withOrdinalPosition(4)
            .withDescription("Total price of the order"));
    columns.add(
        getColumn("created_timestamp", STRING, null)
            .withOrdinalPosition(5)
            .withDescription("When the record was created"));
    columns.add(
        getColumn("is_active", STRING, null)
            .withOrdinalPosition(6)
            .withDescription("Whether the user account is active"));
    columns.add(
        getColumn("metadata_json", STRING, null)
            .withOrdinalPosition(7)
            .withDescription("Additional metadata in JSON format"));
    columns.add(
        getColumn("price_history", STRING, null)
            .withOrdinalPosition(8)
            .withDescription("Historical price data"));

    CreateTable create =
        new CreateTable()
            .withName("search_test_table")
            .withDatabaseSchema(getContainer().getFullyQualifiedName())
            .withColumns(columns);
    Table table = createAndCheckEntity(create, ADMIN_AUTH_HEADERS);

    WebTarget target =
        getResource("tables/" + table.getId() + "/columns/search").queryParam("q", "user_id");
    TableResource.TableColumnList response =
        TestUtils.get(target, TableResource.TableColumnList.class, ADMIN_AUTH_HEADERS);
    assertEquals(1, response.getData().size());
    assertEquals("user_id", response.getData().getFirst().getName());
    assertEquals(1, response.getPaging().getTotal());

    target = getResource("tables/" + table.getId() + "/columns/search").queryParam("q", "price");
    response = TestUtils.get(target, TableResource.TableColumnList.class, ADMIN_AUTH_HEADERS);
    assertEquals(1, response.getData().size());
    // Both order_total (description contains "price") and price_history should be in results
    Set<String> resultNames =
        response.getData().stream().map(Column::getName).collect(Collectors.toSet());
    assertTrue(resultNames.contains("price_history"));
    assertEquals(1, response.getPaging().getTotal());

    target = getResource("tables/" + table.getId() + "/columns/search").queryParam("q", "EMAIL");
    response = TestUtils.get(target, TableResource.TableColumnList.class, ADMIN_AUTH_HEADERS);
    assertEquals(1, response.getData().size());
    assertEquals("email_address", response.getData().getFirst().getName());

    target =
        getResource("tables/" + table.getId() + "/columns/search")
            .queryParam(
                "q", "a") // Should match 6 columns: customer_name, email_address, order_total,
            // created_timestamp, is_active, metadata_json
            .queryParam("limit", "3");
    response = TestUtils.get(target, TableResource.TableColumnList.class, ADMIN_AUTH_HEADERS);
    assertEquals(3, response.getData().size());
    assertEquals(6, response.getPaging().getTotal());

    target =
        getResource("tables/" + table.getId() + "/columns/search")
            .queryParam("q", "a") // Should match multiple columns
            .queryParam("limit", "2")
            .queryParam("offset", "2");
    response = TestUtils.get(target, TableResource.TableColumnList.class, ADMIN_AUTH_HEADERS);
    assertTrue(response.getData().size() <= 2);

    target =
        getResource("tables/" + table.getId() + "/columns/search")
            .queryParam("q", "")
            .queryParam("limit", "5");
    response = TestUtils.get(target, TableResource.TableColumnList.class, ADMIN_AUTH_HEADERS);
    assertEquals(5, response.getData().size());
    assertEquals(8, response.getPaging().getTotal()); // Total columns in table

    target =
        getResource("tables/" + table.getId() + "/columns/search")
            .queryParam("q", "nonexistent_column");
    response = TestUtils.get(target, TableResource.TableColumnList.class, ADMIN_AUTH_HEADERS);
    assertEquals(0, response.getData().size());
    assertEquals(0, response.getPaging().getTotal());

    target =
        getResource("tables/" + table.getId() + "/columns/search")
            .queryParam("q", "user_id")
            .queryParam("fields", "tags,customMetrics");
    response = TestUtils.get(target, TableResource.TableColumnList.class, ADMIN_AUTH_HEADERS);
    assertEquals(1, response.getData().size());
    assertNotNull(response.getData().get(0)); // Should include requested fields

    final WebTarget invalidTarget =
        getResource("tables/" + table.getId() + "/columns/search")
            .queryParam("q", "user")
            .queryParam("limit", "0");
    assertResponse(
        () -> TestUtils.get(invalidTarget, TableResource.TableColumnList.class, ADMIN_AUTH_HEADERS),
        BAD_REQUEST,
        "[query param limit must be greater than or equal to 1]");
  }

  @Test
  void test_getTableColumnsNotFound_404(TestInfo test) {
    // Test with non-existent table ID
    UUID nonExistentId = UUID.randomUUID();
    WebTarget target1 = getResource("tables/" + nonExistentId + "/columns");
    assertResponse(
        () -> TestUtils.get(target1, TableResource.TableColumnList.class, ADMIN_AUTH_HEADERS),
        NOT_FOUND,
        entityNotFound("table", nonExistentId));

    // Test with non-existent table FQN
    String nonExistentFqn = "nonexistent.database.schema.table";
    WebTarget target2 =
        getResource(
            "tables/name/"
                + URLEncoder.encode(nonExistentFqn, StandardCharsets.UTF_8)
                + "/columns");
    assertResponse(
        () -> TestUtils.get(target2, TableResource.TableColumnList.class, ADMIN_AUTH_HEADERS),
        NOT_FOUND,
        entityNotFound("table", nonExistentFqn));
  }

  @Test
  void test_getTableColumnsEmptyTable_200(TestInfo test) throws IOException {
    // Create a table with no columns
    CreateTable create =
        new CreateTable()
            .withName(getEntityName(test))
            .withDatabaseSchema(getContainer().getFullyQualifiedName())
            .withColumns(new ArrayList<>());
    Table table = createAndCheckEntity(create, ADMIN_AUTH_HEADERS);

    // Test pagination on empty columns
    WebTarget target = getResource("tables/" + table.getId() + "/columns");
    TableResource.TableColumnList response =
        TestUtils.get(target, TableResource.TableColumnList.class, ADMIN_AUTH_HEADERS);

    assertEquals(0, response.getData().size());
    assertEquals(0, response.getPaging().getTotal());
  }

  @Test
  void test_getTableColumnsLargeDataset_200(TestInfo test) throws IOException {
    List<Column> columns = new ArrayList<>();
    for (int i = 1; i <= 100; i++) {
      columns.add(
          getColumn("column_" + String.format("%03d", i), STRING, null).withOrdinalPosition(i));
    }
    CreateTable create =
        new CreateTable()
            .withName(getEntityName(test))
            .withDatabaseSchema(getContainer().getFullyQualifiedName())
            .withColumns(columns);
    Table table = createAndCheckEntity(create, ADMIN_AUTH_HEADERS);

    // Test first page
    WebTarget target =
        getResource("tables/" + table.getId() + "/columns")
            .queryParam("limit", "25")
            .queryParam("offset", "0");
    TableResource.TableColumnList response =
        TestUtils.get(target, TableResource.TableColumnList.class, ADMIN_AUTH_HEADERS);

    assertEquals(25, response.getData().size());
    assertEquals(100, response.getPaging().getTotal());
    assertEquals("column_001", response.getData().get(0).getName());
    assertEquals("column_025", response.getData().get(24).getName());

    target =
        getResource("tables/" + table.getId() + "/columns")
            .queryParam("limit", "25")
            .queryParam("offset", "50");
    response = TestUtils.get(target, TableResource.TableColumnList.class, ADMIN_AUTH_HEADERS);

    assertEquals(25, response.getData().size());
    assertEquals(100, response.getPaging().getTotal());
    assertEquals("column_051", response.getData().get(0).getName());
    assertEquals("column_075", response.getData().get(24).getName());

    // Test last page
    target =
        getResource("tables/" + table.getId() + "/columns")
            .queryParam("limit", "25")
            .queryParam("offset", "75");
    response = TestUtils.get(target, TableResource.TableColumnList.class, ADMIN_AUTH_HEADERS);

    assertEquals(25, response.getData().size());
    assertEquals(100, response.getPaging().getTotal());
    assertEquals("column_076", response.getData().get(0).getName());
    assertEquals("column_100", response.getData().get(24).getName());
  }

  @Test
  void test_getTableColumnsWithCustomMetrics_200(TestInfo test) throws IOException {
    List<Column> columns =
        Arrays.asList(
            getColumn("metric_col1", STRING, null).withOrdinalPosition(1),
            getColumn("metric_col2", INT, null).withOrdinalPosition(2));
    CreateTable create =
        new CreateTable()
            .withName(getEntityName(test))
            .withDatabaseSchema(getContainer().getFullyQualifiedName())
            .withColumns(columns);
    Table table = createAndCheckEntity(create, ADMIN_AUTH_HEADERS);

    WebTarget target =
        getResource("tables/" + table.getId() + "/columns")
            .queryParam("fields", "customMetrics")
            .queryParam("limit", "10");
    org.openmetadata.service.resources.databases.TableResource.TableColumnList response =
        TestUtils.get(
            target,
            org.openmetadata.service.resources.databases.TableResource.TableColumnList.class,
            ADMIN_AUTH_HEADERS);

    assertEquals(2, response.getData().size());
    assertEquals(2, response.getPaging().getTotal());
    assertNotNull(response.getData().get(0));
    assertNotNull(response.getData().get(1));
  }

  // Column Update Permission Tests
  @Test
  void test_updateColumn_adminCanUpdateAnyColumn(TestInfo test) throws IOException {
    Table table = createAndCheckEntity(createRequest(test), ADMIN_AUTH_HEADERS);
    String columnFQN = table.getFullyQualifiedName() + "." + COLUMNS.get(0).getName();

    org.openmetadata.schema.api.data.UpdateColumn updateColumn =
        new org.openmetadata.schema.api.data.UpdateColumn();
    updateColumn.setDisplayName("Admin Updated Name");
    updateColumn.setDescription("Admin updated description");

    Column updatedColumn = updateColumnByFQN(columnFQN, updateColumn, ADMIN_AUTH_HEADERS);

    assertEquals("Admin Updated Name", updatedColumn.getDisplayName());
    assertEquals("Admin updated description", updatedColumn.getDescription());
  }

  @Test
  void test_updateColumn_ownerCanUpdateOwnedTableColumns(TestInfo test) throws IOException {
    CreateTable create = createRequest(test).withOwners(listOf(DATA_STEWARD.getEntityReference()));
    Table table = createAndCheckEntity(create, ADMIN_AUTH_HEADERS);
    String columnFQN = table.getColumns().getFirst().getFullyQualifiedName();

    org.openmetadata.schema.api.data.UpdateColumn updateColumn =
        new org.openmetadata.schema.api.data.UpdateColumn();
    updateColumn.setDisplayName("Owner Updated Name");
    updateColumn.setDescription("Owner updated description");

    Map<String, String> ownerAuthHeaders = authHeaders(DATA_STEWARD.getName());
    Column updatedColumn = updateColumnByFQN(columnFQN, updateColumn, ownerAuthHeaders);

    assertEquals("Owner Updated Name", updatedColumn.getDisplayName());
    assertEquals("Owner updated description", updatedColumn.getDescription());
  }

  @Test
  void test_updateColumn_dataStewardCanUpdateDescriptionAndTags(TestInfo test) throws IOException {
    CreateTable create = createRequest(test).withOwners(listOf(USER1.getEntityReference()));
    Table table = createAndCheckEntity(create, ADMIN_AUTH_HEADERS);
    String columnFQN = table.getColumns().get(0).getFullyQualifiedName();

    org.openmetadata.schema.api.data.UpdateColumn updateColumn =
        new org.openmetadata.schema.api.data.UpdateColumn();
    updateColumn.setDescription("Data steward updated description");

    TagLabel testTag =
        new TagLabel()
            .withTagFQN("PersonalData.Personal")
            .withSource(TagLabel.TagSource.CLASSIFICATION);
    updateColumn.setTags(listOf(testTag));

    Map<String, String> dataStewardAuthHeaders = authHeaders(DATA_STEWARD.getName());
    Column updatedColumn = updateColumnByFQN(columnFQN, updateColumn, dataStewardAuthHeaders);

    assertEquals("Data steward updated description", updatedColumn.getDescription());
    assertEquals(1, updatedColumn.getTags().size());
    assertEquals("PersonalData.Personal", updatedColumn.getTags().get(0).getTagFQN());
  }

  @Test
  @Execution(ExecutionMode.CONCURRENT)
  void test_concurrentColumnUpdates_reproduceDataLoss(TestInfo test) throws Exception {
    // This test reproduces the concurrent update issue described in the GitHub issue
    // where two near-simultaneous PATCH calls against the same table version can
    // silently wipe out each other's changes

    Table table = createAndCheckEntity(createRequest(test), ADMIN_AUTH_HEADERS);

    // IMPORTANT: Get the table state that both threads will use as their base
    // This simulates both requests reading the same version 0.2 as in the issue
    Table baseTableState = getEntity(table.getId(), "columns,tags", ADMIN_AUTH_HEADERS);
    String baseTableJson = JsonUtils.pojoToJson(baseTableState);
    Double baseVersion = baseTableState.getVersion();
    LOG.info("Base table version for both requests: {}", baseVersion);

    // Set up for concurrent updates matching the issue scenario
    CountDownLatch startLatch = new CountDownLatch(1);
    CountDownLatch completionLatch = new CountDownLatch(2);
    AtomicReference<Table> resultA = new AtomicReference<>();
    AtomicReference<Table> resultB = new AtomicReference<>();
    AtomicReference<Exception> errorRef = new AtomicReference<>();

    // Request A: Add description to a column (simulating eventid column description update)
    Thread threadA =
        new Thread(
            () -> {
              try {
                startLatch.await();

                // Use the same base table state (simulating both requests starting with version
                // 0.2)
                Table tableForA = JsonUtils.readValue(baseTableJson, Table.class);

                // Add description to eventid column (index 2 in default test columns)
                if (tableForA.getColumns() != null && tableForA.getColumns().size() > 2) {
                  Column eventIdColumn = tableForA.getColumns().get(2);
                  eventIdColumn.setDescription(
                      "Unique identifier for the event, used to capture and track changes affecting the customer-address relationship.");
                }

                // Small delay to ensure concurrent processing
                Thread.sleep(50);

                // Apply update using the original base JSON
                Table updated =
                    patchEntity(tableForA.getId(), baseTableJson, tableForA, ADMIN_AUTH_HEADERS);
                resultA.set(updated);
                LOG.info(
                    "Request A completed: version {} -> {}", baseVersion, updated.getVersion());

              } catch (Exception e) {
                LOG.error("Request A failed", e);
                errorRef.compareAndSet(null, e);
              } finally {
                completionLatch.countDown();
              }
            });

    // Request B: Add tags to multiple columns (simulating classification tags)
    Thread threadB =
        new Thread(
            () -> {
              try {
                startLatch.await();

                // Small delay to simulate the 358ms difference in the issue
                Thread.sleep(358);

                // Use the same base table state (simulating both requests starting with version
                // 0.2)
                Table tableForB = JsonUtils.readValue(baseTableJson, Table.class);

                // Add tags to table
                List<TagLabel> tableTags = new ArrayList<>();
                tableTags.add(TIER2_TAG_LABEL);
                tableForB.setTags(tableTags);

                // Add tags to columns
                if (tableForB.getColumns() != null && tableForB.getColumns().size() >= 2) {
                  // Tag first column (addressid)
                  Column col0 = tableForB.getColumns().get(0);
                  List<TagLabel> col0Tags = new ArrayList<>();
                  col0Tags.add(
                      new TagLabel()
                          .withTagFQN("PersonalData.Personal")
                          .withSource(TagLabel.TagSource.CLASSIFICATION));
                  col0Tags.add(
                      new TagLabel()
                          .withTagFQN("PII.Sensitive")
                          .withSource(TagLabel.TagSource.CLASSIFICATION));
                  col0.setTags(col0Tags);

                  // Tag second column (customerid)
                  Column col1 = tableForB.getColumns().get(1);
                  List<TagLabel> col1Tags = new ArrayList<>();
                  col1Tags.add(
                      new TagLabel()
                          .withTagFQN("PII.Sensitive")
                          .withSource(TagLabel.TagSource.CLASSIFICATION));
                  col1.setTags(col1Tags);
                }

                // Apply update using the original base JSON
                Table updated =
                    patchEntity(tableForB.getId(), baseTableJson, tableForB, ADMIN_AUTH_HEADERS);
                resultB.set(updated);
                LOG.info(
                    "Request B completed: version {} -> {}", baseVersion, updated.getVersion());

              } catch (Exception e) {
                LOG.error("Request B failed", e);
                errorRef.compareAndSet(null, e);
              } finally {
                completionLatch.countDown();
              }
            });

    // Start both threads
    threadA.start();
    threadB.start();

    // Release threads to simulate concurrent requests
    startLatch.countDown();

    // Wait for completion
    assertTrue(
        completionLatch.await(30, TimeUnit.SECONDS), "Requests should complete within timeout");

    // Check for errors
    if (errorRef.get() != null) {
      throw new AssertionError("Request execution failed", errorRef.get());
    }

    // Get final table state
    Table finalTable = getEntity(table.getId(), "columns,tags", ADMIN_AUTH_HEADERS);

    // Verify the issue: Request A's column description should be preserved
    // This assertion should FAIL if the concurrent update bug exists
    assertNotNull(finalTable.getColumns());
    assertTrue(finalTable.getColumns().size() > 2);
    Column eventIdColumn = finalTable.getColumns().get(2);

    // This is the key assertion - it should fail if Request B overwrote Request A's changes
    assertEquals(
        "Unique identifier for the event, used to capture and track changes affecting the customer-address relationship.",
        eventIdColumn.getDescription(),
        "Column description from Request A should be preserved (this will fail if concurrent update bug exists)");

    // Verify Request B's changes are also present
    // Check table tags
    assertNotNull(finalTable.getTags());
    assertTrue(
        finalTable.getTags().stream()
            .anyMatch(tag -> tag.getTagFQN().equals(TIER2_TAG_LABEL.getTagFQN())),
        "Table should have Tier2 tag from Request B");

    // Check column tags
    Column firstColumn = finalTable.getColumns().get(0);
    assertNotNull(firstColumn.getTags());
    assertTrue(firstColumn.getTags().size() >= 2, "First column should have tags from Request B");

    // Log final state for debugging
    LOG.info(
        "Final table version: {}, Request A version: {}, Request B version: {}",
        finalTable.getVersion(),
        resultA.get() != null ? resultA.get().getVersion() : "null",
        resultB.get() != null ? resultB.get().getVersion() : "null");

    // Log what we found to help debug
    LOG.info("EventId column final description: {}", eventIdColumn.getDescription());
    LOG.info("Table final tags: {}", finalTable.getTags());
    LOG.info("First column final tags: {}", firstColumn.getTags());

    // Both requests should have succeeded and resulted in version increments
    assertNotNull(resultA.get(), "Request A should have completed");
    assertNotNull(resultB.get(), "Request B should have completed");
    assertTrue(finalTable.getVersion() > table.getVersion(), "Version should be incremented");

    // Additional check: If both updates were properly merged, we should see version increments for
    // both
    // If the issue exists, one update might overwrite the other
    if (resultA.get().getVersion().equals(resultB.get().getVersion())) {
      LOG.warn(
          "Both requests resulted in the same version - this suggests one overwrote the other!");
    }
  }

  @Test
  void test_updateColumn_dataConsumerCannotUpdateColumns(TestInfo test) throws IOException {
    // Temporarily remove Organization's default roles to ensure USER3 has no permissions
    Team org = getOrganization();
    List<EntityReference> originalDefaultRoles = org.getDefaultRoles();
    updateOrganizationDefaultRoles(null);

    try {
      CreateTable create = createRequest(test).withOwners(listOf(USER1.getEntityReference()));
      Table table = createAndCheckEntity(create, ADMIN_AUTH_HEADERS);
      String columnFQN = table.getColumns().getFirst().getFullyQualifiedName();

      org.openmetadata.schema.api.data.UpdateColumn updateColumn =
          new org.openmetadata.schema.api.data.UpdateColumn();
      updateColumn.setDescription("Data consumer trying to update");

      assertResponse(
          () -> updateColumnByFQN(columnFQN, updateColumn, authHeaders(USER3.getName())),
          FORBIDDEN,
          permissionNotAllowed(USER3.getName(), List.of(MetadataOperation.EDIT_DESCRIPTION)));
    } finally {
      // Restore original default roles
      updateOrganizationDefaultRoles(originalDefaultRoles);
    }
  }

  @Test
  void test_updateColumn_nonOwnerCannotUpdateDisplayName(TestInfo test) throws IOException {
    Team org = getOrganization();
    List<EntityReference> originalDefaultRoles = org.getDefaultRoles();
    updateOrganizationDefaultRoles(null);

    try {
      CreateTable create =
          createRequest(test).withOwners(listOf(DATA_STEWARD.getEntityReference()));
      Table table = createAndCheckEntity(create, ADMIN_AUTH_HEADERS);
      String columnFQN = table.getColumns().getFirst().getFullyQualifiedName();

      UpdateColumn updateColumn = new UpdateColumn();
      updateColumn.setDisplayName("Non-owner trying to update display name");

      Map<String, String> user3AuthHeaders = authHeaders(USER3.getName());

      assertResponse(
          () -> updateColumnByFQN(columnFQN, updateColumn, user3AuthHeaders),
          FORBIDDEN,
          permissionNotAllowed(USER3.getName(), List.of(MetadataOperation.EDIT_DISPLAY_NAME)));
    } finally {
      updateOrganizationDefaultRoles(originalDefaultRoles);
    }
  }

  @Test
  void test_updateColumn_nonOwnerCannotUpdateConstraints(TestInfo test) throws IOException {
    // Temporarily remove Organization's default roles to ensure USER3 has no permissions
    Team org = getOrganization();
    List<EntityReference> originalDefaultRoles = org.getDefaultRoles();
    updateOrganizationDefaultRoles(null);

    try {
      CreateTable create =
          createRequest(test).withOwners(listOf(DATA_STEWARD.getEntityReference()));
      Table table = createAndCheckEntity(create, ADMIN_AUTH_HEADERS);
      String columnFQN = table.getColumns().getFirst().getFullyQualifiedName();

      UpdateColumn updateColumn = new UpdateColumn();
      updateColumn.setConstraint(ColumnConstraint.UNIQUE);

      Map<String, String> user3AuthHeaders = authHeaders(USER3.getName());

      assertResponse(
          () -> updateColumnByFQN(columnFQN, updateColumn, user3AuthHeaders),
          FORBIDDEN,
          permissionNotAllowed(USER3.getName(), List.of(MetadataOperation.EDIT_ALL)));
    } finally {
      // Restore original default roles
      updateOrganizationDefaultRoles(originalDefaultRoles);
    }
  }

  @Test
  void test_updateColumn_userCannotUpdateOtherUsersTableColumns(TestInfo test) throws IOException {
    // Temporarily remove Organization's default roles to ensure USER3 has no permissions
    Team org = getOrganization();
    List<EntityReference> originalDefaultRoles = org.getDefaultRoles();
    updateOrganizationDefaultRoles(null);

    try {
      CreateTable create = createRequest(test).withOwners(listOf(USER1.getEntityReference()));
      Table table = createAndCheckEntity(create, ADMIN_AUTH_HEADERS);
      String columnFQN = table.getFullyQualifiedName() + "." + COLUMNS.get(0).getName();

      UpdateColumn updateColumn = new UpdateColumn();
      updateColumn.setDescription("USER3 trying to update USER1's table");

      Map<String, String> user3AuthHeaders = authHeaders(USER3.getName());

      assertResponse(
          () -> updateColumnByFQN(columnFQN, updateColumn, user3AuthHeaders),
          FORBIDDEN,
          permissionNotAllowed(USER3.getName(), List.of(MetadataOperation.EDIT_DESCRIPTION)));
    } finally {
      updateOrganizationDefaultRoles(originalDefaultRoles);
    }
  }

  @Test
  void test_updateColumn_noAuthHeadersReturnsUnauthorized(TestInfo test) throws IOException {
    Table table = createAndCheckEntity(createRequest(test), ADMIN_AUTH_HEADERS);
    String columnFQN = table.getFullyQualifiedName() + "." + COLUMNS.get(0).getName();

    org.openmetadata.schema.api.data.UpdateColumn updateColumn =
        new org.openmetadata.schema.api.data.UpdateColumn();
    updateColumn.setDisplayName("Should Fail");

    assertResponse(
        () -> updateColumnByFQN(columnFQN, updateColumn, null),
        UNAUTHORIZED,
        "Not authorized; User's Email is not present");
  }

  private Column updateColumnByFQN(
      String columnFQN,
      org.openmetadata.schema.api.data.UpdateColumn updateColumn,
      Map<String, String> authHeaders)
      throws IOException {
    String encodedFQN = EntityUtil.encodeEntityFqn(columnFQN);
    WebTarget target = getResource("columns/name/" + encodedFQN).queryParam("entityType", "table");
    return TestUtils.put(target, updateColumn, Column.class, OK, authHeaders);
  }

  private Team getOrganization() throws IOException {
    TeamResourceTest teamResourceTest = new TeamResourceTest();
    return teamResourceTest.getEntityByName(
        "Organization", teamResourceTest.getAllowedFields(), ADMIN_AUTH_HEADERS);
  }

  private void updateOrganizationDefaultRoles(List<EntityReference> defaultRoles)
      throws IOException {
    Team org = getOrganization();
    String json = JsonUtils.pojoToJson(org);
    org.setDefaultRoles(defaultRoles);
    TeamResourceTest teamResourceTest = new TeamResourceTest();
    teamResourceTest.patchEntity(org.getId(), json, org, ADMIN_AUTH_HEADERS);
  }

  @Test
  void test_lineageColumnRenamePropagates(TestInfo test) throws IOException {
    // 1. Create upstream base table with a single column "id"
    Column srcCol = getColumn("id", INT, null);
    CreateTable createSrc =
        createRequest(getEntityName(test, 0) + "_src")
            .withColumns(List.of(srcCol))
            .withTableConstraints(null); // No constraints so we can freely delete/rename columns
    Table sourceTable = createAndCheckEntity(createSrc, ADMIN_AUTH_HEADERS);

    // 2. Create downstream view with the same column name
    Column viewCol = getColumn("id", INT, null);
    CreateTable createView =
        createRequest(getEntityName(test, 1) + "_view")
            .withTableType(TableType.View)
            .withColumns(List.of(viewCol))
            .withTableConstraints(null)
            .withSchemaDefinition(
                "SELECT id FROM " + sourceTable.getFullyQualifiedName()); // minimal definition
    Table viewTable = createAndCheckEntity(createView, ADMIN_AUTH_HEADERS);

    // 3. Add lineage with column mapping source.id -> view.id
    String srcColFqn = FullyQualifiedName.add(sourceTable.getFullyQualifiedName(), "id");
    String viewColFqn = FullyQualifiedName.add(viewTable.getFullyQualifiedName(), "id");
    ColumnLineage columnMapping =
        new ColumnLineage().withToColumn(viewColFqn).withFromColumns(List.of(srcColFqn));
    LineageDetails lineageDetails = new LineageDetails().withColumnsLineage(List.of(columnMapping));
    EntitiesEdge edge =
        new EntitiesEdge()
            .withFromEntity(sourceTable.getEntityReference())
            .withToEntity(viewTable.getEntityReference())
            .withLineageDetails(lineageDetails);
    AddLineage addLineage = new AddLineage().withEdge(edge);

    LineageResourceTest lineageTestHelper = new LineageResourceTest();
    lineageTestHelper.addLineage(addLineage, ADMIN_AUTH_HEADERS);

    // 4. PATCH the view column name from "id" to "ID" (upper-case)
    Table viewV1 = viewTable;
    String originalJson = JsonUtils.pojoToJson(viewV1);
    Table viewV2 = JsonUtils.deepCopy(viewV1, Table.class);
    viewV2.getColumns().getFirst().setName("ID");
    viewV2.getColumns().getFirst().setDisplayName("ID");
    viewV2.setSchemaDefinition("SELECT ID FROM " + sourceTable.getFullyQualifiedName());
    // Apply patch without asserting the change description – focus of the test is lineage update
    viewV2 = patchEntity(viewV1.getId(), originalJson, viewV2, ADMIN_AUTH_HEADERS);

    // 5. Fetch lineage for the view and assert the toColumn has been updated to the new name
    EntityLineage lineage =
        lineageTestHelper.getLineage(Entity.TABLE, viewV2.getId(), 1, 0, ADMIN_AUTH_HEADERS);

    boolean updatedColumnFound = false;
    for (Edge edgeObj : lineage.getUpstreamEdges()) {
      if (edgeObj.getLineageDetails() == null
          || edgeObj.getLineageDetails().getColumnsLineage() == null) {
        continue;
      }
      for (ColumnLineage cl : edgeObj.getLineageDetails().getColumnsLineage()) {
        if (cl.getToColumn() != null && cl.getToColumn().endsWith(".ID")) {
          updatedColumnFound = true;
          break;
        }
      }
    }
    assertTrue(
        updatedColumnFound,
        "Expected upstream lineage to reference the renamed column '.ID' but did not find it");
  }

  @Test
  void test_bulkFetchWithOwners_pagination(TestInfo test) throws IOException {
    // Create a database schema with multiple tables
    DatabaseSchema schema =
        schemaTest.createEntity(
            schemaTest
                .createRequest(test.getDisplayName() + "_schema")
                .withDatabase(DATABASE.getFullyQualifiedName()),
            ADMIN_AUTH_HEADERS);
    UserResourceTest userResourceTest = new UserResourceTest();
    // Create multiple tables with different owners
    List<Table> tables = new ArrayList<>();
    for (int i = 0; i < 5; i++) {
      User owner =
          userResourceTest.createEntity(
              userResourceTest.createRequest(
                  "table_owner_" + test.getDisplayName().replaceAll("[^a-zA-Z0-9]", "_") + i,
                  "table_owner_" + i + "@example.com",
                  "Table Owner " + i,
                  null),
              ADMIN_AUTH_HEADERS);
      CreateTable createTable =
          createRequest(test.getDisplayName() + "_table" + i)
              .withDatabaseSchema(schema.getFullyQualifiedName())
              .withOwners(List.of(owner.getEntityReference()));
      Table table = createEntity(createTable, ADMIN_AUTH_HEADERS);
      tables.add(table);
    }

    // Fetch tables with pagination and owners field
    Map<String, String> queryParams = new HashMap<>();
    queryParams.put("databaseSchema", schema.getFullyQualifiedName());
    queryParams.put("fields", "owners");

    ResultList<Table> tableList = listEntities(queryParams, ADMIN_AUTH_HEADERS);

    // Verify all tables are returned with owners populated
    assertEquals(5, tableList.getData().size());
    for (int i = 0; i < 5; i++) {
      Table fetchedTable = tableList.getData().get(i);
      assertNotNull(fetchedTable.getOwners());
      assertEquals(
          1,
          fetchedTable.getOwners().size(),
          "Table " + fetchedTable.getName() + " should have exactly one owner");
      assertTrue(fetchedTable.getOwners().getFirst().getName().contains("table_owner_"));
    }
  }

  @Test
  void test_inheritedFieldsWithPagination(TestInfo test) throws IOException {
    // Create resource test instances
    DomainResourceTest domainResourceTest = new DomainResourceTest();
    UserResourceTest userResourceTest = new UserResourceTest();
    TeamResourceTest teamResourceTest = new TeamResourceTest();

    // Create a domain
    CreateDomain createDomain =
        new CreateDomain()
            .withName("test_table_domain_" + test.getDisplayName().replaceAll("[^a-zA-Z0-9]", "_"))
            .withDomainType(CreateDomain.DomainType.AGGREGATE)
            .withDescription("Test domain for table inheritance");
    Domain domain = domainResourceTest.createEntity(createDomain, ADMIN_AUTH_HEADERS);

    // Create database owners (multiple users instead of user + team to avoid validation error)
    User databaseOwner1 =
        userResourceTest.createEntity(
            userResourceTest.createRequest(
                "table_db_owner1_" + test.getDisplayName().replaceAll("[^a-zA-Z0-9]", "_"),
                "table_db_owner1@example.com",
                "Table DB Owner 1",
                null),
            ADMIN_AUTH_HEADERS);
    User databaseOwner2 =
        userResourceTest.createEntity(
            userResourceTest.createRequest(
                "table_db_owner2_" + test.getDisplayName().replaceAll("[^a-zA-Z0-9]", "_"),
                "table_db_owner2@example.com",
                "Table DB Owner 2",
                null),
            ADMIN_AUTH_HEADERS);

    // Create a database with domain and multiple user owners
    CreateDatabase createDb =
        dbTest
            .createRequest("test_table_db_inheritance_" + test.getDisplayName())
            .withService(DATABASE.getService().getFullyQualifiedName())
            .withOwners(
                List.of(databaseOwner1.getEntityReference(), databaseOwner2.getEntityReference()))
            .withDomains(List.of(domain.getFullyQualifiedName()));
    Database database = dbTest.createEntity(createDb, ADMIN_AUTH_HEADERS);

    // Create schemas with different inheritance scenarios
    List<DatabaseSchema> schemas = new ArrayList<>();
    User schemaOwner =
        userResourceTest.createEntity(
            userResourceTest.createRequest(
                "table_schema_owner_" + test.getDisplayName().replaceAll("[^a-zA-Z0-9]", "_"),
                "table_schema_owner@example.com",
                "Table Schema Owner",
                null),
            ADMIN_AUTH_HEADERS);
    Domain schemaDomain =
        domainResourceTest.createEntity(
            new CreateDomain()
                .withName("table_schema_domain_" + test.getDisplayName())
                .withDomainType(CreateDomain.DomainType.AGGREGATE)
                .withDescription("Schema specific domain"),
            ADMIN_AUTH_HEADERS);

    // Schema 0: No owners or domain (inherits from database)
    DatabaseSchema schema0 =
        schemaTest.createEntity(
            schemaTest
                .createRequest(test.getDisplayName() + "_schema0")
                .withDatabase(database.getFullyQualifiedName()),
            ADMIN_AUTH_HEADERS);
    schemas.add(schema0);

    // Schema 1: Has its own owner but no domain (inherits domain from database)
    DatabaseSchema schema1 =
        schemaTest.createEntity(
            schemaTest
                .createRequest(test.getDisplayName() + "_schema1")
                .withDatabase(database.getFullyQualifiedName())
                .withOwners(List.of(schemaOwner.getEntityReference())),
            ADMIN_AUTH_HEADERS);
    schemas.add(schema1);

    // Schema 2: Has its own domain but no owners (inherits owners from database)
    DatabaseSchema schema2 =
        schemaTest.createEntity(
            schemaTest
                .createRequest(test.getDisplayName() + "_schema2")
                .withDatabase(database.getFullyQualifiedName())
                .withDomains(List.of(schemaDomain.getFullyQualifiedName())),
            ADMIN_AUTH_HEADERS);
    schemas.add(schema2);

    // Create tables in each schema with different configurations
    List<Table> tables = new ArrayList<>();
    User tableOwner =
        userResourceTest.createEntity(
            userResourceTest.createRequest(
                "table_owner_" + test.getDisplayName().replaceAll("[^a-zA-Z0-9]", "_"),
                "table_owner@example.com",
                "Table Owner",
                null),
            ADMIN_AUTH_HEADERS);

    // Tables in schema0 (inherits everything from database)
    for (int i = 0; i < 2; i++) {
      CreateTable createTable =
          createRequest(test.getDisplayName() + "_s0_table" + i)
              .withDatabaseSchema(schema0.getFullyQualifiedName());
      if (i == 1) {
        // Table 1 has its own owner
        createTable.withOwners(List.of(tableOwner.getEntityReference()));
      }
      Table table = createEntity(createTable, ADMIN_AUTH_HEADERS);
      tables.add(table);
    }

    // Tables in schema1 (inherits domain from database, owners from schema)
    for (int i = 0; i < 2; i++) {
      CreateTable createTable =
          createRequest(test.getDisplayName() + "_s1_table" + i)
              .withDatabaseSchema(schema1.getFullyQualifiedName());
      Table table = createEntity(createTable, ADMIN_AUTH_HEADERS);
      tables.add(table);
    }

    // Tables in schema2 (inherits owners from database, domain from schema)
    for (int i = 0; i < 2; i++) {
      CreateTable createTable =
          createRequest(test.getDisplayName() + "_s2_table" + i)
              .withDatabaseSchema(schema2.getFullyQualifiedName());
      Table table = createEntity(createTable, ADMIN_AUTH_HEADERS);
      tables.add(table);
    }

    // Test 1: Fetch all tables with pagination including inherited fields
    Map<String, String> queryParams = new HashMap<>();
    queryParams.put("database", database.getFullyQualifiedName());
    queryParams.put("fields", "owners,domains");

    ResultList<Table> tableList = listEntities(queryParams, ADMIN_AUTH_HEADERS);

    // Verify inheritance behavior for each table
    for (Table fetchedTable : tableList.getData()) {
      String tableName = fetchedTable.getName();

      if (tableName.contains("_s0_table")) {
        // Tables in schema0
        if (tableName.endsWith("0")) {
          // Inherits from database
          assertListNotNull(fetchedTable.getDomains());
          assertEquals(
              domain.getFullyQualifiedName(),
              fetchedTable.getDomains().get(0).getFullyQualifiedName());
          assertTrue(
              fetchedTable.getDomains().get(0).getInherited(),
              "Domain should be inherited from database");

          assertListNotNull(fetchedTable.getOwners());
          assertEquals(
              2, fetchedTable.getOwners().size(), "Should inherit both owners from database");
          fetchedTable
              .getOwners()
              .forEach(
                  owner ->
                      assertTrue(owner.getInherited(), "Owners should be inherited from database"));
        } else {
          // Has its own owner but inherits domain
          assertListNotNull(fetchedTable.getDomains());
          assertEquals(
              domain.getFullyQualifiedName(),
              fetchedTable.getDomains().get(0).getFullyQualifiedName());
          assertTrue(
              fetchedTable.getDomains().get(0).getInherited(),
              "Domain should be inherited from database");

          assertListNotNull(fetchedTable.getOwners());
          assertEquals(1, fetchedTable.getOwners().size(), "Should have its own owner");
          assertEquals(tableOwner.getName(), fetchedTable.getOwners().getFirst().getName());
          assertNull(
              fetchedTable.getOwners().getFirst().getInherited(),
              "Own owner should not be marked as inherited");
        }
      } else if (tableName.contains("_s1_table")) {
        // Tables in schema1 - inherit domain from database, owners from schema
        assertListNotNull(fetchedTable.getDomains());
        assertEquals(
            domain.getFullyQualifiedName(),
            fetchedTable.getDomains().get(0).getFullyQualifiedName());
        assertTrue(
            fetchedTable.getDomains().get(0).getInherited(),
            "Domain should be inherited from database");

        assertListNotNull(fetchedTable.getOwners());
        assertEquals(1, fetchedTable.getOwners().size(), "Should inherit owner from schema");
        assertEquals(schemaOwner.getName(), fetchedTable.getOwners().getFirst().getName());
        assertTrue(
            fetchedTable.getOwners().getFirst().getInherited(),
            "Owners should be inherited from schema");
      } else if (tableName.contains("_s2_table")) {
        // Tables in schema2 - inherit owners from database, domain from schema
        assertListNotNull(fetchedTable.getDomains());
        assertEquals(
            schemaDomain.getFullyQualifiedName(),
            fetchedTable.getDomains().get(0).getFullyQualifiedName());
        assertTrue(
            fetchedTable.getDomains().get(0).getInherited(),
            "Domain should be inherited from schema");

        assertListNotNull(fetchedTable.getOwners());
        assertEquals(
            2, fetchedTable.getOwners().size(), "Should inherit both owners from database");
        fetchedTable
            .getOwners()
            .forEach(
                owner ->
                    assertTrue(owner.getInherited(), "Owners should be inherited from database"));
      }
    }

    // Test 2: Verify individual table fetch also shows correct inheritance
    Table individualTable =
        getEntityByName(
            tables.getFirst().getFullyQualifiedName(), "owners,domains", ADMIN_AUTH_HEADERS);

    assertListNotNull(individualTable.getDomains());
    assertTrue(individualTable.getDomains().get(0).getInherited());
    assertListNotNull(individualTable.getOwners());
    assertEquals(2, individualTable.getOwners().size());
    individualTable.getOwners().forEach(owner -> assertTrue(owner.getInherited()));
  }

  @Test
  void testTableRdfRelationships(TestInfo test) throws IOException {
    if (!RdfTestUtils.isRdfEnabled()) {
      LOG.info("RDF not enabled, skipping test");
      return;
    }

    // Create database and schema
    Database db =
        dbTest.createEntity(
            dbTest.createRequest(test).withService(SNOWFLAKE_REFERENCE.getFullyQualifiedName()),
            ADMIN_AUTH_HEADERS);
    DatabaseSchema schema =
        schemaTest.createEntity(
            schemaTest.createRequest(test).withDatabase(db.getFullyQualifiedName()),
            ADMIN_AUTH_HEADERS);

    // Create table with owner and tags
    CreateTable createTable =
        createRequest(test)
            .withTableConstraints(null)
            .withDatabaseSchema(schema.getFullyQualifiedName())
            .withColumns(
                listOf(
                    getColumn("id", ColumnDataType.INT, null),
                    getColumn("name", ColumnDataType.VARCHAR, null).withDataLength(100)))
            .withOwners(listOf(USER1_REF))
            .withTags(listOf(TIER1_TAG_LABEL));

    Table table = createEntity(createTable, ADMIN_AUTH_HEADERS);

    // Verify table exists in RDF
    RdfTestUtils.verifyEntityInRdf(table, RdfUtils.getRdfType("table"));

    // Verify hierarchical relationship
    RdfTestUtils.verifyContainsRelationshipInRdf(
        schema.getEntityReference(), table.getEntityReference());

    // Verify owner relationship
    RdfTestUtils.verifyOwnerInRdf(table.getFullyQualifiedName(), USER1_REF);

    // Verify table tags
    RdfTestUtils.verifyTagsInRdf(table.getFullyQualifiedName(), table.getTags());
  }

  @Test
  void testTableRdfSoftDeleteAndRestore(TestInfo test) throws IOException {
    if (!RdfTestUtils.isRdfEnabled()) {
      LOG.info("RDF not enabled, skipping test");
      return;
    }

    // Create database and schema
    Database db =
        dbTest.createEntity(
            dbTest.createRequest(test).withService(SNOWFLAKE_REFERENCE.getFullyQualifiedName()),
            ADMIN_AUTH_HEADERS);
    DatabaseSchema schema =
        schemaTest.createEntity(
            schemaTest.createRequest(test).withDatabase(db.getFullyQualifiedName()),
            ADMIN_AUTH_HEADERS);

    // Create table
    CreateTable createTable =
        createRequest(test)
            .withDatabaseSchema(schema.getFullyQualifiedName())
            .withOwners(listOf(USER1_REF));
    Table table = createEntity(createTable, ADMIN_AUTH_HEADERS);

    // Verify table exists
    RdfTestUtils.verifyEntityInRdf(table, RdfUtils.getRdfType("table"));
    RdfTestUtils.verifyContainsRelationshipInRdf(
        schema.getEntityReference(), table.getEntityReference());
    RdfTestUtils.verifyOwnerInRdf(table.getFullyQualifiedName(), USER1_REF);

    // Soft delete the table
    deleteEntity(table.getId(), ADMIN_AUTH_HEADERS);

    // Verify table still exists in RDF after soft delete
    RdfTestUtils.verifyEntityInRdf(table, RdfUtils.getRdfType("table"));
    RdfTestUtils.verifyContainsRelationshipInRdf(
        schema.getEntityReference(), table.getEntityReference());
    RdfTestUtils.verifyOwnerInRdf(table.getFullyQualifiedName(), USER1_REF);

    // Restore the table
    Table restored =
        restoreEntity(new RestoreEntity().withId(table.getId()), Status.OK, ADMIN_AUTH_HEADERS);

    // Verify table still exists after restore
    RdfTestUtils.verifyEntityInRdf(restored, RdfUtils.getRdfType("table"));
    RdfTestUtils.verifyContainsRelationshipInRdf(
        schema.getEntityReference(), restored.getEntityReference());
    RdfTestUtils.verifyOwnerInRdf(restored.getFullyQualifiedName(), USER1_REF);
  }

  @Test
  void testTableRdfHardDelete(TestInfo test) throws IOException {
    if (!RdfTestUtils.isRdfEnabled()) {
      LOG.info("RDF not enabled, skipping test");
      return;
    }

    // Create database and schema
    Database db =
        dbTest.createEntity(
            dbTest.createRequest(test).withService(SNOWFLAKE_REFERENCE.getFullyQualifiedName()),
            ADMIN_AUTH_HEADERS);
    DatabaseSchema schema =
        schemaTest.createEntity(
            schemaTest.createRequest(test).withDatabase(db.getFullyQualifiedName()),
            ADMIN_AUTH_HEADERS);

    // Create table
    CreateTable createTable =
        createRequest(test).withDatabaseSchema(schema.getFullyQualifiedName());
    Table table = createEntity(createTable, ADMIN_AUTH_HEADERS);

    // Verify table exists
    RdfTestUtils.verifyEntityInRdf(table, RdfUtils.getRdfType("table"));
    RdfTestUtils.verifyContainsRelationshipInRdf(
        schema.getEntityReference(), table.getEntityReference());

    // Hard delete the table
    deleteEntity(table.getId(), true, true, ADMIN_AUTH_HEADERS);

    // Verify table no longer exists in RDF after hard delete
    RdfTestUtils.verifyEntityNotInRdf(table.getFullyQualifiedName());
  }

  @Test
  void test_getColumnsForSoftDeletedTable_200() throws IOException {
    // Create database and schema with simple names for clean FQN
    Database db =
        dbTest.createEntity(
            dbTest
                .createRequest("test_soft_delete_db")
                .withService(SNOWFLAKE_REFERENCE.getFullyQualifiedName()),
            ADMIN_AUTH_HEADERS);
    DatabaseSchema schema =
        schemaTest.createEntity(
            schemaTest
                .createRequest("test_soft_delete_schema")
                .withDatabase(db.getFullyQualifiedName()),
            ADMIN_AUTH_HEADERS);

    // Create a table with columns for testing soft-delete column retrieval
    List<Column> columns = new ArrayList<>();
    for (int i = 1; i <= 5; i++) {
      columns.add(getColumn("col" + i, STRING, null).withOrdinalPosition(i));
    }

    CreateTable create =
        new CreateTable()
            .withName("test_soft_delete_columns")
            .withDatabaseSchema(schema.getFullyQualifiedName())
            .withColumns(columns);
    Table table = createAndCheckEntity(create, ADMIN_AUTH_HEADERS);

    // Verify columns can be retrieved for active table
    WebTarget target =
        getResource("tables/" + table.getId() + "/columns").queryParam("include", "all");
    TableResource.TableColumnList response =
        TestUtils.get(target, TableResource.TableColumnList.class, ADMIN_AUTH_HEADERS);
    assertEquals(5, response.getData().size());
    assertEquals(5, response.getPaging().getTotal());

    // Soft delete the table
    deleteEntity(table.getId(), ADMIN_AUTH_HEADERS);

    // Verify columns can still be retrieved for soft-deleted table using include=all
    target = getResource("tables/" + table.getId() + "/columns").queryParam("include", "all");
    response = TestUtils.get(target, TableResource.TableColumnList.class, ADMIN_AUTH_HEADERS);
    assertEquals(5, response.getData().size());
    assertEquals(5, response.getPaging().getTotal());

    // Also test by FQN for soft-deleted table (now with clean FQN)
    target =
        getResource(
                "tables/name/"
                    + URLEncoder.encode(table.getFullyQualifiedName(), StandardCharsets.UTF_8)
                    + "/columns")
            .queryParam("include", "all");
    response = TestUtils.get(target, TableResource.TableColumnList.class, ADMIN_AUTH_HEADERS);
    assertEquals(5, response.getData().size());
    assertEquals(5, response.getPaging().getTotal());

    // Verify that without include=all parameter, it should fail
    WebTarget targetWithoutInclude = getResource("tables/" + table.getId() + "/columns");
    assertResponse(
        () ->
            TestUtils.get(
                targetWithoutInclude, TableResource.TableColumnList.class, ADMIN_AUTH_HEADERS),
        NOT_FOUND,
        entityNotFound("table", table.getId()));

    // Cleanup: Hard delete the test entities we created to avoid affecting other tests
    deleteEntity(table.getId(), false, true, ADMIN_AUTH_HEADERS);
    schemaTest.deleteEntity(schema.getId(), false, true, ADMIN_AUTH_HEADERS);
    dbTest.deleteEntity(db.getId(), false, true, ADMIN_AUTH_HEADERS);
  }

  @Test
<<<<<<< HEAD
  void test_sdkTableWithColumns(TestInfo test) throws Exception {
    // Skip if SDK client is not initialized
    if (sdkClient == null) {
      return;
    }

    // Initialize the SDK once
    OM.init(sdkClient);
    Tables.setDefaultClient(sdkClient);

    // Create a table with columns
    String tableName = getEntityName(test) + "_sdk_columns";
    CreateTable createRequest = createRequest(tableName, "Table with columns test", "", null);

    // Add columns with descriptions
    List<Column> columns = new ArrayList<>();
    Column col1 =
        new Column()
            .withName("id")
            .withDataType(ColumnDataType.BIGINT)
            .withDescription("Primary key column");
    Column col2 =
        new Column()
            .withName("email")
            .withDataType(ColumnDataType.VARCHAR)
            .withDataLength(255)
            .withDescription("Email address");
    Column col3 =
        new Column()
            .withName("created_at")
            .withDataType(ColumnDataType.TIMESTAMP)
            .withDescription("Creation timestamp");
    columns.add(col1);
    columns.add(col2);
    columns.add(col3);
    createRequest
        .withColumns(columns)
        .withTableConstraints(null); // Clear constraints since we're using different columns

    // Create table with fluent API
    Table createdTable = Tables.create(createRequest);
    assertNotNull(createdTable);
    assertEquals(3, createdTable.getColumns().size());

    // First update: Change column descriptions
    createdTable.getColumns().get(0).setDescription("Updated primary key description");
    createdTable.getColumns().get(1).setDescription("Updated email description");
    createdTable.getColumns().get(2).setDescription(null); // Remove description

    // Add a new column
    Column newCol =
        new Column()
            .withName("status")
            .withDataType(ColumnDataType.VARCHAR)
            .withDataLength(50)
            .withDescription("Status column");
    createdTable.getColumns().add(newCol);

    // Update the table using the clean API
    var fluentTable = Tables.find(createdTable.getId().toString()).fetch();
    fluentTable.get().setColumns(createdTable.getColumns());
    Table updatedTable = fluentTable.save().get();
    assertNotNull(updatedTable);
    assertEquals(4, updatedTable.getColumns().size());
    assertEquals(
        "Updated primary key description", updatedTable.getColumns().get(0).getDescription());
    assertEquals("Updated email description", updatedTable.getColumns().get(1).getDescription());
    assertNull(updatedTable.getColumns().get(2).getDescription());
    assertEquals("Status column", updatedTable.getColumns().get(3).getDescription());

    // Second update: Add column-level tags
    // Fetch with tags field to ensure we get current tags
    Table tableWithTags = Tables.find(updatedTable.getId().toString()).includeTags().fetch().get();

    // Add PII tag to email column
    List<TagLabel> emailTags = new ArrayList<>();
    emailTags.add(
        new TagLabel()
            .withTagFQN("PII.Email")
            .withSource(TagLabel.TagSource.CLASSIFICATION)
            .withState(TagLabel.State.CONFIRMED));
    tableWithTags.getColumns().get(1).setTags(emailTags);

    // Add tag to status column
    List<TagLabel> statusTags = new ArrayList<>();
    statusTags.add(
        new TagLabel()
            .withTagFQN("PersonalData.Personal")
            .withSource(TagLabel.TagSource.CLASSIFICATION)
            .withState(TagLabel.State.CONFIRMED));
    tableWithTags.getColumns().get(3).setTags(statusTags);

    // Update with column tags
    var fluentTable2 = Tables.find(tableWithTags.getId().toString()).fetch();
    fluentTable2.get().setColumns(tableWithTags.getColumns());
    Table taggedTable = fluentTable2.save().get();
    assertNotNull(taggedTable);
    assertEquals(1, taggedTable.getColumns().get(1).getTags().size());
    assertEquals("PII.Email", taggedTable.getColumns().get(1).getTags().get(0).getTagFQN());
    assertEquals(1, taggedTable.getColumns().get(3).getTags().size());
    assertEquals(
        "PersonalData.Personal", taggedTable.getColumns().get(3).getTags().get(0).getTagFQN());

    // Third update: Modify tags - remove one, add another
    taggedTable.getColumns().get(1).getTags().clear();
    List<TagLabel> newEmailTags = new ArrayList<>();
    newEmailTags.add(
        new TagLabel()
            .withTagFQN("PII.Sensitive")
            .withSource(TagLabel.TagSource.CLASSIFICATION)
            .withState(TagLabel.State.CONFIRMED));
    taggedTable.getColumns().get(1).setTags(newEmailTags);

    // Final update
    var fluentTable3 = Tables.find(taggedTable.getId().toString()).fetch();
    fluentTable3.get().setColumns(taggedTable.getColumns());
    Table finalTable = fluentTable3.save().get();
    assertEquals(1, finalTable.getColumns().get(1).getTags().size());
    assertEquals("PII.Sensitive", finalTable.getColumns().get(1).getTags().get(0).getTagFQN());

    // Clean up
    deleteEntity(createdTable.getId(), false, true, ADMIN_AUTH_HEADERS);
  }

  @Test
  void test_sdkTableColumnTags(TestInfo test) throws Exception {
    // Skip if SDK client is not initialized
    if (sdkClient == null) {
      return;
    }

    OM.init(sdkClient);
    Tables.setDefaultClient(sdkClient);

    // Create a table with columns
    String tableName = getEntityName(test) + "_sdk_column_tags";
    CreateTable createRequest = createRequest(tableName, "Table with column tags test", "", null);

    // Add columns
    List<Column> columns = new ArrayList<>();
    Column col1 =
        new Column().withName("email").withDataType(ColumnDataType.VARCHAR).withDataLength(255);
    Column col2 =
        new Column().withName("ssn").withDataType(ColumnDataType.VARCHAR).withDataLength(11);
    columns.add(col1);
    columns.add(col2);
    createRequest
        .withColumns(columns)
        .withTableConstraints(null); // Clear constraints since we're using different columns

    // Create table with fluent API
    Table createdTable = Tables.create(createRequest);
    assertNotNull(createdTable);

    // Fetch with tags field to get column tags
    Table tableWithTags = Tables.find(createdTable.getId().toString()).includeTags().fetch().get();

    // Add tags to columns
    List<TagLabel> emailTags = new ArrayList<>();
    emailTags.add(
        new TagLabel()
            .withTagFQN("PII.Email")
            .withSource(TagLabel.TagSource.CLASSIFICATION)
            .withState(TagLabel.State.CONFIRMED));
    tableWithTags.getColumns().get(0).setTags(emailTags);

    List<TagLabel> ssnTags = new ArrayList<>();
    ssnTags.add(
        new TagLabel()
            .withTagFQN("PII.Sensitive")
            .withSource(TagLabel.TagSource.CLASSIFICATION)
            .withState(TagLabel.State.CONFIRMED));
    ssnTags.add(
        new TagLabel()
            .withTagFQN("PersonalData.SpecialCategory")
            .withSource(TagLabel.TagSource.CLASSIFICATION)
            .withState(TagLabel.State.CONFIRMED));
    tableWithTags.getColumns().get(1).setTags(ssnTags);

    // Update table with column tags
    var fluentTable4 = Tables.find(tableWithTags.getId().toString()).fetch();
    fluentTable4.get().setColumns(tableWithTags.getColumns());
    Table updatedTable = fluentTable4.save().get();
    assertNotNull(updatedTable);
    assertEquals(1, updatedTable.getColumns().get(0).getTags().size());
    assertEquals("PII.Email", updatedTable.getColumns().get(0).getTags().get(0).getTagFQN());
    assertEquals(2, updatedTable.getColumns().get(1).getTags().size());

    // Remove a tag from SSN column
    updatedTable.getColumns().get(1).getTags().remove(0);

    // Update again
    var fluentTable5 = Tables.find(updatedTable.getId().toString()).fetch();
    fluentTable5.get().setColumns(updatedTable.getColumns());
    Table finalTable = fluentTable5.save().get();
    assertEquals(1, finalTable.getColumns().get(1).getTags().size());
    assertEquals(
        "PersonalData.SpecialCategory",
        finalTable.getColumns().get(1).getTags().get(0).getTagFQN());

    // Clean up
    deleteEntity(createdTable.getId(), false, true, ADMIN_AUTH_HEADERS);
=======
  void testTableSoftDeleteAndRestoreWithDataProducts(TestInfo test) throws IOException {
    // This test verifies the fix for the issue where restoring a soft-deleted table
    // with dataProducts fails with "Domain cannot be empty when data products are provided"

    // Step 1: Create a domain
    DomainResourceTest domainTest = new DomainResourceTest();
    CreateDomain createDomain = domainTest.createRequest("test_domain_" + test.getDisplayName());
    Domain domain = domainTest.createEntity(createDomain, ADMIN_AUTH_HEADERS);

    // Step 2: Create a data product in that domain
    DataProductResourceTest dataProductTest = new DataProductResourceTest();
    CreateDataProduct createDataProduct =
        new CreateDataProduct()
            .withName("test_dataproduct_" + test.getDisplayName())
            .withDescription("Test data product for soft delete/restore")
            .withDomains(List.of(domain.getFullyQualifiedName()));
    DataProduct dataProduct = dataProductTest.createEntity(createDataProduct, ADMIN_AUTH_HEADERS);

    // Step 3: Create a database
    DatabaseResourceTest dbTest = new DatabaseResourceTest();
    Database db =
        dbTest.createEntity(
            dbTest.createRequest("test_restore_db_" + test.getDisplayName()), ADMIN_AUTH_HEADERS);

    // Step 4: Create a schema with the domain (schema inherits domain)
    DatabaseSchemaResourceTest schemaTest = new DatabaseSchemaResourceTest();
    CreateDatabaseSchema createSchema =
        schemaTest
            .createRequest("test_restore_schema_" + test.getDisplayName())
            .withDatabase(db.getFullyQualifiedName())
            .withDomains(List.of(domain.getFullyQualifiedName()));
    DatabaseSchema schema = schemaTest.createEntity(createSchema, ADMIN_AUTH_HEADERS);

    // Step 5: Create a table (inherits domain from schema)
    // Use minimal table configuration - we only care about domain inheritance
    CreateTable createTable =
        createRequest(test).withDatabaseSchema(schema.getFullyQualifiedName());
    Table table = createEntity(createTable, ADMIN_AUTH_HEADERS);

    // Verify table inherited the domain from schema
    Table tableWithDomain = getEntity(table.getId(), "domains,dataProducts", ADMIN_AUTH_HEADERS);
    assertNotNull(tableWithDomain.getDomains());
    assertEquals(1, tableWithDomain.getDomains().size());
    assertEquals(domain.getId(), tableWithDomain.getDomains().getFirst().getId());

    // Step 6: Add the table to the dataProduct
    String originalJson = JsonUtils.pojoToJson(dataProduct);
    dataProduct.setAssets(List.of(table.getEntityReference()));
    ChangeDescription change = getChangeDescription(dataProduct, MINOR_UPDATE);
    fieldAdded(change, "assets", List.of(table.getEntityReference()));
    dataProduct =
        dataProductTest.patchEntityAndCheck(
            dataProduct, originalJson, ADMIN_AUTH_HEADERS, MINOR_UPDATE, change);

    // Verify table has the dataProduct
    Table tableWithDataProduct =
        getEntity(table.getId(), "domains,dataProducts", ADMIN_AUTH_HEADERS);
    assertNotNull(tableWithDataProduct.getDataProducts());
    assertEquals(1, tableWithDataProduct.getDataProducts().size());
    assertEquals(dataProduct.getId(), tableWithDataProduct.getDataProducts().getFirst().getId());

    // Step 7: Soft delete the table
    deleteEntity(table.getId(), false, false, ADMIN_AUTH_HEADERS);

    // Verify table is soft deleted
    assertResponse(
        () -> getEntity(table.getId(), "domains,dataProducts", ADMIN_AUTH_HEADERS),
        NOT_FOUND,
        entityNotFound(entityType, table.getId()));

    // Step 8: Restore the table
    // The issue was that during restore, the table has dataProducts but domains are not loaded
    // (since domains are inherited from schema), causing validation to fail with:
    // "Domain cannot be empty when data products are provided"
    RestoreEntity restoreRequest = new RestoreEntity().withId(table.getId());
    Table restoredTable = restoreEntity(restoreRequest, Status.OK, ADMIN_AUTH_HEADERS);

    // Step 9: Verify the table is successfully restored with both domain and dataProducts
    assertNotNull(restoredTable);
    assertFalse(restoredTable.getDeleted());

    Table fullyRestoredTable = getEntity(table.getId(), "domains,dataProducts", ADMIN_AUTH_HEADERS);

    // Verify domain is still present (inherited from schema)
    assertNotNull(fullyRestoredTable.getDomains());
    assertEquals(1, fullyRestoredTable.getDomains().size());
    assertEquals(domain.getId(), fullyRestoredTable.getDomains().getFirst().getId());

    // Verify dataProduct relationship is preserved
    assertNotNull(fullyRestoredTable.getDataProducts());
    assertEquals(1, fullyRestoredTable.getDataProducts().size());
    assertEquals(dataProduct.getId(), fullyRestoredTable.getDataProducts().getFirst().getId());

    // Additional verification: Check that the dataProduct still lists the table as an asset
    DataProduct verifyDataProduct =
        dataProductTest.getEntity(dataProduct.getId(), "assets", ADMIN_AUTH_HEADERS);
    assertNotNull(verifyDataProduct.getAssets());
    assertTrue(
        verifyDataProduct.getAssets().stream()
            .anyMatch(asset -> asset.getId().equals(table.getId())),
        "Table should still be an asset of the data product after restore");

    // Cleanup: Hard delete all test entities
    deleteEntity(table.getId(), false, true, ADMIN_AUTH_HEADERS);
    schemaTest.deleteEntity(schema.getId(), false, true, ADMIN_AUTH_HEADERS);
    dbTest.deleteEntity(db.getId(), false, true, ADMIN_AUTH_HEADERS);
    dataProductTest.deleteEntity(dataProduct.getId(), false, true, ADMIN_AUTH_HEADERS);
    domainTest.deleteEntity(domain.getId(), false, true, ADMIN_AUTH_HEADERS);
>>>>>>> 1ca43294
  }
}<|MERGE_RESOLUTION|>--- conflicted
+++ resolved
@@ -5219,7 +5219,6 @@
   }
 
   @Test
-<<<<<<< HEAD
   void test_sdkTableWithColumns(TestInfo test) throws Exception {
     // Skip if SDK client is not initialized
     if (sdkClient == null) {
@@ -5422,7 +5421,9 @@
 
     // Clean up
     deleteEntity(createdTable.getId(), false, true, ADMIN_AUTH_HEADERS);
-=======
+  }
+
+  @Test
   void testTableSoftDeleteAndRestoreWithDataProducts(TestInfo test) throws IOException {
     // This test verifies the fix for the issue where restoring a soft-deleted table
     // with dataProducts fails with "Domain cannot be empty when data products are provided"
@@ -5531,6 +5532,5 @@
     dbTest.deleteEntity(db.getId(), false, true, ADMIN_AUTH_HEADERS);
     dataProductTest.deleteEntity(dataProduct.getId(), false, true, ADMIN_AUTH_HEADERS);
     domainTest.deleteEntity(domain.getId(), false, true, ADMIN_AUTH_HEADERS);
->>>>>>> 1ca43294
   }
 }