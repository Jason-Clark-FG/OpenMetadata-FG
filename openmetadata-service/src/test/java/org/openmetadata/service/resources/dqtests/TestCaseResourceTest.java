/*
 *  Copyright 2021 Collate
 *  Licensed under the Apache License, Version 2.0 (the "License");
 *  you may not use this file except in compliance with the License.
 *  You may obtain a copy of the License at
 *  http://www.apache.org/licenses/LICENSE-2.0
 *  Unless required by applicable law or agreed to in writing, software
 *  distributed under the License is distributed on an "AS IS" BASIS,
 *  WITHOUT WARRANTIES OR CONDITIONS OF ANY KIND, either express or implied.
 *  See the License for the specific language governing permissions and
 *  limitations under the License.
 */

package org.openmetadata.service.resources.dqtests;

import static jakarta.ws.rs.core.Response.Status.BAD_REQUEST;
import static jakarta.ws.rs.core.Response.Status.FORBIDDEN;
import static jakarta.ws.rs.core.Response.Status.NOT_FOUND;
import static jakarta.ws.rs.core.Response.Status.OK;
import static org.assertj.core.api.Assertions.assertThat;
import static org.junit.jupiter.api.Assertions.assertEquals;
import static org.junit.jupiter.api.Assertions.assertFalse;
import static org.junit.jupiter.api.Assertions.assertNotEquals;
import static org.junit.jupiter.api.Assertions.assertNotNull;
import static org.junit.jupiter.api.Assertions.assertNull;
import static org.junit.jupiter.api.Assertions.assertThrows;
import static org.junit.jupiter.api.Assertions.assertTrue;
import static org.openmetadata.common.utils.CommonUtil.listOf;
import static org.openmetadata.common.utils.CommonUtil.nullOrEmpty;
import static org.openmetadata.schema.api.teams.CreateTeam.TeamType.GROUP;
import static org.openmetadata.schema.type.ColumnDataType.BIGINT;
import static org.openmetadata.schema.type.MetadataOperation.DELETE;
import static org.openmetadata.schema.type.MetadataOperation.EDIT_TESTS;
import static org.openmetadata.service.Entity.ADMIN_USER_NAME;
import static org.openmetadata.service.Entity.TABLE;
import static org.openmetadata.service.Entity.TEST_CASE;
import static org.openmetadata.service.Entity.TEST_DEFINITION;
import static org.openmetadata.service.exception.CatalogExceptionMessage.permissionNotAllowed;
import static org.openmetadata.service.jdbi3.TestCaseRepository.FAILED_ROWS_SAMPLE_EXTENSION;
import static org.openmetadata.service.security.SecurityUtil.authHeaders;
import static org.openmetadata.service.security.SecurityUtil.getPrincipalName;
import static org.openmetadata.service.security.mask.PIIMasker.MASKED_VALUE;
import static org.openmetadata.service.util.EntityUtil.fieldAdded;
import static org.openmetadata.service.util.EntityUtil.fieldDeleted;
import static org.openmetadata.service.util.EntityUtil.fieldUpdated;
import static org.openmetadata.service.util.TestUtils.ADMIN_AUTH_HEADERS;
import static org.openmetadata.service.util.TestUtils.INGESTION_BOT;
import static org.openmetadata.service.util.TestUtils.INGESTION_BOT_AUTH_HEADERS;
import static org.openmetadata.service.util.TestUtils.TEST_AUTH_HEADERS;
import static org.openmetadata.service.util.TestUtils.TEST_USER_NAME;
import static org.openmetadata.service.util.TestUtils.UpdateType.MINOR_UPDATE;
import static org.openmetadata.service.util.TestUtils.assertEntityPagination;
import static org.openmetadata.service.util.TestUtils.assertListNotEmpty;
import static org.openmetadata.service.util.TestUtils.assertListNotNull;
import static org.openmetadata.service.util.TestUtils.assertListNull;
import static org.openmetadata.service.util.TestUtils.assertResponse;
import static org.openmetadata.service.util.TestUtils.assertResponseContains;
import static org.openmetadata.service.util.TestUtils.dateToTimestamp;

import com.fasterxml.jackson.databind.JsonNode;
import es.org.elasticsearch.client.Request;
import es.org.elasticsearch.client.Response;
import es.org.elasticsearch.client.RestClient;
import jakarta.ws.rs.client.WebTarget;
import java.io.IOException;
import java.text.ParseException;
import java.util.ArrayList;
import java.util.Arrays;
import java.util.Collections;
import java.util.HashMap;
import java.util.HashSet;
import java.util.LinkedHashMap;
import java.util.List;
import java.util.Map;
import java.util.Random;
import java.util.Set;
import java.util.UUID;
import java.util.stream.Collectors;
import lombok.extern.slf4j.Slf4j;
import org.apache.commons.lang3.RandomStringUtils;
import org.apache.http.client.HttpResponseException;
import org.apache.http.util.EntityUtils;
import org.junit.jupiter.api.Assertions;
import org.junit.jupiter.api.BeforeAll;
import org.junit.jupiter.api.MethodOrderer;
import org.junit.jupiter.api.Order;
import org.junit.jupiter.api.Test;
import org.junit.jupiter.api.TestInfo;
import org.junit.jupiter.api.TestMethodOrder;
import org.junit.jupiter.api.parallel.Execution;
import org.junit.jupiter.api.parallel.ExecutionMode;
import org.openmetadata.schema.api.data.CreateDataContract;
import org.openmetadata.schema.api.data.CreateTable;
import org.openmetadata.schema.api.feed.CloseTask;
import org.openmetadata.schema.api.feed.ResolveTask;
import org.openmetadata.schema.api.policies.CreatePolicy;
import org.openmetadata.schema.api.teams.CreateRole;
import org.openmetadata.schema.api.teams.CreateTeam;
import org.openmetadata.schema.api.teams.CreateUser;
import org.openmetadata.schema.api.tests.CreateTestCase;
import org.openmetadata.schema.api.tests.CreateTestCaseResolutionStatus;
import org.openmetadata.schema.api.tests.CreateTestCaseResult;
import org.openmetadata.schema.api.tests.CreateTestSuite;
import org.openmetadata.schema.entity.data.DataContract;
import org.openmetadata.schema.entity.data.Table;
import org.openmetadata.schema.entity.feed.Thread;
import org.openmetadata.schema.entity.policies.Policy;
import org.openmetadata.schema.entity.policies.accessControl.Rule;
import org.openmetadata.schema.entity.teams.Role;
import org.openmetadata.schema.entity.teams.Team;
import org.openmetadata.schema.entity.teams.User;
import org.openmetadata.schema.tests.DataQualityReport;
import org.openmetadata.schema.tests.ResultSummary;
import org.openmetadata.schema.tests.TestCase;
import org.openmetadata.schema.tests.TestCaseParameterValue;
import org.openmetadata.schema.tests.TestDefinition;
import org.openmetadata.schema.tests.TestPlatform;
import org.openmetadata.schema.tests.TestSuite;
import org.openmetadata.schema.tests.type.Assigned;
import org.openmetadata.schema.tests.type.ColumnTestSummaryDefinition;
import org.openmetadata.schema.tests.type.Resolved;
import org.openmetadata.schema.tests.type.Severity;
import org.openmetadata.schema.tests.type.TestCaseFailureReasonType;
import org.openmetadata.schema.tests.type.TestCaseResolutionStatus;
import org.openmetadata.schema.tests.type.TestCaseResolutionStatusTypes;
import org.openmetadata.schema.tests.type.TestCaseResult;
import org.openmetadata.schema.tests.type.TestCaseStatus;
import org.openmetadata.schema.tests.type.TestSummary;
import org.openmetadata.schema.type.ChangeDescription;
import org.openmetadata.schema.type.Column;
import org.openmetadata.schema.type.ColumnDataType;
import org.openmetadata.schema.type.DataQualityDimensions;
import org.openmetadata.schema.type.EntityReference;
import org.openmetadata.schema.type.EntityStatus;
import org.openmetadata.schema.type.Include;
import org.openmetadata.schema.type.MetadataOperation;
import org.openmetadata.schema.type.TableData;
import org.openmetadata.schema.type.TagLabel;
import org.openmetadata.schema.type.TaskStatus;
import org.openmetadata.schema.type.TestDefinitionEntityType;
import org.openmetadata.schema.utils.JsonUtils;
import org.openmetadata.schema.utils.ResultList;
import org.openmetadata.search.IndexMapping;
import org.openmetadata.service.Entity;
import org.openmetadata.service.resources.EntityResourceTest;
import org.openmetadata.service.resources.data.DataContractResourceTest;
import org.openmetadata.service.resources.databases.TableResourceTest;
import org.openmetadata.service.resources.feeds.FeedResourceTest;
import org.openmetadata.service.resources.feeds.MessageParser;
import org.openmetadata.service.resources.policies.PolicyResourceTest;
import org.openmetadata.service.resources.teams.RoleResourceTest;
import org.openmetadata.service.resources.teams.TeamResourceTest;
import org.openmetadata.service.resources.teams.UserResourceTest;
import org.openmetadata.service.search.SearchAggregation;
import org.openmetadata.service.search.SearchIndexUtils;
import org.openmetadata.service.search.SearchRepository;
import org.openmetadata.service.search.indexes.TestCaseIndex;
import org.openmetadata.service.util.TestUtils;
import org.openmetadata.service.util.incidentSeverityClassifier.IncidentSeverityClassifierInterface;
import org.testcontainers.shaded.com.google.common.collect.ImmutableMap;

@TestMethodOrder(MethodOrderer.OrderAnnotation.class)
@Slf4j
public class TestCaseResourceTest extends EntityResourceTest<TestCase, CreateTestCase> {
  public static String TABLE_LINK;
  public static String TABLE_COLUMN_LINK;
  public static String TABLE_LINK_2;
  public static String TABLE_COLUMN_LINK_2;
  public static String INVALID_LINK1;
  public static String INVALID_LINK2;
  protected boolean supportsSearchIndex = true;
  private final String testCaseResultsCollectionName;

  // We’ll define some static references for convenience
  private static Policy POLICY_TABLE_EDIT_TESTS;
  private static Policy POLICY_TEST_CASE_CREATE;
  private static Policy POLICY_TEST_CASE_UPDATE;
  private static Policy POLICY_NO_PERMS;
  private static Policy POLICY_TABLE_OWNER_EDIT_TESTS;

  private static Role ROLE_TABLE_EDIT_TESTS;
  private static Role ROLE_TEST_CASE_CREATE;
  private static Role ROLE_TEST_CASE_UPDATE;
  private static Role ROLE_NO_PERMS;

  private static User USER_TABLE_EDIT_TESTS;
  private static User USER_TEST_CASE_CREATE;
  private static User USER_TEST_CASE_UPDATE;
  private static User USER_NO_PERMISSIONS;
  private static User USER_TABLE_OWNER;
  private static User CREATE_ALL_OPS_USER;

  public TestCaseResourceTest() {
    super(
        Entity.TEST_CASE,
        org.openmetadata.schema.tests.TestCase.class,
        TestCaseResource.TestCaseList.class,
        "dataQuality/testCases",
        TestCaseResource.FIELDS);
    supportsTags = false; // Test cases do not support setting tags directly (inherits from Entity)
    supportsFollowers =
        false; // Test cases do not support setting followers directly (inherits from parent table)
    testCaseResultsCollectionName = "dataQuality/testCases/testCaseResults";
    supportsEtag = false;
  }

  public void setupTestCase(TestInfo test) throws IOException {
    TableResourceTest tableResourceTest = new TableResourceTest();
    CreateTable tableReq =
        tableResourceTest
            .createRequest(test)
            .withName("testCase'_ Table")
            .withDatabaseSchema(DATABASE_SCHEMA.getFullyQualifiedName())
            .withOwners(List.of(USER1_REF))
            .withColumns(
                List.of(
                    new Column().withName(C1).withDisplayName("c1").withDataType(BIGINT),
                    new Column()
                        .withName(C2)
                        .withDisplayName("c2")
                        .withDataType(ColumnDataType.VARCHAR)
                        .withDataLength(10),
                    new Column().withName(C3).withDisplayName("c3").withDataType(BIGINT)))
            .withOwners(List.of(USER1_REF));
    TEST_TABLE1 = tableResourceTest.createAndCheckEntity(tableReq, ADMIN_AUTH_HEADERS);
    tableReq =
        tableResourceTest
            .createRequest(test)
            .withName("testCaseTable" + UUID.randomUUID())
            .withDatabaseSchema(DATABASE_SCHEMA.getFullyQualifiedName())
            .withColumns(
                List.of(
                    new Column()
                        .withName(C1)
                        .withDisplayName("c1")
                        .withDataType(ColumnDataType.VARCHAR)
                        .withDataLength(10)))
            .withOwners(List.of(USER1_REF));
    TEST_TABLE2 = tableResourceTest.createAndCheckEntity(tableReq, ADMIN_AUTH_HEADERS);
    TABLE_LINK = String.format("<#E::table::%s>", TEST_TABLE1.getFullyQualifiedName());
    TABLE_LINK_2 = String.format("<#E::table::%s>", TEST_TABLE2.getFullyQualifiedName());
    TABLE_COLUMN_LINK =
        String.format("<#E::table::%s::columns::%s>", TEST_TABLE1.getFullyQualifiedName(), C1);
    TABLE_COLUMN_LINK_2 =
        String.format("<#E::table::%s::columns::%s>", TEST_TABLE2.getFullyQualifiedName(), C1);
    INVALID_LINK1 = String.format("<#E::dashboard::%s", "temp");
    INVALID_LINK2 = String.format("<#E::table::%s>", "non-existent");
  }

  @BeforeAll
  public void setupPoliciesRolesUsers() throws Exception {
    // -------------------------------------------------------------------------------------------
    // 1) Create actual Rules to be placed in the Policies
    //    Each rule grants certain operations on specific Entity types.
    // -------------------------------------------------------------------------------------------
    Rule tableEditTestsRule =
        new Rule()
            .withName("AllowTableEditTests")
            .withDescription("Allow EDIT_TESTS on TABLE entities")
            .withEffect(Rule.Effect.ALLOW)
            .withOperations(List.of(MetadataOperation.EDIT_TESTS))
            .withResources(List.of(TABLE));

    Rule testCaseCreateRule =
        new Rule()
            .withName("AllowTestCaseCreate")
            .withDescription("Allow CREATE on TEST_CASE entities")
            .withEffect(Rule.Effect.ALLOW)
            .withOperations(List.of(MetadataOperation.CREATE))
            .withResources(List.of(TEST_CASE));

    Rule testCaseUpdateRule =
        new Rule()
            .withName("AllowTestCaseUpdate")
            .withDescription("Allow UPDATE on TEST_CASE entities")
            .withEffect(Rule.Effect.ALLOW)
            .withOperations(List.of(MetadataOperation.EDIT_ALL))
            .withResources(List.of(TEST_CASE));

    // An empty or do-nothing rule for NoPermissions
    Rule noRelevantRule =
        new Rule()
            .withName("NoRelevantRule")
            .withEffect(Rule.Effect.DENY)
            .withOperations(List.of())
            .withResources(List.of(TEST_CASE));

    Rule tableOwnerEditTestsRule =
        new Rule()
            .withName("tableOwnerEditTestsRule")
            .withDescription("Allow EDIT_TESTS on TABLE if user isOwner()")
            .withEffect(Rule.Effect.ALLOW)
            .withOperations(List.of(MetadataOperation.EDIT_TESTS))
            .withResources(List.of(Entity.TABLE))
            .withCondition("isOwner()");

    Rule testCaseAllOpsRule =
        new Rule()
            .withName("testCaseAllOpsRule")
            .withDescription("Allow CREATE, UPDATE, DELETE on TEST_CASE entities")
            .withEffect(Rule.Effect.ALLOW)
            .withOperations(
                List.of(
                    MetadataOperation.CREATE, MetadataOperation.EDIT_ALL, MetadataOperation.DELETE))
            .withResources(List.of(Entity.TEST_CASE));

    PolicyResourceTest policyResourceTest = new PolicyResourceTest();
    POLICY_TABLE_EDIT_TESTS =
        policyResourceTest.createEntity(
            new CreatePolicy()
                .withName("Policy_TableEditTests")
                .withDescription("Policy that allows TABLE:EDIT_TESTS")
                .withRules(List.of(tableEditTestsRule)),
            ADMIN_AUTH_HEADERS);

    POLICY_TEST_CASE_CREATE =
        policyResourceTest.createEntity(
            new CreatePolicy()
                .withName("Policy_TestCaseCreate")
                .withDescription("Policy that allows TEST_CASE:CREATE")
                .withRules(List.of(testCaseCreateRule)),
            ADMIN_AUTH_HEADERS);

    POLICY_TEST_CASE_UPDATE =
        policyResourceTest.createEntity(
            new CreatePolicy()
                .withName("Policy_TestCaseUpdate")
                .withDescription("Policy that allows TEST_CASE:UPDATE")
                .withRules(List.of(testCaseUpdateRule)),
            ADMIN_AUTH_HEADERS);

    POLICY_NO_PERMS =
        policyResourceTest.createEntity(
            new CreatePolicy()
                .withName("Policy_NoPerms")
                .withDescription("Policy that grants no relevant perms")
                .withRules(List.of(noRelevantRule)),
            ADMIN_AUTH_HEADERS);

    POLICY_TABLE_OWNER_EDIT_TESTS =
        policyResourceTest.createEntity(
            new CreatePolicy()
                .withName("Policy_TableOwnerEditTests")
                .withRules(List.of(tableOwnerEditTestsRule)),
            ADMIN_AUTH_HEADERS);

    Policy POLICY_TEST_CASE_ALL_OPS =
        policyResourceTest.createEntity(
            new CreatePolicy()
                .withName("Policy_TestCaseAllOps")
                .withRules(List.of(testCaseAllOpsRule)),
            ADMIN_AUTH_HEADERS);

    RoleResourceTest roleResourceTest = new RoleResourceTest();
    ROLE_TABLE_EDIT_TESTS =
        roleResourceTest.createEntity(
            new CreateRole()
                .withName("Role_TableEditTests")
                .withDescription("Role that references POLICY_TABLE_EDIT_TESTS")
                .withPolicies(List.of(POLICY_TABLE_EDIT_TESTS.getFullyQualifiedName())),
            ADMIN_AUTH_HEADERS);

    ROLE_TEST_CASE_CREATE =
        roleResourceTest.createEntity(
            new CreateRole()
                .withName("Role_TestCaseCreate")
                .withPolicies(List.of(POLICY_TEST_CASE_CREATE.getFullyQualifiedName())),
            ADMIN_AUTH_HEADERS);

    ROLE_TEST_CASE_UPDATE =
        roleResourceTest.createEntity(
            new CreateRole()
                .withName("Role_TestCaseUpdate")
                .withPolicies(List.of(POLICY_TEST_CASE_UPDATE.getFullyQualifiedName())),
            ADMIN_AUTH_HEADERS);

    ROLE_NO_PERMS =
        roleResourceTest.createEntity(
            new CreateRole()
                .withName("Role_NoPermissions")
                .withPolicies(List.of(POLICY_NO_PERMS.getFullyQualifiedName())),
            ADMIN_AUTH_HEADERS);

    Role ROLE_TABLE_OWNER_EDIT_TESTS =
        roleResourceTest.createEntity(
            new CreateRole()
                .withName("Role_TableOwnerEditTests")
                .withPolicies(List.of(POLICY_TABLE_OWNER_EDIT_TESTS.getFullyQualifiedName())),
            ADMIN_AUTH_HEADERS);

    Role ROLE_TEST_CASE_ALL_OPS =
        roleResourceTest.createEntity(
            new CreateRole()
                .withName("Role_TestCaseAllOps")
                .withPolicies(List.of(POLICY_TEST_CASE_ALL_OPS.getFullyQualifiedName())),
            ADMIN_AUTH_HEADERS);

    UserResourceTest userResourceTest = new UserResourceTest();
    USER_TABLE_EDIT_TESTS =
        userResourceTest.createEntity(
            new CreateUser()
                .withName("user-table-edit-tests")
                .withEmail("user-table-edit-tests@open-metadata.org")
                .withRoles(List.of(ROLE_TABLE_EDIT_TESTS.getId())),
            ADMIN_AUTH_HEADERS);

    USER_TEST_CASE_CREATE =
        userResourceTest.createEntity(
            new CreateUser()
                .withName("user-test-case-create")
                .withEmail("user-test-case-create@open-metadata.org")
                .withRoles(List.of(ROLE_TEST_CASE_CREATE.getId())),
            ADMIN_AUTH_HEADERS);

    USER_TEST_CASE_UPDATE =
        userResourceTest.createEntity(
            new CreateUser()
                .withName("user-test-case-update")
                .withEmail("user-test-case-update@open-metadata.org")
                .withRoles(List.of(ROLE_TEST_CASE_UPDATE.getId())),
            ADMIN_AUTH_HEADERS);

    USER_NO_PERMISSIONS =
        userResourceTest.createEntity(
            new CreateUser()
                .withName("user-no-perms")
                .withEmail("user-no-perms@open-metadata.org")
                .withRoles(List.of(ROLE_NO_PERMS.getId())),
            ADMIN_AUTH_HEADERS);

    USER_TABLE_OWNER =
        userResourceTest.createEntity(
            new CreateUser()
                .withName("user-table-owner")
                .withEmail("user-table-owner@open-metadata.org")
                .withRoles(List.of(ROLE_TABLE_OWNER_EDIT_TESTS.getId())),
            ADMIN_AUTH_HEADERS);

    CREATE_ALL_OPS_USER =
        userResourceTest.createEntity(
            new CreateUser()
                .withName("user-test-case-all-ops")
                .withEmail("user-test-case-all-ops@open-metadata.org")
                .withRoles(List.of(ROLE_TEST_CASE_ALL_OPS.getId())),
            ADMIN_AUTH_HEADERS);
  }

  @Test
  void test_getEntityName(TestInfo test) {
    assertTrue(getEntityName(test).contains(supportedNameCharacters));
  }

  @Override
  @Test
  public void patch_entityDescriptionAndTestAuthorizer(TestInfo test) throws IOException {
    // TestCase is treated as an operation on an entity being tested, such as table
    TestCase entity =
        createEntity(
            createRequest(getEntityName(test), "description", null, null), ADMIN_AUTH_HEADERS);

    // Admin can edit tests
    entity = patchEntityAndCheckAuthorization(entity, ADMIN_USER_NAME, false);

    // Other roles and non-owner can't edit tests
    entity = patchEntityAndCheckAuthorization(entity, DATA_STEWARD.getName(), EDIT_TESTS, true);
    entity = patchEntityAndCheckAuthorization(entity, DATA_CONSUMER.getName(), EDIT_TESTS, true);
    patchEntityAndCheckAuthorization(entity, USER2.getName(), EDIT_TESTS, true);
  }

  @Test
  void patch_entityComputePassedFailedRowCount(TestInfo test) throws IOException {
    TestCase entity =
        createEntity(
            createRequest(getEntityName(test), "description", null, null), ADMIN_AUTH_HEADERS);
    String json = JsonUtils.pojoToJson(entity);
    entity.setComputePassedFailedRowCount(true);

    patchEntity(entity.getId(), json, entity, ADMIN_AUTH_HEADERS);

    entity = getEntity(entity.getId(), ADMIN_AUTH_HEADERS);

    assertTrue(entity.getComputePassedFailedRowCount());
  }

  @Test
  void post_testWithoutRequiredFields_4xx(TestInfo test) {
    // name is required field
    assertResponse(
        () -> createEntity(createRequest(test).withName(null), ADMIN_AUTH_HEADERS),
        BAD_REQUEST,
        "[query param name must not be null]");
  }

  @Test
  void post_testWithInvalidEntityTestSuite_4xx(TestInfo test) {
    CreateTestCase create = createRequest(test);
    TestSuiteResourceTest testSuiteResourceTest = new TestSuiteResourceTest();

    create.withEntityLink(INVALID_LINK1);
    assertResponseContains(
        () -> createAndCheckEntity(create, ADMIN_AUTH_HEADERS),
        BAD_REQUEST,
        ENTITY_LINK_MATCH_ERROR);

    create.withEntityLink(INVALID_LINK2);
    assertResponseContains(
        () -> createAndCheckEntity(create, ADMIN_AUTH_HEADERS),
        NOT_FOUND,
        "table instance for non-existent not found");

    CreateTestCase create2 = createRequest(test);
    create2.withEntityLink(TABLE_LINK).withTestDefinition(TEST_SUITE1.getFullyQualifiedName());
    assertResponseContains(
        () -> createAndCheckEntity(create2, ADMIN_AUTH_HEADERS),
        NOT_FOUND,
        "testDefinition instance for " + TEST_SUITE1.getFullyQualifiedName() + " not found");
  }

  @Test
  void post_testWithInvalidParamValues_4xx(TestInfo test) {
    CreateTestCase create = createRequest(test);
    create
        .withEntityLink(TABLE_LINK)
        .withTestDefinition(TEST_DEFINITION2.getFullyQualifiedName())
        .withParameterValues(List.of(new TestCaseParameterValue().withName("col").withValue("x")));
    assertResponseContains(
        () -> createAndCheckEntity(create, ADMIN_AUTH_HEADERS),
        BAD_REQUEST,
        "Parameter Values doesn't match Test Definition Parameters");

    CreateTestCase create1 = createRequest(test);
    create1.withEntityLink(TABLE_LINK).withTestDefinition(TEST_DEFINITION3.getFullyQualifiedName());
    assertResponseContains(
        () -> createAndCheckEntity(create1, ADMIN_AUTH_HEADERS),
        BAD_REQUEST,
        "Required parameter missingCountValue is not passed in parameterValues");

    CreateTestCase create2 = createRequest(test);
    create2
        .withEntityLink(TABLE_LINK)
        .withTestDefinition(TEST_DEFINITION3.getFullyQualifiedName())
        .withParameterValues(
            List.of(
                new TestCaseParameterValue().withName("missingCountValue").withValue("10"),
                new TestCaseParameterValue().withName("invalidParameter").withValue("20")));
    assertResponseContains(
        () -> createAndCheckEntity(create2, ADMIN_AUTH_HEADERS),
        BAD_REQUEST,
        "Parameter 'invalidParameter' is not defined in the test definition. Defined parameters are: [missingValueMatch, missingCountValue]");
  }

  @Test
  void post_testWithInvalidColumnName_4xx(TestInfo test) {
    String invalidColumnLink =
        String.format(
            "<#E::table::%s::columns::%s>",
            TEST_TABLE1.getFullyQualifiedName(), "nonExistentColumn");
    CreateTestCase create =
        createRequest(test)
            .withTestDefinition(TEST_DEFINITION2.getFullyQualifiedName())
            .withEntityLink(invalidColumnLink);

    assertResponseContains(
        () -> createAndCheckEntity(create, ADMIN_AUTH_HEADERS),
        BAD_REQUEST,
        "Invalid column name nonExistentColumn");
  }

  @Test
  void post_testWithWrongCaseColumnName_4xx(TestInfo test) {
    String wrongCaseColumnLink =
        String.format("<#E::table::%s::columns::%s>", TEST_TABLE1.getFullyQualifiedName(), "C1");
    CreateTestCase create =
        createRequest(test)
            .withTestDefinition(TEST_DEFINITION2.getFullyQualifiedName())
            .withEntityLink(wrongCaseColumnLink);

    assertResponseContains(
        () -> createAndCheckEntity(create, ADMIN_AUTH_HEADERS),
        BAD_REQUEST,
        "Invalid column name C1");
  }

  @Test
  void createUpdateDelete_tests_200(TestInfo test) throws IOException {
    // Create a test case
    CreateTestCase create = createRequest(test);
    create
        .withEntityLink(TABLE_LINK)
        .withTestDefinition(TEST_DEFINITION4.getFullyQualifiedName())
        .withParameterValues(
            List.of(new TestCaseParameterValue().withValue("100").withName("minValue")));
    TestCase testCase = createAndCheckEntity(create, ADMIN_AUTH_HEADERS);

    // Change the test with PUT request
    create
        .withTestDefinition(TEST_DEFINITION5.getFullyQualifiedName())
        .withParameterValues(
            List.of(new TestCaseParameterValue().withValue("100").withName("value")));
    ChangeDescription change = getChangeDescription(testCase, MINOR_UPDATE);
    fieldUpdated(
        change,
        "testDefinition",
        TEST_DEFINITION4.getEntityReference(),
        TEST_DEFINITION5.getEntityReference());
    fieldUpdated(
        change,
        "parameterValues",
        testCase.getParameterValues(),
        List.of(new TestCaseParameterValue().withValue("100").withName("value")));
    updateAndCheckEntity(create, OK, ADMIN_AUTH_HEADERS, MINOR_UPDATE, change);
  }

  @Test
  void getTestCaseWithResult(TestInfo test) throws IOException, ParseException {
    CreateTestCase create = createRequest(test);
    create
        .withEntityLink(TABLE_LINK)
        .withTestDefinition(TEST_DEFINITION4.getFullyQualifiedName())
        .withParameterValues(
            List.of(new TestCaseParameterValue().withValue("100").withName("maxValue")));
    TestCase testCase = createAndCheckEntity(create, ADMIN_AUTH_HEADERS);
    CreateTestCaseResult createTestCaseResult =
        new CreateTestCaseResult()
            .withResult("tested")
            .withTestCaseStatus(TestCaseStatus.Success)
            .withTimestamp(TestUtils.dateToTimestamp("2021-09-11"));
    TestCaseResult testCaseResult =
        postTestCaseResult(
            testCase.getFullyQualifiedName(), createTestCaseResult, ADMIN_AUTH_HEADERS);

    Map<String, String> queryParams = Map.of("fields", Entity.TEST_CASE_RESULT);
    testCase = getTestCase(testCase.getFullyQualifiedName(), queryParams, ADMIN_AUTH_HEADERS);
    assertEquals(testCaseResult, testCase.getTestCaseResult());

    ResultList<TestCase> testcases =
        listEntitiesFromSearch(Map.of("fields", "testCaseResult"), 100, 0, ADMIN_AUTH_HEADERS);
    UUID testCaseId = testCase.getId();
    TestCase testCaseFromSearch =
        testcases.getData().stream()
            .filter(tc -> tc.getId().equals(testCaseId))
            .findFirst()
            .orElse(null);
    assertNotNull(testCaseFromSearch);
    assertEquals(testCaseResult, testCaseFromSearch.getTestCaseResult());

    // insert test case for a past date
    createTestCaseResult =
        new CreateTestCaseResult()
            .withResult("tested")
            .withTestCaseStatus(TestCaseStatus.Success)
            .withTimestamp(TestUtils.dateToTimestamp("2021-09-01"));
    postTestCaseResult(testCase.getFullyQualifiedName(), createTestCaseResult, ADMIN_AUTH_HEADERS);
    testCase = getTestCase(testCase.getFullyQualifiedName(), queryParams, ADMIN_AUTH_HEADERS);
    assertEquals(testCaseResult, testCase.getTestCaseResult());

    testCaseFromSearch =
        testcases.getData().stream()
            .filter(tc -> tc.getId().equals(testCaseId))
            .findFirst()
            .orElse(null);
    assertNotNull(testCaseFromSearch);
    assertEquals(testCaseResult, testCaseFromSearch.getTestCaseResult());

    // insert test case for a future date
    createTestCaseResult =
        new CreateTestCaseResult()
            .withResult("tested")
            .withTestCaseStatus(TestCaseStatus.Success)
            .withTimestamp(TestUtils.dateToTimestamp("2021-09-21"));
    TestCaseResult futureTestCaseResult =
        postTestCaseResult(
            testCase.getFullyQualifiedName(), createTestCaseResult, ADMIN_AUTH_HEADERS);
    testCase = getTestCase(testCase.getFullyQualifiedName(), queryParams, ADMIN_AUTH_HEADERS);
    assertEquals(futureTestCaseResult, testCase.getTestCaseResult());

    testCaseFromSearch =
        testcases.getData().stream()
            .filter(tc -> tc.getId().equals(testCaseId))
            .findFirst()
            .orElse(null);
    assertNotNull(testCaseFromSearch);
    assertEquals(testCaseResult, testCaseFromSearch.getTestCaseResult());

    // delete the future test case
    deleteTestCaseResult(
        testCase.getFullyQualifiedName(), futureTestCaseResult.getTimestamp(), ADMIN_AUTH_HEADERS);
    testCase = getTestCase(testCase.getFullyQualifiedName(), queryParams, ADMIN_AUTH_HEADERS);
    assertEquals(testCaseResult, testCase.getTestCaseResult());

    testCaseFromSearch =
        testcases.getData().stream()
            .filter(tc -> tc.getId().equals(testCaseId))
            .findFirst()
            .orElse(null);
    assertNotNull(testCaseFromSearch);
    assertEquals(testCaseResult, testCaseFromSearch.getTestCaseResult());
  }

  @Test
  void test_sensitivePIITestCase(TestInfo test) throws IOException {
    // First, create a table with PII Sensitive tag in a column
    TableResourceTest tableResourceTest = new TableResourceTest();
    CreateTable tableReq = getSensitiveTableReq(test, tableResourceTest);
    Table sensitiveTable = tableResourceTest.createAndCheckEntity(tableReq, ADMIN_AUTH_HEADERS);
    String sensitiveColumnLink =
        String.format("<#E::table::%s::columns::%s>", sensitiveTable.getFullyQualifiedName(), C1);

    CreateTestCase create = createRequest(test);
    create
        .withEntityLink(sensitiveColumnLink)
        .withTestDefinition(TEST_DEFINITION3.getFullyQualifiedName())
        .withParameterValues(
            List.of(new TestCaseParameterValue().withValue("100").withName("missingCountValue")));
    createAndCheckEntity(create, ADMIN_AUTH_HEADERS);

    // Owner can see the results
    Map<String, Object> queryParamsOne =
        ImmutableMap.of("limit", 10, "entityLink", sensitiveColumnLink, "fields", "*");
    ResultList<TestCase> testCases = getTestCases(queryParamsOne, authHeaders(USER1_REF.getName()));
    assertNotNull(testCases.getData().get(0).getDescription());
    assertListNotEmpty(testCases.getData().get(0).getParameterValues());

    // Owner can see the results
    Map<String, Object> queryParamsTwo =
        ImmutableMap.of("limit", 10, "entityLink", sensitiveColumnLink, "fields", "*");
    ResultList<TestCase> maskedTestCases =
        getTestCases(queryParamsTwo, authHeaders(USER2_REF.getName()));
    assertNull(maskedTestCases.getData().get(0).getDescription());
    assertEquals(0, maskedTestCases.getData().get(0).getParameterValues().size());
  }

  private CreateTable getSensitiveTableReq(TestInfo test, TableResourceTest tableResourceTest) {
    return tableResourceTest
        .createRequest(test)
        .withName(test.getDisplayName() + "_sensitiveTableTest")
        .withDatabaseSchema(DATABASE_SCHEMA.getFullyQualifiedName())
        .withOwners(List.of(USER1_REF))
        .withColumns(
            List.of(
                new Column()
                    .withName(C1)
                    .withDisplayName("c1")
                    .withDataType(ColumnDataType.VARCHAR)
                    .withDataLength(10)
                    .withTags(List.of(PII_SENSITIVE_TAG_LABEL))));
  }

  @Test
  @Order(1)
  void put_testCase_list_200(TestInfo test) throws IOException {
    List<CreateTestCase> expectedTestCaseList = new ArrayList<>();
    List<CreateTestCase> expectedColTestCaseList = new ArrayList<>();

    CreateTestCase create =
        createRequest(test)
            .withEntityLink(TABLE_LINK_2)
            .withTestDefinition(TEST_DEFINITION4.getFullyQualifiedName())
            .withParameterValues(
                List.of(new TestCaseParameterValue().withValue("100").withName("maxValue")));
    TestCase testCase = createAndCheckEntity(create, ADMIN_AUTH_HEADERS);
    expectedTestCaseList.add(create);
    CreateTestCase create1 =
        createRequest(test, 1)
            .withEntityLink(TABLE_LINK_2)
            .withTestDefinition(TEST_DEFINITION4.getFullyQualifiedName())
            .withParameterValues(
                List.of(new TestCaseParameterValue().withValue("20").withName("maxValue")));
    createAndCheckEntity(create1, ADMIN_AUTH_HEADERS);
    expectedTestCaseList.add(create1);
    Map<String, Object> queryParams = new HashMap<>();
    queryParams.put("limit", 10);
    queryParams.put("entityLink", TABLE_LINK_2);
    queryParams.put("fields", "*");
    ResultList<TestCase> testCaseList = getTestCases(queryParams, ADMIN_AUTH_HEADERS);
    verifyTestCases(testCaseList, expectedTestCaseList, 2);

    CreateTestCase create3 =
        createRequest(test, 2)
            .withEntityLink(TABLE_COLUMN_LINK_2)
            .withTestDefinition(TEST_DEFINITION3.getFullyQualifiedName())
            .withParameterValues(
                List.of(
                    new TestCaseParameterValue().withValue("20").withName("missingCountValue")));
    createAndCheckEntity(create3, ADMIN_AUTH_HEADERS);
    expectedColTestCaseList.add(create3);

    testCaseList = getTestCases(queryParams, ADMIN_AUTH_HEADERS);
    verifyTestCases(testCaseList, expectedTestCaseList, 2);

    queryParams.put("entityLink", TABLE_COLUMN_LINK_2);
    testCaseList = getTestCases(queryParams, ADMIN_AUTH_HEADERS);
    verifyTestCases(testCaseList, expectedColTestCaseList, 1);

    for (int i = 3; i < 12; i++) {
      CreateTestCase create4 =
          createRequest(test, i)
              .withEntityLink(TABLE_COLUMN_LINK_2)
              .withTestDefinition(TEST_DEFINITION3.getFullyQualifiedName())
              .withParameterValues(
                  List.of(
                      new TestCaseParameterValue().withValue("20").withName("missingCountValue")));
      createAndCheckEntity(create4, ADMIN_AUTH_HEADERS);
      expectedColTestCaseList.add(create4);
    }

    queryParams.put("entityLink", TABLE_COLUMN_LINK_2);
    testCaseList = getTestCases(queryParams, ADMIN_AUTH_HEADERS);
    verifyTestCases(testCaseList, expectedColTestCaseList, 10);

    queryParams.put("entityLink", TABLE_LINK_2);
    queryParams.put("limit", 12);
    queryParams.put("includeAllTests", true);
    queryParams.put("include", "all");
    testCaseList = getTestCases(queryParams, ADMIN_AUTH_HEADERS);
    expectedTestCaseList.addAll(expectedColTestCaseList);
    verifyTestCases(testCaseList, expectedTestCaseList, 12);

    queryParams.remove("includeAllTests");
    queryParams.remove("include");
    queryParams.remove("entityLink");
    queryParams.put("testSuiteId", testCase.getTestSuite().getId().toString());
    testCaseList = getTestCases(queryParams, ADMIN_AUTH_HEADERS);
    verifyTestCases(testCaseList, expectedTestCaseList, 12);

    queryParams.clear();
    queryParams.put("limit", 10);
    queryParams.put("entityFQN", testCase.getEntityFQN());
    testCaseList = getTestCases(queryParams, ADMIN_AUTH_HEADERS);
    testCaseList
        .getData()
        .forEach(
            tc -> assertEquals(testCase.getEntityFQN(), tc.getEntityFQN(), "Entity FQN mismatch"));
  }

  @Test
  void get_listTestCasesFromSearchWithPagination(TestInfo testInfo)
      throws IOException, ParseException {
    if (supportsSearchIndex) {
      Random rand = new Random();
      int tablesNum = rand.nextInt(3) + 3;
      int testCasesNum = rand.nextInt(7) + 3;

      TableResourceTest tableResourceTest = new TableResourceTest();
      TestSuiteResourceTest testSuiteResourceTest = new TestSuiteResourceTest();

      List<Table> tables = new ArrayList<>();
      Map<String, TestSuite> testSuites = new HashMap<>();
      int testCaseCount = 0;
      int testCaseResultCount = 0;

      for (int i = 0; i < tablesNum; i++) {
        CreateTable tableReq =
            tableResourceTest
                .createRequest(testInfo, i)
                .withDatabaseSchema(DATABASE_SCHEMA.getFullyQualifiedName())
                .withColumns(
                    List.of(
                        new Column()
                            .withName(C1)
                            .withDisplayName("c1")
                            .withDataType(ColumnDataType.VARCHAR)
                            .withDataLength(10)))
                .withOwners(List.of(USER1_REF));
        Table table = tableResourceTest.createEntity(tableReq, ADMIN_AUTH_HEADERS);
        tables.add(table);
        CreateTestSuite createTestSuite =
            testSuiteResourceTest.createRequest(table.getFullyQualifiedName());
        TestSuite testSuite =
            testSuiteResourceTest.createBasicTestSuite(createTestSuite, ADMIN_AUTH_HEADERS);
        testSuites.put(table.getFullyQualifiedName(), testSuite);
      }

      for (int i = 0; i < testCasesNum; i++) {
        String tableFQN = tables.get(rand.nextInt(tables.size())).getFullyQualifiedName();
        String testSuiteFQN = testSuites.get(tableFQN).getFullyQualifiedName();
        CreateTestCase create =
            createRequest(testInfo, i)
                .withEntityLink(String.format("<#E::table::%s>", tableFQN))
                .withTestDefinition(TEST_DEFINITION4.getFullyQualifiedName())
                .withParameterValues(
                    List.of(new TestCaseParameterValue().withValue("20").withName("minValue")));
        TestCase testCase = createEntity(create, ADMIN_AUTH_HEADERS);
        testCaseCount++;
        CreateTestCaseResult createTestCaseResult =
            new CreateTestCaseResult()
                .withResult("tested")
                .withTestCaseStatus(TestCaseStatus.Success)
                .withTimestamp(TestUtils.dateToTimestamp(String.format("2021-09-%02d", i)));
        postTestCaseResult(
            testCase.getFullyQualifiedName(), createTestCaseResult, ADMIN_AUTH_HEADERS);
        testCaseResultCount++;
      }
      validateEntityListFromSearchWithPagination(new HashMap<>(), testCaseCount);
    }
  }

  @Test
  void test_getSimpleListFromSearch(TestInfo testInfo) throws IOException, ParseException {
    int tablesNum = 5;
    int testCasesNum = 5;
    TableResourceTest tableResourceTest = new TableResourceTest();
    TestSuiteResourceTest testSuiteResourceTest = new TestSuiteResourceTest();
    CreateTestSuite createLogicalTestSuite = testSuiteResourceTest.createRequest(testInfo);
    TestSuite logicalTestSuite =
        testSuiteResourceTest.createEntity(createLogicalTestSuite, ADMIN_AUTH_HEADERS);
    UserResourceTest userResourceTest = new UserResourceTest();
    CreateUser createUser1 =
        userResourceTest.createRequest(testInfo).withRoles(List.of(DATA_CONSUMER_ROLE.getId()));
    User user1 = userResourceTest.createEntity(createUser1, ADMIN_AUTH_HEADERS);
    EntityReference user1Ref = user1.getEntityReference();
    CreateUser createUser2 =
        userResourceTest
            .createRequest("USER_ListFromSearch")
            .withRoles(List.of(DATA_CONSUMER_ROLE.getId()));
    User user2 = userResourceTest.createEntity(createUser2, ADMIN_AUTH_HEADERS);
    EntityReference user2Ref = user2.getEntityReference();
    TeamResourceTest teamResourceTest = new TeamResourceTest();
    CreateTeam createTeam = teamResourceTest.createRequest(testInfo, 1).withTeamType(GROUP);
    Team team = teamResourceTest.createEntity(createTeam, ADMIN_AUTH_HEADERS);
    EntityReference teamRef = team.getEntityReference();

    List<Table> tables = new ArrayList<>();
    Map<String, TestSuite> testSuites = new HashMap<>();
    List<TestCase> testCases = new ArrayList<>();

    for (int i = 0; i < tablesNum; i++) {
      CreateTable tableReq;
      // Add entity FQN with same prefix to validate listing
      // with AllTest=true returns all columns and table test for the
      // specific entityFQN (and does not include tests from the other entityFQN
      // with the same prefix
      if (i == 0) {
        tableReq = tableResourceTest.createRequest("test_getSimpleListFromSearch");
        tableReq.setTags(List.of(PERSONAL_DATA_TAG_LABEL));
      } else if (i == 1) {
        tableReq = tableResourceTest.createRequest("test_getSimpleListFromSearch_a");
        tableReq.setTags(List.of(PII_SENSITIVE_TAG_LABEL, TIER1_TAG_LABEL));
      } else {
        tableReq = tableResourceTest.createRequest(testInfo, i);
      }
      tableReq
          .withDatabaseSchema(DATABASE_SCHEMA.getFullyQualifiedName())
          .withColumns(
              List.of(
                  new Column()
                      .withName(C1)
                      .withDisplayName("c1")
                      .withDataType(ColumnDataType.VARCHAR)
                      .withDataLength(10)))
          .withOwners(List.of(user1Ref));
      Table table = tableResourceTest.createEntity(tableReq, ADMIN_AUTH_HEADERS);
      tables.add(table);
      CreateTestSuite createTestSuite =
          testSuiteResourceTest.createRequest(table.getFullyQualifiedName());
      TestSuite testSuite =
          testSuiteResourceTest.createBasicTestSuite(createTestSuite, ADMIN_AUTH_HEADERS);
      testSuites.put(table.getFullyQualifiedName(), testSuite);
    }

    for (int i = 0; i < testCasesNum; i++) {
      String tableFQN = tables.get(i).getFullyQualifiedName();
      CreateTestCase create =
          createRequest(testInfo, i)
              .withEntityLink(String.format("<#E::table::%s>", tableFQN))
              .withTestDefinition(TEST_DEFINITION4.getFullyQualifiedName())
              .withParameterValues(
                  List.of(new TestCaseParameterValue().withValue("20").withName("maxValue")));
      if (i == 2) {
        // create 1 test cases with USER21_TEAM as owner
        create.withOwners(List.of(teamRef));
      } else if (i % 2 == 0) {
        // create 2 test cases with USER1_REF as owner
        create.withOwners(List.of(user2Ref));
      }
      TestCase testCase = createEntity(create, ADMIN_AUTH_HEADERS);
      testCases.add(testCase);
      CreateTestCaseResult createTestCaseResult =
          new CreateTestCaseResult()
              .withResult("tested")
              .withTestCaseStatus(TestCaseStatus.Success)
              .withTimestamp(TestUtils.dateToTimestamp(String.format("2021-09-%02d", i)));
      postTestCaseResult(
          testCase.getFullyQualifiedName(), createTestCaseResult, ADMIN_AUTH_HEADERS);
    }
    TestCase testCaseForEL = testCases.get(0);
    testSuiteResourceTest.addTestCasesToLogicalTestSuite(
        logicalTestSuite, List.of(testCaseForEL.getId()));

    Map<String, String> queryParams = new HashMap<>();
    ResultList<TestCase> allEntities =
        listEntitiesFromSearch(queryParams, testCasesNum, 0, ADMIN_AUTH_HEADERS);
    assertEquals(testCasesNum, allEntities.getData().size());
    queryParams.put(
        "queryString",
        "%7B%22query%22%3A%20%7B%22term%22%3A%20%7B%22id%22%3A%20%22"
            + testCaseForEL.getId()
            + "%22%7D%7D%7D");
    allEntities = listEntitiesFromSearch(queryParams, testCasesNum, 0, ADMIN_AUTH_HEADERS);
    // Note: Since the "name" field and its ngram variant are  prioritized in the search query
    // and the test case names are very similar, the fuzzy matching returns all test cases.
    Assertions.assertTrue(
        allEntities.getData().stream()
            .allMatch(
                ts -> ts.getFullyQualifiedName().equals(testCaseForEL.getFullyQualifiedName())));

    queryParams.clear();
    queryParams.put("q", "test_getSimpleListFromSearchb");
    allEntities = listEntitiesFromSearch(queryParams, testCasesNum, 0, ADMIN_AUTH_HEADERS);
    // Note: Since the "name" field and its ngram variant are  prioritized in the search query
    // and the test case names are very similar, the fuzzy matching returns all test cases.
    assertEquals(testCasesNum, allEntities.getData().size());

    queryParams.clear();
    queryParams.put("entityLink", testCaseForEL.getEntityLink());
    queryParams.put("includeAllTests", "true");
    allEntities = listEntitiesFromSearch(queryParams, testCasesNum, 0, ADMIN_AUTH_HEADERS);
    assertEquals(1, allEntities.getData().size());
    assertThat(allEntities.getData().get(0).getEntityLink())
        .contains(testCaseForEL.getEntityLink());

    queryParams.clear();
    queryParams.put("testPlatforms", TestPlatform.DEEQU.value());
    allEntities = listEntitiesFromSearch(queryParams, testCasesNum, 0, ADMIN_AUTH_HEADERS);
    assertEquals(
        0, allEntities.getData().size()); // we don't have any test cases with DEEQU platform

    queryParams.clear();
    queryParams.put("testPlatforms", TestPlatform.OPEN_METADATA.value());
    allEntities = listEntitiesFromSearch(queryParams, testCasesNum, 0, ADMIN_AUTH_HEADERS);
    assertEquals(
        testCasesNum,
        allEntities.getData().size()); // we have all test cases with OPEN_METADATA platform

    queryParams.clear();
    queryParams.put(
        "testPlatforms", String.format("%s,%s", TestPlatform.OPEN_METADATA, TestPlatform.DEEQU));
    allEntities = listEntitiesFromSearch(queryParams, testCasesNum, 0, ADMIN_AUTH_HEADERS);
    assertEquals(
        testCasesNum, allEntities.getData().size()); // Should return either values matching

    queryParams.clear();
    queryParams.put("owner", user2Ref.getName());
    allEntities = listEntitiesFromSearch(queryParams, testCasesNum, 0, ADMIN_AUTH_HEADERS);
    assertEquals(2, allEntities.getData().size()); // we have 2 test cases with user2Ref as owner ,
    // patch_entityUpdateOwnerFromNull_200 also adds owner
    allEntities
        .getData()
        .forEach(
            tc ->
                assertTrue(
                    tc.getOwners().stream()
                        .anyMatch(owner -> owner.getId().equals(user2Ref.getId())),
                    String.format(
                        "Test case %s does not contain the expected owner %s",
                        tc.getName(), user2Ref.getName())));

    queryParams.put("owner", team.getName());
    allEntities = listEntitiesFromSearch(queryParams, testCasesNum, 0, ADMIN_AUTH_HEADERS);
    assertEquals(
        1,
        allEntities
            .getData()
            .size()); // we have 1 test cases with TEAM21 as owner which USER_21 is part of

    queryParams.clear();
    queryParams.put("fields", "tags");
    queryParams.put(
        "tags",
        String.format(
            "%s,%s", PII_SENSITIVE_TAG_LABEL.getTagFQN(), PERSONAL_DATA_TAG_LABEL.getTagFQN()));
    allEntities = listEntitiesFromSearch(queryParams, testCasesNum, 0, ADMIN_AUTH_HEADERS);
    // check we don't have any list of tags that doesn't have PII_SENSITIVE_TAG_LABEL or
    // PERSONAL_DATA_TAG_LABEL for all test cases
    allEntities
        .getData()
        .forEach(
            tc ->
                assertFalse(
                    tc.getTags().stream()
                        .noneMatch(
                            t ->
                                t.getTagFQN()
                                    .matches(
                                        String.format(
                                            "(%s|%s)",
                                            PII_SENSITIVE_TAG_LABEL.getTagFQN(),
                                            PERSONAL_DATA_TAG_LABEL.getTagFQN())))));

    queryParams.put("tags", PERSONAL_DATA_TAG_LABEL.getTagFQN());
    allEntities = listEntitiesFromSearch(queryParams, testCasesNum, 0, ADMIN_AUTH_HEADERS);
    // check we have all test cases with PERSONAL_DATA_TAG_LABEL
    allEntities
        .getData()
        .forEach(
            tc ->
                assertTrue(
                    tc.getTags().stream()
                        .anyMatch(
                            t -> t.getTagFQN().contains(PERSONAL_DATA_TAG_LABEL.getTagFQN()))));

    queryParams.clear();
    queryParams.put("tier", TIER1_TAG_LABEL.getTagFQN());
    queryParams.put("fields", "tags");
    allEntities = listEntitiesFromSearch(queryParams, testCasesNum, 0, ADMIN_AUTH_HEADERS);
    // check we have all test cases with TIER1_TAG_LABEL
    allEntities
        .getData()
        .forEach(
            tc ->
                assertTrue(
                    tc.getTags().stream()
                        .anyMatch(t -> t.getTagFQN().contains(TIER1_TAG_LABEL.getTagFQN()))));

    queryParams.clear();
    String serviceName = tables.get(0).getService().getName();
    queryParams.put("serviceName", serviceName);
    allEntities = listEntitiesFromSearch(queryParams, testCasesNum, 0, ADMIN_AUTH_HEADERS);
    assertTrue(
        allEntities.getData().stream().allMatch(tc -> tc.getEntityLink().contains(serviceName)));

    // Test return only requested fields
    queryParams.put("includeFields", "id,name,entityLink");
    allEntities = listEntitiesFromSearch(queryParams, testCasesNum, 0, ADMIN_AUTH_HEADERS);
    TestCase testCase = allEntities.getData().get(0);
    assertNull(testCase.getDescription());
    assertNull(testCase.getTestSuite());
    assertNotNull(testCase.getEntityLink());
    assertNotNull(testCase.getName());
    assertNotNull(testCase.getId());

    // Test return only the specified dimension
    queryParams.clear();
    queryParams.put("dataQualityDimension", "Completeness");
    allEntities = listEntitiesFromSearch(queryParams, testCasesNum, 0, ADMIN_AUTH_HEADERS);
    assertNotEquals(0, allEntities.getData().size());

    // Test return only the specified test suite ID (Executable)
    queryParams.clear();
    TestSuite testSuite = testSuites.get(tables.get(0).getFullyQualifiedName());
    queryParams.put("testSuiteId", testSuite.getId().toString());
    queryParams.put("fields", "testSuites");
    allEntities = listEntitiesFromSearch(queryParams, testCasesNum, 0, ADMIN_AUTH_HEADERS);
    testCases = allEntities.getData();
    assertNotEquals(0, testCases.size());
    assertTrue(
        testCases.stream()
            .allMatch(
                tc ->
                    tc.getTestSuites().stream()
                        .anyMatch(ts -> ts.getId().equals(testSuite.getId()))));

    // Test return only the specified test suite ID (Logical)
    queryParams.put("testSuiteId", logicalTestSuite.getId().toString());
    queryParams.put("fields", "testSuites");
    allEntities = listEntitiesFromSearch(queryParams, testCasesNum, 0, ADMIN_AUTH_HEADERS);
    testCases = allEntities.getData();
    assertNotEquals(0, testCases.size());
    assertTrue(
        testCases.stream()
            .allMatch(
                tc ->
                    tc.getTestSuites().stream()
                        .anyMatch(ts -> ts.getId().equals(logicalTestSuite.getId()))));
  }

  @Test
  void test_testCaseInheritedFields(TestInfo testInfo) throws IOException {
    // Set up the test case
    TableResourceTest tableResourceTest = new TableResourceTest();
    TestSuiteResourceTest testSuiteResourceTest = new TestSuiteResourceTest();
    CreateTable createTable = tableResourceTest.createRequest(testInfo);
    String columnName = RandomStringUtils.random(10, true, false);
    createTable
        .withDatabaseSchema(DATABASE_SCHEMA.getFullyQualifiedName())
        .withColumns(
            List.of(
                new Column()
                    .withName(columnName)
                    .withDisplayName(columnName)
                    .withDataType(ColumnDataType.VARCHAR)
                    .withDataLength(10)
                    .withTags(List.of(PII_SENSITIVE_TAG_LABEL))))
        .withOwners(List.of(USER1_REF))
        .withDomains(List.of(DOMAIN1.getFullyQualifiedName()))
        .withTableConstraints(List.of())
        .withTags(List.of(PERSONAL_DATA_TAG_LABEL, TIER1_TAG_LABEL));
    Table table = tableResourceTest.createEntity(createTable, ADMIN_AUTH_HEADERS);
    CreateTestSuite createTestSuite =
        testSuiteResourceTest.createRequest(table.getFullyQualifiedName());
    TestSuite testSuite =
        testSuiteResourceTest.createBasicTestSuite(createTestSuite, ADMIN_AUTH_HEADERS);

    CreateTestCase create =
        createRequest(testInfo)
            .withEntityLink(String.format("<#E::table::%s>", table.getFullyQualifiedName()))
            .withTestDefinition(TEST_DEFINITION4.getFullyQualifiedName())
            .withParameterValues(
                List.of(new TestCaseParameterValue().withValue("20").withName("minValue")));
    createEntity(create, ADMIN_AUTH_HEADERS);
    create =
        createRequest(testInfo)
            .withEntityLink(
                String.format(
                    "<#E::table::%s::columns::%s>", table.getFullyQualifiedName(), columnName))
            .withTestDefinition(TEST_DEFINITION3.getFullyQualifiedName())
            .withParameterValues(
                List.of(
                    new TestCaseParameterValue().withValue("20").withName("missingCountValue")));
    createEntity(create, ADMIN_AUTH_HEADERS);

    // Run the tests assertions
    Map<String, String> queryParams = new HashMap<>();
    queryParams.put("entityLink", String.format("<#E::table::%s>", table.getFullyQualifiedName()));
    queryParams.put("includeAllTests", "true");
    queryParams.put("fields", "domains,owners,tags");
    ResultList<TestCase> testCases = listEntitiesFromSearch(queryParams, 10, 0, ADMIN_AUTH_HEADERS);
    assertEquals(2, testCases.getData().size());
    for (TestCase testCase : testCases.getData()) {
      assertReferenceList(table.getOwners(), testCase.getOwners());
      assertEquals(table.getDomains().get(0).getId(), testCase.getDomains().get(0).getId());
      List<TagLabel> tags = testCase.getTags();
      HashSet<String> actualTags =
          tags.stream().map(TagLabel::getName).collect(Collectors.toCollection(HashSet::new));
      HashSet<String> expectedTags;
      if (testCase.getEntityLink().contains(columnName)) {
        expectedTags =
            new HashSet<>(
                List.of(
                    PERSONAL_DATA_TAG_LABEL.getName(),
                    TIER1_TAG_LABEL.getName(),
                    PII_SENSITIVE_TAG_LABEL.getName()));
      } else {
        expectedTags =
            new HashSet<>(List.of(PERSONAL_DATA_TAG_LABEL.getName(), TIER1_TAG_LABEL.getName()));
      }
      assertEquals(expectedTags, actualTags);
    }

    createTable.setOwners(List.of(USER2_REF));
    createTable.setDomains(List.of(DOMAIN.getFullyQualifiedName()));
    createTable.setTags(List.of(USER_ADDRESS_TAG_LABEL));
    createTable.withColumns(
        List.of(
            new Column()
                .withName(columnName)
                .withDisplayName("c1")
                .withDataType(ColumnDataType.VARCHAR)
                .withDataLength(10)
                .withTags(List.of(PERSONAL_DATA_TAG_LABEL))));
    table = tableResourceTest.updateEntity(createTable, OK, ADMIN_AUTH_HEADERS);
    testCases = listEntitiesFromSearch(queryParams, 10, 0, ADMIN_AUTH_HEADERS);

    for (TestCase testCase : testCases.getData()) {
      assertReferenceList(table.getOwners(), testCase.getOwners());
      assertEquals(table.getDomains().get(0).getId(), testCase.getDomains().get(0).getId());
    }
  }

  @Test
  void test_getTestCaseWithTagsField(TestInfo testInfo) throws IOException {
    // Create a table with tags
    TableResourceTest tableResourceTest = new TableResourceTest();
    String columnName = "taggedColumn";
    CreateTable createTable = tableResourceTest.createRequest(testInfo);
    createTable.setDatabaseSchema(DATABASE_SCHEMA.getFullyQualifiedName());
    List<Column> columns = new ArrayList<>(createTable.getColumns());
    columns.addAll(
        List.of(
            new Column()
                .withName(columnName)
                .withDisplayName(columnName)
                .withDataType(ColumnDataType.VARCHAR)
                .withDataLength(10)
                .withTags(List.of(PII_SENSITIVE_TAG_LABEL)),
            new Column()
                .withName("normalColumn")
                .withDisplayName("normalColumn")
                .withDataType(ColumnDataType.BIGINT)));
    createTable.setColumns(columns);
    createTable.setTags(List.of(PERSONAL_DATA_TAG_LABEL));

    Table table = tableResourceTest.createEntity(createTable, ADMIN_AUTH_HEADERS);

    // Create test cases - one for table level, one for column level
    CreateTestCase tableTestCase =
        createRequest(testInfo)
            .withName("tableTestCaseWithTags")
            .withEntityLink(String.format("<#E::table::%s>", table.getFullyQualifiedName()))
            .withTags(List.of(TIER1_TAG_LABEL))
            .withTestDefinition(TEST_DEFINITION4.getFullyQualifiedName());
    TestCase createdTableTestCase = createEntity(tableTestCase, ADMIN_AUTH_HEADERS);

    CreateTestCase columnTestCase =
        createRequest(testInfo)
            .withName("columnTestCaseWithTags")
            .withEntityLink(
                String.format(
                    "<#E::table::%s::columns::%s>", table.getFullyQualifiedName(), columnName))
            .withTestDefinition(TEST_DEFINITION3.getFullyQualifiedName())
            .withTags(List.of(TIER1_TAG_LABEL))
            .withParameterValues(
                List.of(
                    new TestCaseParameterValue().withValue("10").withName("missingCountValue")));
    TestCase createdColumnTestCase = createEntity(columnTestCase, ADMIN_AUTH_HEADERS);

    // Test 1: Get table-level test case by ID with tags field
    TestCase fetchedTableTestCase =
        getEntity(createdTableTestCase.getId(), "tags", ADMIN_AUTH_HEADERS);
    assertNotNull(fetchedTableTestCase.getTags());
    assertEquals(2, fetchedTableTestCase.getTags().size());
    Set<String> tableTestCaseTags =
        fetchedTableTestCase.getTags().stream().map(TagLabel::getName).collect(Collectors.toSet());
    assertTrue(tableTestCaseTags.contains(PERSONAL_DATA_TAG_LABEL.getName()));
    assertTrue(tableTestCaseTags.contains(TIER1_TAG_LABEL.getName()));

    // Test 2: Get column-level test case by ID with tags field
    TestCase fetchedColumnTestCase =
        getEntity(createdColumnTestCase.getId(), "tags", ADMIN_AUTH_HEADERS);
    assertNotNull(fetchedColumnTestCase.getTags());
    assertEquals(3, fetchedColumnTestCase.getTags().size());
    Set<String> columnTestCaseTags =
        fetchedColumnTestCase.getTags().stream().map(TagLabel::getName).collect(Collectors.toSet());
    assertTrue(columnTestCaseTags.contains(TIER1_TAG_LABEL.getName()));
    assertTrue(columnTestCaseTags.contains(PII_SENSITIVE_TAG_LABEL.getName()));

    // Test 3: Get test case by name with tags field
    TestCase fetchedByName =
        getEntityByName(createdTableTestCase.getFullyQualifiedName(), "tags", ADMIN_AUTH_HEADERS);
    assertNotNull(fetchedByName.getTags());
    assertEquals(2, fetchedByName.getTags().size());

    // Test 4: Verify tags are not included when not requested
    TestCase withoutTags = getEntity(createdTableTestCase.getId(), null, ADMIN_AUTH_HEADERS);
    assertTrue(nullOrEmpty(withoutTags.getTags()));
  }

  @Test
  @Override
  public void post_entity_as_non_admin_401(TestInfo test) {
    // Override the default behavior where entities are created vs. for test case
    // the operation is the entity to which tests are attached is edited
    assertResponse(
        () -> createEntity(createRequest(test), TEST_AUTH_HEADERS),
        FORBIDDEN,
        "User does not have ANY of the required permissions.");
  }

  @Test
  void post_put_patch_delete_testCase_table_owner(TestInfo test) throws IOException {
    // Table owner should be able to create, update, and delete tests
    Map<String, String> ownerAuthHeaders = authHeaders(USER1_REF.getName());
    TestCase testCase = createAndCheckEntity(createRequest(test), ownerAuthHeaders);

    // Update description with PUT
    String oldDescription = testCase.getDescription();
    String newDescription = "description1";
    ChangeDescription change = getChangeDescription(testCase, MINOR_UPDATE);
    fieldUpdated(change, "description", oldDescription, newDescription);
    testCase =
        updateAndCheckEntity(
            createRequest(test).withDescription(newDescription).withName(testCase.getName()),
            OK,
            ownerAuthHeaders,
            MINOR_UPDATE,
            change);

    // Update description with PATCH
    // Changes from this PATCH is consolidated with the previous changes
    newDescription = "description2";
    change = getChangeDescription(testCase, MINOR_UPDATE);
    change.setPreviousVersion(testCase.getVersion());
    fieldUpdated(change, "description", "description1", newDescription);
    String json = JsonUtils.pojoToJson(testCase);
    testCase.setDescription(newDescription);
    testCase = patchEntityAndCheck(testCase, json, ownerAuthHeaders, MINOR_UPDATE, change);

    // Delete the testcase
    deleteAndCheckEntity(testCase, ownerAuthHeaders);
  }

  @Test
  @Override
  public void delete_entity_as_non_admin_401(TestInfo test) throws HttpResponseException {
    // Override the default behavior where entities are deleted vs. for test case
    // the operation is the entity to which tests are attached is edited
    CreateTestCase request = createRequest(getEntityName(test), "", "", null);
    TestCase entity = createEntity(request, ADMIN_AUTH_HEADERS);
    assertResponse(
        () -> deleteAndCheckEntity(entity, TEST_AUTH_HEADERS),
        FORBIDDEN,
        permissionNotAllowed(TEST_USER_NAME, List.of(DELETE)));
  }

  @Test
  void add_EmptyTestCaseToLogicalTestSuite_200(TestInfo test) throws IOException {
    TestSuiteResourceTest testSuiteResourceTest = new TestSuiteResourceTest();
    // Create a logical Test Suite
    CreateTestSuite createLogicalTestSuite = testSuiteResourceTest.createRequest(test);
    TestSuite logicalTestSuite =
        testSuiteResourceTest.createEntity(createLogicalTestSuite, ADMIN_AUTH_HEADERS);

    testSuiteResourceTest.addTestCasesToLogicalTestSuite(logicalTestSuite, new ArrayList<>());
  }

  @Test
  void delete_testCaseFromLogicalTestSuite(TestInfo test) throws IOException {
    TestSuiteResourceTest testSuiteResourceTest = new TestSuiteResourceTest();
    // Create a logical Test Suite
    CreateTestSuite createLogicalTestSuite = testSuiteResourceTest.createRequest(test);
    TestSuite logicalTestSuite =
        testSuiteResourceTest.createEntity(createLogicalTestSuite, ADMIN_AUTH_HEADERS);

    List<TestCase> testCases = new ArrayList<>();

    // Create the test cases (need to be created against an executable test suite)
    for (int i = 0; i < 5; i++) {
      CreateTestCase create = createRequest("test_testSuite__" + i);
      TestCase testCase = createAndCheckEntity(create, ADMIN_AUTH_HEADERS);
      testCases.add(testCase);
    }

    // Add the test cases to the logical test suite
    testSuiteResourceTest.addTestCasesToLogicalTestSuite(
        logicalTestSuite, testCases.stream().map(TestCase::getId).collect(Collectors.toList()));

    // Verify that the test cases are in the logical test suite
    Map<String, Object> queryParams = new HashMap<>();
    queryParams.put("limit", 100);
    queryParams.put("fields", "*");
    queryParams.put("testSuiteId", logicalTestSuite.getId().toString());
    ResultList<TestCase> logicalTestSuiteTestCases = getTestCases(queryParams, ADMIN_AUTH_HEADERS);
    assertEquals(testCases.size(), logicalTestSuiteTestCases.getData().size());

    // Delete a logical test case and check that it is deleted from the logical test suite but not
    // from the executable test suite
    UUID logicalTestCaseIdToDelete = testCases.get(0).getId();
    deleteLogicalTestCase(logicalTestSuite, logicalTestCaseIdToDelete);
    logicalTestSuiteTestCases = getTestCases(queryParams, ADMIN_AUTH_HEADERS);
    assertTrue(assertTestCaseIdNotInList(logicalTestSuiteTestCases, logicalTestCaseIdToDelete));

    String testSuiteID = testCases.get(0).getTestSuite().getId().toString();

    queryParams.put("testSuiteId", testSuiteID);
    ResultList<TestCase> executableTestSuiteTestCases =
        getTestCases(queryParams, ADMIN_AUTH_HEADERS);
    Integer initialSize = executableTestSuiteTestCases.getData().size();
    assertTrue(
        executableTestSuiteTestCases.getData().stream()
            .allMatch(t -> t.getTestSuite().getId().toString().equals(testSuiteID)));

    // Soft Delete a test case from the executable test suite and check that it is deleted from the
    // executable test suite and from the logical test suite
    UUID executableTestCaseIdToDelete = testCases.get(1).getId();
    deleteEntity(executableTestCaseIdToDelete, false, false, ADMIN_AUTH_HEADERS);
    queryParams.put("testSuiteId", logicalTestSuite.getId().toString());
    logicalTestSuiteTestCases = getTestCases(queryParams, ADMIN_AUTH_HEADERS);
    assertEquals(3, logicalTestSuiteTestCases.getData().size());
    assertTrue(assertTestCaseIdNotInList(logicalTestSuiteTestCases, executableTestCaseIdToDelete));

    queryParams.put("includeAllTests", true);
    queryParams.put("include", "all");
    logicalTestSuiteTestCases = getTestCases(queryParams, ADMIN_AUTH_HEADERS);
    assertEquals(4, logicalTestSuiteTestCases.getData().size());

    queryParams.put("testSuiteId", testSuiteID);
    queryParams.remove("includeAllTests");
    queryParams.remove("include");
    executableTestSuiteTestCases = getTestCases(queryParams, ADMIN_AUTH_HEADERS);
    assertEquals(initialSize - 1, executableTestSuiteTestCases.getData().size());
    assertTrue(
        assertTestCaseIdNotInList(executableTestSuiteTestCases, executableTestCaseIdToDelete));

    queryParams.put("includeAllTests", true);
    queryParams.put("include", "all");
    executableTestSuiteTestCases = getTestCases(queryParams, ADMIN_AUTH_HEADERS);
    boolean hasDeletedTrue = false;
    boolean hasDeletedFalse = false;
    for (TestCase testCase : executableTestSuiteTestCases.getData()) {
      if (!hasDeletedTrue && testCase.getDeleted()) {
        hasDeletedTrue = true;
      } else if (!hasDeletedFalse && !testCase.getDeleted()) {
        hasDeletedFalse = true;
      }
    }
    assertTrue(
        hasDeletedTrue
            && hasDeletedFalse); // We should have both deleted and non-deleted test cases in the
    // executable test suite

    // Hard Delete a test case from the executable test suite and check that it is deleted from the
    // executable test suite and from the logical test suite
    deleteEntity(executableTestCaseIdToDelete, false, true, ADMIN_AUTH_HEADERS);

    queryParams.put("testSuiteId", logicalTestSuite.getId().toString());
    logicalTestSuiteTestCases = getTestCases(queryParams, ADMIN_AUTH_HEADERS);
    assertTrue(
        logicalTestSuiteTestCases.getData().stream()
            .allMatch(
                t -> {
                  List<TestSuite> testSuites = t.getTestSuites();
                  return testSuites.stream()
                      .anyMatch(
                          ts -> ts.getId().toString().equals(logicalTestSuite.getId().toString()));
                }));
    assertTrue(assertTestCaseIdNotInList(logicalTestSuiteTestCases, executableTestCaseIdToDelete));

    queryParams.put("testSuiteId", testSuiteID);
    executableTestSuiteTestCases = getTestCases(queryParams, ADMIN_AUTH_HEADERS);
    assertTrue(
        executableTestSuiteTestCases.getData().stream()
            .allMatch(
                t -> {
                  List<TestSuite> testSuites = t.getTestSuites();
                  return testSuites.stream()
                      .anyMatch(ts -> ts.getId().toString().equals(testSuiteID));
                }));
    assertTrue(
        assertTestCaseIdNotInList(executableTestSuiteTestCases, executableTestCaseIdToDelete));
  }

  @Test
  void list_allTestSuitesFromTestCase_200(TestInfo test) throws IOException {
    TestSuiteResourceTest testSuiteResourceTest = new TestSuiteResourceTest();
    // Create a logical Test Suite
    CreateTestSuite createLogicalTestSuite = testSuiteResourceTest.createRequest(test);
    TestSuite logicalTestSuite =
        testSuiteResourceTest.createEntity(createLogicalTestSuite, ADMIN_AUTH_HEADERS);

    // Create the test cases (need to be created against an executable test suite)
    CreateTestCase create = createRequest("test_testSuite__" + test.getDisplayName());
    TestCase testCase = createAndCheckEntity(create, ADMIN_AUTH_HEADERS);
    List<UUID> testCaseIds = listOf(testCase.getId());

    // Add the test cases to the logical test suite
    testSuiteResourceTest.addTestCasesToLogicalTestSuite(logicalTestSuite, testCaseIds);

    TestCase testCaseWithSuites =
        getEntityByName(testCase.getFullyQualifiedName(), "*", ADMIN_AUTH_HEADERS);
    assertEquals(
        testCase.getTestSuite().getFullyQualifiedName(),
        testCaseWithSuites.getTestSuite().getFullyQualifiedName());
    assertEquals(2, testCaseWithSuites.getTestSuites().size());

    // Verify both our testSuites are in the list of TestSuite Entities
    Map<String, EntityReference> testSuiteFQNs = new HashMap<>();
    testSuiteFQNs.put(
        logicalTestSuite.getFullyQualifiedName(), logicalTestSuite.getEntityReference());
    testSuiteFQNs.put(testCase.getTestSuite().getFullyQualifiedName(), testCase.getTestSuite());

    for (TestSuite testSuite : testCaseWithSuites.getTestSuites()) {
      assertNotNull(testSuiteFQNs.get(testSuite.getFullyQualifiedName()));
    }
  }

  @Test
  void post_createTestCaseResultFailure(TestInfo test)
      throws HttpResponseException, ParseException {
    // We're going to check how each test only has a single open stateID
    // and 2 tests have their own flow
    Long startTs = System.currentTimeMillis();
    TestCase testCaseEntity1 = createEntity(createRequest(getEntityName(test)), ADMIN_AUTH_HEADERS);
    TestCase testCaseEntity2 =
        createEntity(createRequest(getEntityName(test) + "2"), ADMIN_AUTH_HEADERS);

    // Add a failed result, which will create a NEW incident and add a new status
    for (TestCase testCase : List.of(testCaseEntity1, testCaseEntity2)) {
      postTestCaseResult(
          testCase.getFullyQualifiedName(),
          new CreateTestCaseResult()
              .withResult("result")
              .withTestCaseStatus(TestCaseStatus.Failed)
              .withTimestamp(TestUtils.dateToTimestamp("2024-01-01")),
          ADMIN_AUTH_HEADERS);

      CreateTestCaseResolutionStatus createAckIncident =
          new CreateTestCaseResolutionStatus()
              .withTestCaseReference(testCase.getFullyQualifiedName())
              .withTestCaseResolutionStatusType(TestCaseResolutionStatusTypes.Ack)
              .withTestCaseResolutionStatusDetails(null);
      createTestCaseFailureStatus(createAckIncident);
    }
    Long endTs = System.currentTimeMillis();

    // Get the test case failure statuses
    ResultList<TestCaseResolutionStatus> testCaseFailureStatusResultList =
        getTestCaseFailureStatus(startTs, endTs, null, null);
    assertEquals(4, testCaseFailureStatusResultList.getData().size());

    List<TestCaseResolutionStatus> ackStatuses =
        testCaseFailureStatusResultList.getData().stream()
            .filter(
                status ->
                    status
                        .getTestCaseResolutionStatusType()
                        .equals(TestCaseResolutionStatusTypes.Ack))
            .toList();

    ackStatuses.stream()
        .flatMap(status -> status.getMetrics().stream())
        .filter(metric -> metric.getName().equals("timeToResponse"))
        .forEach(metric -> assertNotNull(metric.getValue()));

    // check we have only 2 distinct sequence IDs, one for each test case
    List<UUID> stateIds =
        testCaseFailureStatusResultList.getData().stream()
            .map(TestCaseResolutionStatus::getStateId)
            .toList();
    Set<UUID> stateIdSet = new HashSet<>(stateIds);
    assertEquals(2, stateIdSet.size());

    TestCaseResolutionStatus testCaseResolutionStatus =
        testCaseFailureStatusResultList.getData().get(0);
    UUID stateId = stateIds.get(0);

    // Get the test case failure statuses by ID
    TestCaseResolutionStatus storedTestCaseResolution =
        getTestCaseFailureStatusById(testCaseResolutionStatus.getId());
    assertEquals(storedTestCaseResolution.getId(), testCaseResolutionStatus.getId());

    // Get the test case failure statuses by sequence ID
    ResultList<TestCaseResolutionStatus> storedTestCaseResolutions =
        getTestCaseFailureStatusByStateId(stateId);
    assertEquals(2, storedTestCaseResolutions.getData().size());
    assertEquals(stateId, storedTestCaseResolutions.getData().get(0).getStateId());

    // Get the test case resolution statuses by status type
    storedTestCaseResolutions =
        getTestCaseFailureStatus(startTs, endTs, null, TestCaseResolutionStatusTypes.Ack);
    assertEquals(2, storedTestCaseResolutions.getData().size());
    assertEquals(
        TestCaseResolutionStatusTypes.Ack,
        storedTestCaseResolutions.getData().get(0).getTestCaseResolutionStatusType());

    // Get the test case resolution by FQN
    Map<String, String> queryParams = new HashMap<>();
    queryParams.put("testCaseFQN", TEST_TABLE1.getFullyQualifiedName());
    storedTestCaseResolutions = getTestCaseFailureStatus(startTs, endTs, null, null, queryParams);
    assertTrue(
        storedTestCaseResolutions.getData().stream()
            .allMatch(
                t ->
                    t.getTestCaseReference()
                        .getFullyQualifiedName()
                        .equals(testCaseEntity1.getFullyQualifiedName())));

    // Get the test case resolution by origin entity FQN
    queryParams.clear();
    queryParams.put("originEntityFQN", TEST_TABLE1.getFullyQualifiedName());
    storedTestCaseResolutions = getTestCaseFailureStatus(startTs, endTs, null, null, queryParams);
    for (TestCaseResolutionStatus testCaseResolution : storedTestCaseResolutions.getData()) {
      EntityReference testCaseReference = testCaseResolution.getTestCaseReference();
      TestCase testCase = getEntity(testCaseReference.getId(), ADMIN_AUTH_HEADERS);
      MessageParser.EntityLink entityLink =
          MessageParser.EntityLink.parse(testCase.getEntityLink());
      assertEquals(entityLink.getEntityFQN(), TEST_TABLE1.getFullyQualifiedName());
    }

    queryParams.put("originEntityFQN", "IDONOTEXIST123");
    storedTestCaseResolutions = getTestCaseFailureStatus(startTs, endTs, null, null, queryParams);
    assertEquals(0, storedTestCaseResolutions.getData().size());

    // Delete test case recursively and check that the test case resolution status is also deleted
    // 1. soft delete - should not delete the test case resolution status
    // 2. hard delete - should delete the test case resolution status
    deleteEntity(testCaseEntity1.getId(), true, false, ADMIN_AUTH_HEADERS);
    queryParams.clear();
    queryParams.put("include", "all");
    storedTestCaseResolutions =
        getTestCaseFailureStatus(
            startTs, endTs, null, TestCaseResolutionStatusTypes.Ack, queryParams);
    assertEquals(2, storedTestCaseResolutions.getData().size());
    assertTrue(
        storedTestCaseResolutions.getData().stream()
            .anyMatch(t -> t.getTestCaseReference().getId().equals(testCaseEntity1.getId())));

    deleteEntity(testCaseEntity1.getId(), true, true, ADMIN_AUTH_HEADERS);
    storedTestCaseResolutions =
        getTestCaseFailureStatus(startTs, endTs, null, TestCaseResolutionStatusTypes.Ack);
    assertEquals(1, storedTestCaseResolutions.getData().size());
    assertTrue(
        storedTestCaseResolutions.getData().stream()
            .noneMatch(t -> t.getTestCaseReference().getId().equals(testCaseEntity1.getId())));
  }

  @Test
  void test_listTestCaseFailureStatusPagination(TestInfo test) throws IOException, ParseException {
    // Create a number of entities between 5 and 20 inclusive
    Random rand = new Random();
    int maxEntities = rand.nextInt(16) + 5;

    Long startTs = System.currentTimeMillis() - 1000;
    for (int i = 0; i < maxEntities; i++) {
      // We'll create random test cases
      TestCase testCaseEntity =
          createEntity(createRequest(getEntityName(test) + i), ADMIN_AUTH_HEADERS);
      // Adding failed test case, which will create a NEW incident
      postTestCaseResult(
          testCaseEntity.getFullyQualifiedName(),
          new CreateTestCaseResult()
              .withResult("result")
              .withTestCaseStatus(TestCaseStatus.Failed)
              .withTimestamp(TestUtils.dateToTimestamp("2024-01-01")),
          ADMIN_AUTH_HEADERS);
    }
    Long endTs = System.currentTimeMillis() + 1000;

    // List all entities and use it for checking pagination
    ResultList<TestCaseResolutionStatus> allEntities =
        getTestCaseFailureStatus(1000000, null, false, startTs, endTs, null);

    paginateTestCaseFailureStatus(maxEntities, allEntities, startTs, endTs);
  }

  @Test
  void test_listTestCaseFailureStatusDeletedTestCase(TestInfo test)
      throws IOException, ParseException {
    List<TestCase> testCases = new ArrayList<>();
    Long startTs = System.currentTimeMillis() - 1000;
    for (int i = 0; i < 2; i++) {
      // We'll create random test cases
      TestCase testCaseEntity =
          createEntity(createRequest(getEntityName(test) + i), ADMIN_AUTH_HEADERS);
      testCases.add(testCaseEntity);
      // Adding failed test case, which will create a NEW incident
      postTestCaseResult(
          testCaseEntity.getFullyQualifiedName(),
          new CreateTestCaseResult()
              .withResult("result")
              .withTestCaseStatus(TestCaseStatus.Failed)
              .withTimestamp(TestUtils.dateToTimestamp("2024-01-01")),
          ADMIN_AUTH_HEADERS);
    }
    Long endTs = System.currentTimeMillis() + 1000;
    ResultList<TestCaseResolutionStatus> entities =
        getTestCaseFailureStatus(1000, null, false, startTs, endTs, null);
    assertTrue(
        entities.getData().stream()
            .anyMatch(
                tcrs -> tcrs.getTestCaseReference().getId().equals(testCases.get(0).getId())));
    deleteEntityByName(testCases.get(0).getFullyQualifiedName(), true, false, ADMIN_AUTH_HEADERS);
    entities = getTestCaseFailureStatus(1000, null, false, startTs, endTs, null);
    assertTrue(
        entities.getData().stream()
            .noneMatch(
                tcrs -> tcrs.getTestCaseReference().getId().equals(testCases.get(0).getId())));
  }

  @Test
  void patch_TestCaseResultFailure(TestInfo test) throws HttpResponseException {
    TestCase testCaseEntity = createEntity(createRequest(getEntityName(test)), ADMIN_AUTH_HEADERS);
    CreateTestCaseResolutionStatus createTestCaseFailureStatus =
        new CreateTestCaseResolutionStatus()
            .withTestCaseReference(testCaseEntity.getFullyQualifiedName())
            .withTestCaseResolutionStatusType(TestCaseResolutionStatusTypes.Ack)
            .withSeverity(Severity.Severity2)
            .withTestCaseResolutionStatusDetails(null);
    TestCaseResolutionStatus testCaseFailureStatus =
        createTestCaseFailureStatus(createTestCaseFailureStatus);
    String original = JsonUtils.pojoToJson(testCaseFailureStatus);
    String updated =
        JsonUtils.pojoToJson(
            testCaseFailureStatus
                .withUpdatedAt(System.currentTimeMillis())
                .withUpdatedBy(USER1_REF)
                .withSeverity(Severity.Severity1));
    JsonNode patch = TestUtils.getJsonPatch(original, updated);
    TestCaseResolutionStatus patched =
        patchTestCaseResultFailureStatus(testCaseFailureStatus.getId(), patch);
    TestCaseResolutionStatus stored = getTestCaseFailureStatus(testCaseFailureStatus.getId());

    // check our patch fields have been updated
    assertEquals(patched.getUpdatedAt(), stored.getUpdatedAt());
    assertEquals(patched.getUpdatedBy(), stored.getUpdatedBy());
    assertEquals(patched.getSeverity(), stored.getSeverity());
  }

  @Test
  void patch_TestCaseResultFailureUnauthorizedFields(TestInfo test) throws HttpResponseException {
    TestCase testCaseEntity = createEntity(createRequest(getEntityName(test)), ADMIN_AUTH_HEADERS);
    CreateTestCaseResolutionStatus createTestCaseFailureStatus =
        new CreateTestCaseResolutionStatus()
            .withTestCaseReference(testCaseEntity.getFullyQualifiedName())
            .withTestCaseResolutionStatusType(TestCaseResolutionStatusTypes.Ack)
            .withTestCaseResolutionStatusDetails(null);
    TestCaseResolutionStatus testCaseFailureStatus =
        createTestCaseFailureStatus(createTestCaseFailureStatus);
    String original = JsonUtils.pojoToJson(testCaseFailureStatus);
    String updated =
        JsonUtils.pojoToJson(
            testCaseFailureStatus
                .withUpdatedAt(System.currentTimeMillis())
                .withUpdatedBy(USER1_REF)
                .withTestCaseResolutionStatusType(TestCaseResolutionStatusTypes.Assigned));
    JsonNode patch = TestUtils.getJsonPatch(original, updated);

    assertResponse(
        () -> patchTestCaseResultFailureStatus(testCaseFailureStatus.getId(), patch),
        BAD_REQUEST,
        "Field testCaseResolutionStatusType is not allowed to be updated");
  }

  @Test
  void test_testCaseResolutionTaskResolveWorkflowThruFeed(TestInfo test)
      throws HttpResponseException, ParseException {
    Long startTs = System.currentTimeMillis();
    FeedResourceTest feedResourceTest = new FeedResourceTest();

    TestCase testCaseEntity = createEntity(createRequest(getEntityName(test)), ADMIN_AUTH_HEADERS);

    // Add failed test case, which will create a NEW incident
    postTestCaseResult(
        testCaseEntity.getFullyQualifiedName(),
        new CreateTestCaseResult()
            .withResult("result")
            .withTestCaseStatus(TestCaseStatus.Failed)
            .withTimestamp(TestUtils.dateToTimestamp("2024-01-01")),
        ADMIN_AUTH_HEADERS);

    // Now, we should be good to create an ASSIGNED status
    CreateTestCaseResolutionStatus createAssignedIncident =
        new CreateTestCaseResolutionStatus()
            .withTestCaseReference(testCaseEntity.getFullyQualifiedName())
            .withTestCaseResolutionStatusType(TestCaseResolutionStatusTypes.Assigned)
            .withTestCaseResolutionStatusDetails(new Assigned().withAssignee(USER1_REF));
    TestCaseResolutionStatus assignedIncident = createTestCaseFailureStatus(createAssignedIncident);
    String jsonThread =
        Entity.getCollectionDAO()
            .feedDAO()
            .fetchThreadByTestCaseResolutionStatusId(assignedIncident.getStateId());
    Thread thread = JsonUtils.readValue(jsonThread, Thread.class);
    assertEquals(assignedIncident.getStateId(), thread.getTask().getTestCaseResolutionStatusId());
    assertEquals(TaskStatus.Open, thread.getTask().getStatus());

    // resolve the task. The old task should be closed and the latest test case resolution status
    // should be updated (resolved) with the same state ID

    ResolveTask resolveTask =
        new ResolveTask()
            .withTestCaseFQN(testCaseEntity.getFullyQualifiedName())
            .withTestCaseFailureReason(TestCaseFailureReasonType.FalsePositive)
            .withNewValue("False positive, test case was valid");
    feedResourceTest.resolveTask(thread.getTask().getId(), resolveTask, ADMIN_AUTH_HEADERS);
    jsonThread =
        Entity.getCollectionDAO()
            .feedDAO()
            .fetchThreadByTestCaseResolutionStatusId(assignedIncident.getStateId());
    thread = JsonUtils.readValue(jsonThread, Thread.class);
    // Confirm that the task is closed
    assertEquals(TaskStatus.Closed, thread.getTask().getStatus());

    // We'll confirm that we have created a new test case resolution status with the same state ID
    // and type Resolved
    ResultList<TestCaseResolutionStatus> mostRecentTestCaseResolutionStatus =
        getTestCaseFailureStatus(
            10,
            null,
            true,
            startTs,
            System.currentTimeMillis(),
            testCaseEntity.getFullyQualifiedName());
    assertEquals(1, mostRecentTestCaseResolutionStatus.getData().size());
    TestCaseResolutionStatus mostRecentTestCaseResolutionStatusData =
        mostRecentTestCaseResolutionStatus.getData().get(0);
    assertEquals(
        TestCaseResolutionStatusTypes.Resolved,
        mostRecentTestCaseResolutionStatusData.getTestCaseResolutionStatusType());
    assertEquals(
        assignedIncident.getStateId(), mostRecentTestCaseResolutionStatusData.getStateId());
    Resolved resolved =
        JsonUtils.convertValue(
            mostRecentTestCaseResolutionStatusData.getTestCaseResolutionStatusDetails(),
            Resolved.class);
    assertEquals(TestCaseFailureReasonType.FalsePositive, resolved.getTestCaseFailureReason());
    assertEquals("False positive, test case was valid", resolved.getTestCaseFailureComment());
  }

  @Test
  void test_testCaseResolutionTaskCloseWorkflowThruFeed(TestInfo test)
      throws HttpResponseException, ParseException {
    Long startTs = System.currentTimeMillis();
    FeedResourceTest feedResourceTest = new FeedResourceTest();

    TestCase testCaseEntity = createEntity(createRequest(getEntityName(test)), ADMIN_AUTH_HEADERS);

    // Add failed test case, which will create a NEW incident
    postTestCaseResult(
        testCaseEntity.getFullyQualifiedName(),
        new CreateTestCaseResult()
            .withResult("result")
            .withTestCaseStatus(TestCaseStatus.Failed)
            .withTimestamp(TestUtils.dateToTimestamp("2024-01-01")),
        ADMIN_AUTH_HEADERS);

    // Now, we should be good to create an ASSIGNED status
    CreateTestCaseResolutionStatus createAssignedIncident =
        new CreateTestCaseResolutionStatus()
            .withTestCaseReference(testCaseEntity.getFullyQualifiedName())
            .withTestCaseResolutionStatusType(TestCaseResolutionStatusTypes.Assigned)
            .withTestCaseResolutionStatusDetails(new Assigned().withAssignee(USER1_REF));
    TestCaseResolutionStatus assignedIncident = createTestCaseFailureStatus(createAssignedIncident);

    // Assert that the task is open
    String jsonThread =
        Entity.getCollectionDAO()
            .feedDAO()
            .fetchThreadByTestCaseResolutionStatusId(assignedIncident.getStateId());
    Thread thread = JsonUtils.readValue(jsonThread, Thread.class);
    assertEquals(assignedIncident.getStateId(), thread.getTask().getTestCaseResolutionStatusId());
    assertEquals(TaskStatus.Open, thread.getTask().getStatus());

    // close the task. The old task should be closed and the latest test case resolution status
    // should be updated (resolved) with the same state ID.
    CloseTask closeTask =
        new CloseTask()
            .withComment(USER1.getFullyQualifiedName())
            .withTestCaseFQN(testCaseEntity.getFullyQualifiedName());
    feedResourceTest.closeTask(thread.getTask().getId(), closeTask, ADMIN_AUTH_HEADERS);
    jsonThread =
        Entity.getCollectionDAO()
            .feedDAO()
            .fetchThreadByTestCaseResolutionStatusId(assignedIncident.getStateId());
    thread = JsonUtils.readValue(jsonThread, Thread.class);
    assertEquals(TaskStatus.Closed, thread.getTask().getStatus());

    // We'll confirm that we have created a new test case resolution status with the same state ID
    // and type Assigned
    ResultList<TestCaseResolutionStatus> mostRecentTestCaseResolutionStatus =
        getTestCaseFailureStatus(
            10,
            null,
            true,
            startTs,
            System.currentTimeMillis(),
            testCaseEntity.getFullyQualifiedName());
    assertEquals(1, mostRecentTestCaseResolutionStatus.getData().size());
    TestCaseResolutionStatus mostRecentTestCaseResolutionStatusData =
        mostRecentTestCaseResolutionStatus.getData().get(0);
    assertEquals(
        TestCaseResolutionStatusTypes.Resolved,
        mostRecentTestCaseResolutionStatusData.getTestCaseResolutionStatusType());
    assertEquals(
        assignedIncident.getStateId(), mostRecentTestCaseResolutionStatusData.getStateId());
    mostRecentTestCaseResolutionStatusData.getMetrics().stream()
        .filter(m -> m.getName().equals("timeToResolution"))
        .forEach(m -> assertNotNull(m.getValue()));
  }

  @Test
  void test_testCaseResolutionTaskWorkflowThruAPI(TestInfo test)
      throws HttpResponseException, ParseException {
    TestCase testCaseEntity = createEntity(createRequest(getEntityName(test)), ADMIN_AUTH_HEADERS);

    // Add failed test case, which will create a NEW incident
    postTestCaseResult(
        testCaseEntity.getFullyQualifiedName(),
        new CreateTestCaseResult()
            .withResult("result")
            .withTestCaseStatus(TestCaseStatus.Failed)
            .withTimestamp(TestUtils.dateToTimestamp("2024-01-01")),
        ADMIN_AUTH_HEADERS);

    // Now, we should be good to create an ASSIGNED status
    CreateTestCaseResolutionStatus createAssignedIncident =
        new CreateTestCaseResolutionStatus()
            .withTestCaseReference(testCaseEntity.getFullyQualifiedName())
            .withTestCaseResolutionStatusType(TestCaseResolutionStatusTypes.Assigned)
            .withTestCaseResolutionStatusDetails(new Assigned().withAssignee(USER1_REF));

    TestCaseResolutionStatus assignedIncident = createTestCaseFailureStatus(createAssignedIncident);

    // Confirm that the task is open
    String jsonThread =
        Entity.getCollectionDAO()
            .feedDAO()
            .fetchThreadByTestCaseResolutionStatusId(assignedIncident.getStateId());
    Thread thread = JsonUtils.readValue(jsonThread, Thread.class);
    assertEquals(TaskStatus.Open, thread.getTask().getStatus());
    assertEquals(assignedIncident.getStateId(), thread.getTask().getTestCaseResolutionStatusId());

    // Create a new test case resolution status with type Resolved
    // and confirm the task is closed
    CreateTestCaseResolutionStatus createTestCaseFailureStatusResolved =
        createAssignedIncident
            .withTestCaseResolutionStatusType(TestCaseResolutionStatusTypes.Resolved)
            .withTestCaseResolutionStatusDetails(
                new Resolved()
                    .withTestCaseFailureComment("resolved")
                    .withTestCaseFailureReason(TestCaseFailureReasonType.MissingData)
                    .withResolvedBy(USER1_REF));
    createTestCaseFailureStatus(createTestCaseFailureStatusResolved);

    jsonThread = Entity.getCollectionDAO().feedDAO().findById(thread.getId());
    thread = JsonUtils.readValue(jsonThread, Thread.class);
    assertEquals(TaskStatus.Closed, thread.getTask().getStatus());
  }

  @Test
  void authorizedTestCaseResolutionFlow(TestInfo test)
      throws HttpResponseException, ParseException {
    TestCase testCaseEntity = createEntity(createRequest(getEntityName(test)), ADMIN_AUTH_HEADERS);
    // Add failed test case, which will create a NEW incident
    postTestCaseResult(
        testCaseEntity.getFullyQualifiedName(),
        new CreateTestCaseResult()
            .withResult("result")
            .withTestCaseStatus(TestCaseStatus.Failed)
            .withTimestamp(TestUtils.dateToTimestamp("2024-01-01")),
        ADMIN_AUTH_HEADERS);

    // Now, we should be good to create an ASSIGNED status
    CreateTestCaseResolutionStatus createAssignedIncident =
        new CreateTestCaseResolutionStatus()
            .withTestCaseReference(testCaseEntity.getFullyQualifiedName())
            .withTestCaseResolutionStatusType(TestCaseResolutionStatusTypes.Assigned)
            .withTestCaseResolutionStatusDetails(new Assigned().withAssignee(USER1_REF));
    createTestCaseFailureStatus(createAssignedIncident);

    createTestCaseFailureStatus(
        createAssignedIncident.withTestCaseResolutionStatusType(TestCaseResolutionStatusTypes.Ack));
  }

  @Test
  void testInferSeverity() {
    IncidentSeverityClassifierInterface severityClassifier =
        IncidentSeverityClassifierInterface.getInstance();
    // TEST_TABLE1 has no tier information, hence severity should be null as the classifier won't be
    // able to infer
    Severity severity = severityClassifier.classifyIncidentSeverity(TEST_TABLE1);
    assertNull(severity);

    List<TagLabel> tags = new ArrayList<>();
    tags.add(new TagLabel().withTagFQN("Tier.Tier1").withName("Tier1"));
    TEST_TABLE1.setTags(tags);

    // With tier set to Tier1, the severity should be inferred
    severity = severityClassifier.classifyIncidentSeverity(TEST_TABLE1);
    assertNotNull(severity);
  }

  @Test
  void get_listTestCaseWithStatusAndType(TestInfo test) throws ParseException, IOException {

    int testCaseEntries = 15;

    List<TestCase> createdTestCase = new ArrayList<>();
    for (int i = 0; i < testCaseEntries; i++) {
      if (i % 2 == 0) {
        // Create column level test case
        createdTestCase.add(
            createEntity(
                createRequest(test, i + 1).withEntityLink(TABLE_LINK), ADMIN_AUTH_HEADERS));
        continue;
      }
      createdTestCase.add(createEntity(createRequest(test, i + 1), ADMIN_AUTH_HEADERS));
    }

    for (int i = 0; i < testCaseEntries; i++) {
      // Even number = Failed (8), Odd number = Success (7), 9 = Aborted (1)
      TestCaseStatus result;
      if (i % 2 == 0) {
        result = TestCaseStatus.Failed;
      } else if (i == 9) {
        result = TestCaseStatus.Aborted;
      } else {
        result = TestCaseStatus.Success;
      }
      CreateTestCaseResult createTestCaseResult =
          new CreateTestCaseResult()
              .withResult("result")
              .withTestCaseStatus(result)
              .withTimestamp(TestUtils.dateToTimestamp("2024-01-01"));
      postTestCaseResult(
          createdTestCase.get(i).getFullyQualifiedName(), createTestCaseResult, ADMIN_AUTH_HEADERS);
    }

    String testSuiteId = createdTestCase.get(0).getTestSuite().getId().toString();

    Map<String, Object> queryParams = new HashMap<>();
    queryParams.put("limit", 100);
    queryParams.put("testSuiteId", testSuiteId);
    queryParams.put("fields", "testSuite");
    // Assert we get all 15 test cases
    ResultList<TestCase> testCases = getTestCases(queryParams, ADMIN_AUTH_HEADERS);
    assertTrue(
        testCases.getData().stream()
            .allMatch(t -> t.getTestSuite().getId().toString().equals(testSuiteId)));

    // Assert we get 8 failed test cases
    queryParams.put("testCaseStatus", TestCaseStatus.Failed);
    testCases = getTestCases(queryParams, ADMIN_AUTH_HEADERS);
    assertTrue(
        testCases.getData().stream()
            .allMatch(t -> t.getTestCaseStatus().equals(TestCaseStatus.Failed)));

    // Assert we get 7 success test cases
    queryParams.put("testCaseStatus", TestCaseStatus.Success);
    testCases = getTestCases(queryParams, ADMIN_AUTH_HEADERS);
    assertTrue(
        testCases.getData().stream()
            .allMatch(t -> t.getTestCaseStatus().equals(TestCaseStatus.Success)));

    // Assert we get 1 aborted test cases
    queryParams.put("testCaseStatus", TestCaseStatus.Aborted);
    testCases = getTestCases(queryParams, ADMIN_AUTH_HEADERS);
    assertTrue(
        testCases.getData().stream()
            .allMatch(t -> t.getTestCaseStatus().equals(TestCaseStatus.Aborted)));

    queryParams.remove("testCaseStatus");

    // Assert we get 7 column level test cases
    queryParams.put("testCaseType", "column");
    queryParams.put("fields", "testDefinition");
    testCases = getTestCases(queryParams, ADMIN_AUTH_HEADERS);
    assertTrue(
        testCases.getData().stream()
            .allMatch(
                t -> {
                  TestDefinition testDefinition =
                      Entity.getEntity(t.getTestDefinition(), "", Include.ALL);
                  return testDefinition.getEntityType().equals(TestDefinitionEntityType.COLUMN);
                }));

    // Assert we get 8 table level test cases
    queryParams.put("testCaseType", "table");
    queryParams.put("fields", "testDefinition");
    testCases = getTestCases(queryParams, ADMIN_AUTH_HEADERS);
    testCases.getData().stream()
        .filter(
            t -> {
              TestDefinition testDefinition =
                  Entity.getEntity(t.getTestDefinition(), "", Include.ALL);
              return testDefinition.getEntityType().equals(TestDefinitionEntityType.TABLE);
            });
    assertTrue(
        testCases.getData().stream()
            .allMatch(
                t -> {
                  MessageParser.EntityLink entityLink =
                      MessageParser.EntityLink.parse(t.getEntityLink());
                  return entityLink.getFieldName() == null; // should be empty for table test cases
                }));
  }

  @Test
  void wrongMinMaxTestParameter(TestInfo test) throws HttpResponseException {
    CreateTestCase validTestCase = createRequest(test);
    validTestCase
        .withTestDefinition(TEST_DEFINITION4.getFullyQualifiedName())
        .withParameterValues(
            List.of(new TestCaseParameterValue().withName("minValue").withValue("10")));
    createEntity(validTestCase, ADMIN_AUTH_HEADERS);

    validTestCase = createRequest(test, 1);
    validTestCase
        .withTestDefinition(TEST_DEFINITION4.getFullyQualifiedName())
        .withParameterValues(
            List.of(new TestCaseParameterValue().withName("maxValue").withValue("10")));
    createEntity(validTestCase, ADMIN_AUTH_HEADERS);

    CreateTestCase invalidTestCase = createRequest(test, 2);
    invalidTestCase
        .withTestDefinition(TEST_DEFINITION5.getFullyQualifiedName())
        .withParameterValues(
            List.of(
                new TestCaseParameterValue().withName("minLength").withValue("10"),
                new TestCaseParameterValue().withName("maxLength").withValue("5")));

    assertResponseContains(
        () -> createEntity(invalidTestCase, ADMIN_AUTH_HEADERS), BAD_REQUEST, "Parameter");

    CreateTestCase invalidTestCaseMixedTypes = createRequest(test, 3);
    invalidTestCaseMixedTypes
        .withTestDefinition(TEST_DEFINITION5.getFullyQualifiedName())
        .withParameterValues(
            List.of(
                new TestCaseParameterValue().withName("minLength").withValue("10.6"),
                new TestCaseParameterValue().withName("maxLength").withValue("5")));

    assertResponseContains(
        () -> createEntity(invalidTestCaseMixedTypes, ADMIN_AUTH_HEADERS),
        BAD_REQUEST,
        "Parameter");
  }

  @Test
  void test_testCaseEsDocCleanUp() {
    TestCase testCase =
        new TestCase()
            .withId(UUID.randomUUID())
            .withChangeDescription(new ChangeDescription())
            .withTestSuites(
                List.of(
                    new TestSuite()
                        .withId(UUID.randomUUID())
                        .withChangeDescription(new ChangeDescription()),
                    new TestSuite()
                        .withId(UUID.randomUUID())
                        .withChangeDescription(new ChangeDescription())));

    Map<String, Object> doc = JsonUtils.convertValue(testCase, Map.class);

    TestCaseIndex testCaseIndex = new TestCaseIndex(testCase);
    testCaseIndex.removeNonIndexableFields(doc);
    assertNull(doc.get("changeDescription"));
    List<Map<String, Object>> testSuites = (List<Map<String, Object>>) doc.get("testSuites");
    assertNull(testSuites.get(0).get("changeDescription"));

    // Remove changeDescription logic handles null testSuites
    testCase.setTestSuites(null);
    doc = JsonUtils.convertValue(testCase, Map.class);
    testCaseIndex = new TestCaseIndex(testCase);
    testCaseIndex.removeNonIndexableFields(doc);
  }

  @Test
  void put_and_delete_failedRowSample_200(TestInfo test) throws IOException, ParseException {
    CreateTestCase create =
        createRequest(test)
            .withEntityLink(TABLE_LINK)
            .withTestDefinition(TEST_DEFINITION4.getFullyQualifiedName())
            .withParameterValues(
                List.of(new TestCaseParameterValue().withValue("100").withName("maxValue")));
    TestCase testCase = createAndCheckEntity(create, ADMIN_AUTH_HEADERS);
    List<String> columns = Arrays.asList(C1, C2, C3);

    // Add 3 rows of sample data for 3 columns
    List<List<Object>> rows =
        Arrays.asList(
            Arrays.asList("c1Value1", 1, true),
            Arrays.asList("c1Value2", null, false),
            Arrays.asList("c1Value3", 3, true));

    // Cannot set failed sample for a non-failing test case
    assertResponse(
        () -> putFailedRowsSample(testCase, columns, rows, ADMIN_AUTH_HEADERS),
        BAD_REQUEST,
        "Failed rows can only be added to a failed test case.");

    // Add failed test case, which will create a NEW incident
    postTestCaseResult(
        testCase.getFullyQualifiedName(),
        new CreateTestCaseResult()
            .withResult("result")
            .withTestCaseStatus(TestCaseStatus.Failed)
            .withTimestamp(TestUtils.dateToTimestamp("2024-01-01")),
        ADMIN_AUTH_HEADERS);
    // Sample data can be put as an ADMIN
    putFailedRowsSample(testCase, columns, rows, ADMIN_AUTH_HEADERS);

    // Sample data can be put as owner
    rows.get(0).set(1, 2); // Change value 1 to 2
    putFailedRowsSample(testCase, columns, rows, authHeaders(USER1.getName()));

    // Sample data can't be put as non-owner, non-admin
    assertResponse(
        () -> putFailedRowsSample(testCase, columns, rows, authHeaders(USER2.getName())),
        FORBIDDEN,
        permissionNotAllowed(USER2.getName(), List.of(EDIT_TESTS)));

    deleteFailedRowsSample(testCase);

    assertResponse(
        () -> getSampleData(testCase.getId(), ADMIN_AUTH_HEADERS),
        NOT_FOUND,
        FAILED_ROWS_SAMPLE_EXTENSION + " instance for " + testCase.getId() + " not found");
  }

  @Test
  void put_failedRowSample_without_validation_200(TestInfo test)
      throws IOException, ParseException {
    CreateTestCase create =
        createRequest(test)
            .withEntityLink(TABLE_LINK)
            .withTestDefinition(TEST_DEFINITION4.getFullyQualifiedName())
            .withParameterValues(
                List.of(new TestCaseParameterValue().withValue("100").withName("maxValue")));
    TestCase testCase = createAndCheckEntity(create, ADMIN_AUTH_HEADERS);
    List<String> columns = Arrays.asList("NOT_A_COLUMN", C1, C2, C3);

    // Add 3 rows of sample data for 3 columns
    List<List<Object>> rows =
        Arrays.asList(
            Arrays.asList("to be", "c1Value1", 1, true),
            Arrays.asList("or not", "c1Value2", null, false),
            Arrays.asList("to be", "c1Value3", 3, true));

    // Add failed test case, which will create a NEW incident
    postTestCaseResult(
        testCase.getFullyQualifiedName(),
        new CreateTestCaseResult()
            .withResult("result")
            .withTestCaseStatus(TestCaseStatus.Failed)
            .withTimestamp(TestUtils.dateToTimestamp("2024-01-01")),
        ADMIN_AUTH_HEADERS);

    // fail to put sample row with invalid column
    assertResponse(
        () -> putFailedRowsSample(testCase, columns, rows, ADMIN_AUTH_HEADERS),
        BAD_REQUEST,
        "Invalid column name NOT_A_COLUMN");

    // successfully put sample row with invalid column when set query param validate=false
    Map<String, String> queryParams = new HashMap<>();
    queryParams.put("validate", "false");
    putFailedRowsSample(testCase, columns, rows, ADMIN_AUTH_HEADERS, queryParams);
  }

  @Test
  void resolved_test_case_deletes_sample_data(TestInfo test) throws IOException, ParseException {
    CreateTestCase create =
        createRequest(test)
            .withEntityLink(TABLE_LINK)
            .withTestDefinition(TEST_DEFINITION4.getFullyQualifiedName())
            .withParameterValues(
                List.of(new TestCaseParameterValue().withValue("100").withName("maxValue")));
    TestCase testCase = createAndCheckEntity(create, ADMIN_AUTH_HEADERS);
    List<String> columns = Arrays.asList(C1, C2, C3);

    // Add 3 rows of sample data for 3 columns
    List<List<Object>> rows =
        Arrays.asList(
            Arrays.asList("c1Value1", 1, true),
            Arrays.asList("c1Value2", null, false),
            Arrays.asList("c1Value3", 3, true));

    postTestCaseResult(
        testCase.getFullyQualifiedName(),
        new CreateTestCaseResult()
            .withResult("result")
            .withTestCaseStatus(TestCaseStatus.Failed)
            .withTimestamp(TestUtils.dateToTimestamp("2024-01-01")),
        ADMIN_AUTH_HEADERS);

    putFailedRowsSample(testCase, columns, rows, ADMIN_AUTH_HEADERS);

    // resolving test case deletes the sample data
    CreateTestCaseResult createTestCaseResult =
        new CreateTestCaseResult()
            .withResult("tested")
            .withTestCaseStatus(TestCaseStatus.Success)
            .withTimestamp(TestUtils.dateToTimestamp("2021-09-09"));
    postTestCaseResult(testCase.getFullyQualifiedName(), createTestCaseResult, ADMIN_AUTH_HEADERS);
    assertResponse(
        () -> getSampleData(testCase.getId(), ADMIN_AUTH_HEADERS),
        NOT_FOUND,
        FAILED_ROWS_SAMPLE_EXTENSION + " instance for " + testCase.getId() + " not found");
  }

  @Test
  void test_sensitivePIISampleData(TestInfo test) throws IOException, ParseException {
    // Create table with owner and a column tagged with PII.Sensitive
    TableResourceTest tableResourceTest = new TableResourceTest();
    CreateTable tableReq = getSensitiveTableReq(test, tableResourceTest);
    Table sensitiveTable = tableResourceTest.createAndCheckEntity(tableReq, ADMIN_AUTH_HEADERS);
    String sensitiveColumnLink =
        String.format("<#E::table::%s::columns::%s>", sensitiveTable.getFullyQualifiedName(), C1);
    CreateTestCase create =
        createRequest(test)
            .withEntityLink(sensitiveColumnLink)
            .withTestDefinition(TEST_DEFINITION3.getFullyQualifiedName())
            .withParameterValues(
                List.of(
                    new TestCaseParameterValue().withValue("100").withName("missingCountValue")));
    TestCase testCase = createAndCheckEntity(create, ADMIN_AUTH_HEADERS);
    postTestCaseResult(
        testCase.getFullyQualifiedName(),
        new CreateTestCaseResult()
            .withResult("result")
            .withTestCaseStatus(TestCaseStatus.Failed)
            .withTimestamp(TestUtils.dateToTimestamp("2024-01-01")),
        ADMIN_AUTH_HEADERS);
    List<String> columns = List.of(C1);
    // Add 3 rows of sample data
    List<List<Object>> rows =
        Arrays.asList(List.of("c1Value1"), List.of("c1Value2"), List.of("c1Value3"));
    // add sample data
    putFailedRowsSample(testCase, columns, rows, ADMIN_AUTH_HEADERS);
    // assert values are not masked for the table owner
    TableData data = getSampleData(testCase.getId(), authHeaders(USER1.getName()));
    assertFalse(
        data.getRows().stream()
            .flatMap(List::stream)
            .map(r -> r == null ? "" : r)
            .map(Object::toString)
            .anyMatch(MASKED_VALUE::equals));
    // assert values are masked when is not the table owner
    data = getSampleData(testCase.getId(), authHeaders(USER2.getName()));
    assertEquals(
        3,
        data.getRows().stream()
            .flatMap(List::stream)
            .map(r -> r == null ? "" : r)
            .map(Object::toString)
            .filter(MASKED_VALUE::equals)
            .count());
  }

  @Test
  void test_addInspectionQuery(TestInfo test) throws IOException {
    CreateTestCase create =
        createRequest(test)
            .withEntityLink(TABLE_LINK)
            .withTestDefinition(TEST_DEFINITION4.getFullyQualifiedName())
            .withParameterValues(
                List.of(new TestCaseParameterValue().withValue("100").withName("maxValue")));
    TestCase testCase = createAndCheckEntity(create, ADMIN_AUTH_HEADERS);
    String inspectionQuery = "SELECT * FROM test_table WHERE column1 = 'value1'";
    putInspectionQuery(testCase, inspectionQuery);
    TestCase updated = getTestCase(testCase.getFullyQualifiedName(), ADMIN_AUTH_HEADERS);
    assertEquals(updated.getInspectionQuery(), inspectionQuery);
  }

  @Test
  @Execution(ExecutionMode.CONCURRENT)
  protected void post_entityCreateWithInvalidName_400() {
    // Create an entity with mandatory name field null
    final CreateTestCase request = createRequest(null, "description", "displayName", null);
    assertResponseContains(
        () -> createEntity(request, ADMIN_AUTH_HEADERS),
        BAD_REQUEST,
        "[query param name must not be null]");

    // Create an entity with mandatory name field empty
    final CreateTestCase request1 = createRequest("", "description", "displayName", null);
    assertResponseContains(
        () -> createEntity(request1, ADMIN_AUTH_HEADERS),
        BAD_REQUEST,
        TestUtils.getEntityNameLengthError(entityClass));

    // Any entity name that has EntityLink separator must fail
    final CreateTestCase request3 =
        createRequest("invalid::Name", "description", "displayName", null);
    assertResponseContains(
        () -> createEntity(request3, ADMIN_AUTH_HEADERS), BAD_REQUEST, "name must match");
  }

  @Test
  void createUpdate_DynamicAssertionTests(TestInfo testInfo) throws IOException {
    CreateTestCase create = createRequest(testInfo).withUseDynamicAssertion(true);
    TestCase testCase = createAndCheckEntity(create, ADMIN_AUTH_HEADERS);
    testCase = getTestCase(testCase.getFullyQualifiedName(), ADMIN_AUTH_HEADERS);
    assertTrue(testCase.getUseDynamicAssertion());
    CreateTestCase update = create.withUseDynamicAssertion(false);
    updateEntity(update, OK, ADMIN_AUTH_HEADERS);
    testCase = getTestCase(testCase.getFullyQualifiedName(), ADMIN_AUTH_HEADERS);
    assertFalse(testCase.getUseDynamicAssertion());
  }

  // BEGINNING OF TEST CASE RESULTS TESTS

  @Test
  void put_testCaseResults_200(TestInfo test) throws IOException, ParseException {
    List<TestCaseResult> testCaseResultsList = new ArrayList<>();
    CreateTestCase create = createRequest(test);
    create
        .withEntityLink(TABLE_COLUMN_LINK)
        .withTestDefinition(TEST_DEFINITION3.getFullyQualifiedName())
        .withParameterValues(
            List.of(new TestCaseParameterValue().withValue("100").withName("missingCountValue")));
    TestCase testCase = createAndCheckEntity(create, ADMIN_AUTH_HEADERS);
    CreateTestCaseResult createTestCaseResult =
        new CreateTestCaseResult()
            .withResult("tested")
            .withTestCaseStatus(TestCaseStatus.Success)
            .withTimestamp(TestUtils.dateToTimestamp("2021-09-09"));
    testCaseResultsList.add(
        postTestCaseResult(
            testCase.getFullyQualifiedName(), createTestCaseResult, ADMIN_AUTH_HEADERS));

    ResultList<TestCaseResult> testCaseResults =
        getTestCaseResults(
            testCase.getFullyQualifiedName(),
            TestUtils.dateToTimestamp("2021-09-09"),
            TestUtils.dateToTimestamp("2021-09-10"),
            ADMIN_AUTH_HEADERS);
    verifyTestCaseResults(testCaseResults, testCaseResultsList, 1);

    // Add new data for TableCaseResult
    createTestCaseResult =
        new CreateTestCaseResult()
            .withResult("tested")
            .withTestCaseStatus(TestCaseStatus.Failed)
            .withTimestamp(TestUtils.dateToTimestamp("2021-09-10"));
    testCaseResultsList.add(
        postTestCaseResult(
            testCase.getFullyQualifiedName(), createTestCaseResult, ADMIN_AUTH_HEADERS));

    testCaseResults =
        getTestCaseResults(
            testCase.getFullyQualifiedName(),
            TestUtils.dateToTimestamp("2021-09-09"),
            TestUtils.dateToTimestamp("2021-09-10"),
            ADMIN_AUTH_HEADERS);
    verifyTestCaseResults(testCaseResults, testCaseResultsList, 2);

    testCase = getEntity(testCase.getId(), "testCaseResult", ADMIN_AUTH_HEADERS);
    // first result should be the latest date
    testCaseResults =
        getTestCaseResults(
            testCase.getFullyQualifiedName(),
            TestUtils.dateToTimestamp("2021-09-09"),
            TestUtils.dateToTimestamp("2021-09-10"),
            ADMIN_AUTH_HEADERS);
    verifyTestCaseResults(testCaseResults, testCaseResultsList, 2);

    String dateStr = "2021-09-";
    for (int i = 11; i <= 20; i++) {
      createTestCaseResult =
          new CreateTestCaseResult()
              .withResult("result")
              .withTestCaseStatus(TestCaseStatus.Success)
              .withTimestamp(TestUtils.dateToTimestamp(dateStr + i));
      testCaseResultsList.add(
          postTestCaseResult(
              testCase.getFullyQualifiedName(), createTestCaseResult, ADMIN_AUTH_HEADERS));
    }
    testCaseResults =
        getTestCaseResults(
            testCase.getFullyQualifiedName(),
            TestUtils.dateToTimestamp("2021-09-09"),
            TestUtils.dateToTimestamp("2021-09-20"),
            ADMIN_AUTH_HEADERS);
    verifyTestCaseResults(testCaseResults, testCaseResultsList, 12);

    // create another table and add test results
    TestCase testCase1 = createAndCheckEntity(createRequest(test, 1), ADMIN_AUTH_HEADERS);
    List<TestCaseResult> testCase1ResultsList = new ArrayList<>();
    dateStr = "2021-10-";
    for (int i = 11; i <= 15; i++) {
      createTestCaseResult =
          new CreateTestCaseResult()
              .withResult("result")
              .withTestCaseStatus(TestCaseStatus.Failed)
              .withTimestamp(TestUtils.dateToTimestamp(dateStr + i));
      testCase1ResultsList.add(
          postTestCaseResult(
              testCase1.getFullyQualifiedName(), createTestCaseResult, ADMIN_AUTH_HEADERS));
    }
    testCaseResults =
        getTestCaseResults(
            testCase1.getFullyQualifiedName(),
            TestUtils.dateToTimestamp("2021-10-11"),
            TestUtils.dateToTimestamp("2021-10-15"),
            ADMIN_AUTH_HEADERS);
    verifyTestCaseResults(testCaseResults, testCase1ResultsList, 5);
    deleteTestCaseResult(
        testCase1.getFullyQualifiedName(),
        TestUtils.dateToTimestamp("2021-10-11"),
        ADMIN_AUTH_HEADERS);
    testCase1ResultsList.remove(0);
    testCaseResults =
        getTestCaseResults(
            testCase1.getFullyQualifiedName(),
            TestUtils.dateToTimestamp("2021-10-11"),
            TestUtils.dateToTimestamp("2021-10-15"),
            ADMIN_AUTH_HEADERS);
    verifyTestCaseResults(testCaseResults, testCase1ResultsList, 4);

    validateListTestCaseResultsFromSearchWithPagination(
        new HashMap<>(),
        testCase1ResultsList.size() + testCaseResultsList.size(),
        "/testCaseResults/search/list");

    if (supportsSearchIndex) {
      getAndValidateTestSummary(null);
    }

    // Test that we can get the test summary for a logical test suite and that
    // adding a logical test suite does not change the total number of tests
    TestSuiteResourceTest testSuiteResourceTest = new TestSuiteResourceTest();
    CreateTestSuite createLogicalTestSuite = testSuiteResourceTest.createRequest(test);
    TestSuite logicalTestSuite =
        testSuiteResourceTest.createEntity(createLogicalTestSuite, ADMIN_AUTH_HEADERS);
    List<UUID> testCaseIds = new ArrayList<>();
    testCaseIds.add(testCase1.getId());
    testSuiteResourceTest.addTestCasesToLogicalTestSuite(logicalTestSuite, testCaseIds);

    if (supportsSearchIndex) {
      getAndValidateTestSummary(logicalTestSuite.getId().toString());
      getAndValidateTestSummary(null);
    }

    // add a new test case to the logical test suite to validate if the
    // summary is updated correctly
    testCaseIds.clear();
    testCaseIds.add(testCase.getId());
    testSuiteResourceTest.addTestCasesToLogicalTestSuite(logicalTestSuite, testCaseIds);
    if (supportsSearchIndex) {
      getAndValidateTestSummary(logicalTestSuite.getId().toString());
      getAndValidateTestSummary(null);
    }

    // remove test case from logical test suite and validate
    // the summary is updated as expected
    deleteLogicalTestCase(logicalTestSuite, testCase.getId());

    if (supportsSearchIndex) {
      getAndValidateTestSummary(logicalTestSuite.getId().toString());
      getAndValidateTestSummary(null);
    }
  }

  @Test
  void test_testCaseResultState(TestInfo test) throws IOException, ParseException {
    // Create table for our test
    TestSuiteResourceTest testSuiteResourceTest = new TestSuiteResourceTest();
    TestSuite testSuite = createExecutableTestSuite(test);

    // create testCase
    CreateTestCase createTestCase =
        new CreateTestCase()
            .withName(test.getDisplayName())
            .withDescription(test.getDisplayName())
            .withEntityLink(
                String.format(
                    "<#E::table::%s>", testSuite.getBasicEntityReference().getFullyQualifiedName()))
            .withTestDefinition(TEST_DEFINITION4.getFullyQualifiedName());
    TestCase testCase = createAndCheckEntity(createTestCase, ADMIN_AUTH_HEADERS);
    UUID testSuiteId = testCase.getTestSuite().getId();

    String dateStr = "2023-08-";
    for (int i = 11; i <= 15; i++) {
      CreateTestCaseResult createTestCaseResult =
          new CreateTestCaseResult()
              .withResult("result")
              .withTestCaseStatus(TestCaseStatus.Failed)
              .withTimestamp(TestUtils.dateToTimestamp(dateStr + i));
      postTestCaseResult(
          testCase.getFullyQualifiedName(), createTestCaseResult, ADMIN_AUTH_HEADERS);
    }

    // check that result state is the latest
    TestCase storedTestCase = getEntity(testCase.getId(), "testCaseResult", ADMIN_AUTH_HEADERS);
    TestSuite storedTestSuite =
        testSuiteResourceTest.getEntity(testSuiteId, "*", ADMIN_AUTH_HEADERS);
    ResultSummary testSuiteResultSummary =
        storedTestSuite.getTestCaseResultSummary().stream()
            .filter(t -> t.getTestCaseName().equals(testCase.getFullyQualifiedName()))
            .findFirst()
            .orElse(null);
    assertEquals(
        TestUtils.dateToTimestamp("2023-08-15"), storedTestCase.getTestCaseResult().getTimestamp());
    assertEquals(1, storedTestSuite.getSummary().getTotal());
    if (testSuiteResultSummary != null)
      assertEquals(TestUtils.dateToTimestamp("2023-08-15"), testSuiteResultSummary.getTimestamp());

    // delete latest and check that result is the  new latest (i.e. the 14th)
    deleteTestCaseResult(
        testCase.getFullyQualifiedName(),
        TestUtils.dateToTimestamp("2023-08-15"),
        ADMIN_AUTH_HEADERS);
    storedTestCase = getEntity(testCase.getId(), "testCaseResult", ADMIN_AUTH_HEADERS);
    storedTestSuite = testSuiteResourceTest.getEntity(testSuiteId, "*", ADMIN_AUTH_HEADERS);
    testSuiteResultSummary =
        storedTestSuite.getTestCaseResultSummary().stream()
            .filter(t -> t.getTestCaseName().equals(testCase.getFullyQualifiedName()))
            .findFirst()
            .orElse(null);
    assertEquals(
        TestUtils.dateToTimestamp("2023-08-14"), storedTestCase.getTestCaseResult().getTimestamp());
    assertEquals(1, storedTestSuite.getSummary().getTotal());
    if (testSuiteResultSummary != null)
      assertEquals(TestUtils.dateToTimestamp("2023-08-14"), testSuiteResultSummary.getTimestamp());

    // delete the 13h and check that result is still the 14th
    deleteTestCaseResult(
        testCase.getFullyQualifiedName(),
        TestUtils.dateToTimestamp("2023-08-13"),
        ADMIN_AUTH_HEADERS);
    storedTestSuite = testSuiteResourceTest.getEntity(testSuiteId, "*", ADMIN_AUTH_HEADERS);
    testSuiteResultSummary =
        storedTestSuite.getTestCaseResultSummary().stream()
            .filter(t -> t.getTestCaseName().equals(testCase.getFullyQualifiedName()))
            .findFirst()
            .orElse(null);
    storedTestCase = getEntity(testCase.getId(), "testCaseResult", ADMIN_AUTH_HEADERS);
    assertEquals(
        TestUtils.dateToTimestamp("2023-08-14"), storedTestCase.getTestCaseResult().getTimestamp());
    assertEquals(1, storedTestSuite.getSummary().getTotal());
    if (testSuiteResultSummary != null)
      assertEquals(TestUtils.dateToTimestamp("2023-08-14"), testSuiteResultSummary.getTimestamp());

    // Patch the test case result adding the resolved status
    TestCaseResult testCaseResult = storedTestCase.getTestCaseResult();
    String original = JsonUtils.pojoToJson(testCaseResult);
    JsonNode patch = TestUtils.getJsonPatch(original, JsonUtils.pojoToJson(testCaseResult));
    patchTestCaseResult(testCase.getFullyQualifiedName(), dateToTimestamp("2023-08-14"), patch);

    // add a new test case result for the 16th and check the state is correctly updated
    CreateTestCaseResult createTestCaseResult =
        new CreateTestCaseResult()
            .withResult("result")
            .withTestCaseStatus(TestCaseStatus.Failed)
            .withTimestamp(TestUtils.dateToTimestamp(dateStr + 16));
    postTestCaseResult(testCase.getFullyQualifiedName(), createTestCaseResult, ADMIN_AUTH_HEADERS);
    storedTestCase = getEntity(testCase.getId(), "testCaseResult", ADMIN_AUTH_HEADERS);
    storedTestSuite = testSuiteResourceTest.getEntity(testSuiteId, "*", ADMIN_AUTH_HEADERS);
    testSuiteResultSummary =
        storedTestSuite.getTestCaseResultSummary().stream()
            .filter(t -> t.getTestCaseName().equals(testCase.getFullyQualifiedName()))
            .findFirst()
            .orElse(null);
    assertEquals(
        TestUtils.dateToTimestamp("2023-08-16"), storedTestCase.getTestCaseResult().getTimestamp());
    assertEquals(1, storedTestSuite.getSummary().getTotal());
    if (testSuiteResultSummary != null)
      assertEquals(TestUtils.dateToTimestamp("2023-08-16"), testSuiteResultSummary.getTimestamp());

    // Add a new test case
    CreateTestCase create = createRequest(test, 3);
    create.withEntityLink(testCase.getEntityLink());
    TestCase testCase1 = createAndCheckEntity(create, ADMIN_AUTH_HEADERS);

    for (int i = 19; i <= 20; i++) {
      postTestCaseResult(
          testCase1.getFullyQualifiedName(),
          new CreateTestCaseResult()
              .withResult("result")
              .withTestCaseStatus(TestCaseStatus.Failed)
              .withTimestamp(TestUtils.dateToTimestamp(dateStr + i)),
          ADMIN_AUTH_HEADERS);
    }

    storedTestSuite = testSuiteResourceTest.getEntity(testSuiteId, "*", ADMIN_AUTH_HEADERS);
    assertEquals(2, storedTestSuite.getTestCaseResultSummary().size());

    deleteEntity(testCase1.getId(), true, true, ADMIN_AUTH_HEADERS);
    storedTestSuite = testSuiteResourceTest.getEntity(testSuiteId, "*", ADMIN_AUTH_HEADERS);
    assertEquals(1, storedTestSuite.getTestCaseResultSummary().size());
  }

  @Test
  void get_testCaseResultWithIncidentId(TestInfo test)
      throws HttpResponseException, ParseException {

    // We create a test case with a failure
    TestCase testCaseEntity = createEntity(createRequest(getEntityName(test)), ADMIN_AUTH_HEADERS);
    postTestCaseResult(
        testCaseEntity.getFullyQualifiedName(),
        new CreateTestCaseResult()
            .withResult("result")
            .withTestCaseStatus(TestCaseStatus.Failed)
            .withTimestamp(TestUtils.dateToTimestamp("2024-01-01")),
        ADMIN_AUTH_HEADERS);

    // We can get it via API with a list of ongoing incidents
    TestCase result = getTestCase(testCaseEntity.getFullyQualifiedName(), ADMIN_AUTH_HEADERS);
    UUID incidentId = result.getIncidentId();
    assertNotNull(result.getIncidentId());

    // Resolving the status
    CreateTestCaseResolutionStatus createResolvedStatus =
        new CreateTestCaseResolutionStatus()
            .withTestCaseReference(testCaseEntity.getFullyQualifiedName())
            .withTestCaseResolutionStatusType(TestCaseResolutionStatusTypes.Resolved)
            .withTestCaseResolutionStatusDetails(
                new Resolved()
                    .withTestCaseFailureComment("resolved")
                    .withTestCaseFailureReason(TestCaseFailureReasonType.MissingData)
                    .withResolvedBy(USER1_REF));
    createTestCaseFailureStatus(createResolvedStatus);

    result = getTestCase(testCaseEntity.getFullyQualifiedName(), ADMIN_AUTH_HEADERS);
    assertNotNull(result.getIncidentId());
    assertEquals(incidentId, result.getIncidentId());

    // Add a new failed result, which will create a NEW incident and start a new stateId
    postTestCaseResult(
        testCaseEntity.getFullyQualifiedName(),
        new CreateTestCaseResult()
            .withResult("result")
            .withTestCaseStatus(TestCaseStatus.Failed)
            .withTimestamp(TestUtils.dateToTimestamp("2024-01-02")),
        ADMIN_AUTH_HEADERS);

    result = getTestCase(testCaseEntity.getFullyQualifiedName(), ADMIN_AUTH_HEADERS);
    UUID newIncidentId = result.getIncidentId();

    assertNotNull(result.getIncidentId());
    assertNotEquals(incidentId, result.getIncidentId());

    // Add a new testCase Result with status Success. This should clear the incidentId
    // from the testCase and the testCaseResult should not have an incidentId.
    postTestCaseResult(
        testCaseEntity.getFullyQualifiedName(),
        new CreateTestCaseResult()
            .withResult("result")
            .withTestCaseStatus(TestCaseStatus.Success)
            .withTimestamp(TestUtils.dateToTimestamp("2024-01-03")),
        ADMIN_AUTH_HEADERS);

    result = getTestCase(testCaseEntity.getFullyQualifiedName(), ADMIN_AUTH_HEADERS);
    List<TestCaseResult> testCaseResults =
        getTestCaseResults(
                testCaseEntity.getFullyQualifiedName(),
                TestUtils.dateToTimestamp("2024-01-03"),
                TestUtils.dateToTimestamp("2024-01-03"),
                ADMIN_AUTH_HEADERS)
            .getData();
    assertNull(testCaseResults.get(0).getIncidentId());
    assertNull(result.getIncidentId());

    // Add a new testCase Result with status Failure at an older date.
    // The incidentId should be the one from "2024-01-02" but the testCase incidentId should be null
    // as it should reflect the latest testCaseResult
    postTestCaseResult(
        testCaseEntity.getFullyQualifiedName(),
        new CreateTestCaseResult()
            .withResult("result")
            .withTestCaseStatus(TestCaseStatus.Failed)
            .withTimestamp(TestUtils.dateToTimestamp("2023-12-31")),
        ADMIN_AUTH_HEADERS);
    result = getTestCase(testCaseEntity.getFullyQualifiedName(), ADMIN_AUTH_HEADERS);
    testCaseResults =
        getTestCaseResults(
                testCaseEntity.getFullyQualifiedName(),
                TestUtils.dateToTimestamp("2023-12-31"),
                TestUtils.dateToTimestamp("2023-12-31"),
                ADMIN_AUTH_HEADERS)
            .getData();
    assertEquals(newIncidentId, testCaseResults.get(0).getIncidentId());
    assertNull(result.getIncidentId());
  }

  @Test
  void patch_testCaseResults_noChange(TestInfo test) throws IOException, ParseException {
    CreateTestCase create =
        createRequest(test)
            .withEntityLink(TABLE_LINK_2)
            .withTestDefinition(TEST_DEFINITION4.getFullyQualifiedName())
            .withParameterValues(
                List.of(new TestCaseParameterValue().withValue("100").withName("maxValue")));
    TestCase testCase = createAndCheckEntity(create, ADMIN_AUTH_HEADERS);

    CreateTestCaseResult createTestCaseResult =
        new CreateTestCaseResult()
            .withResult("tested")
            .withTestCaseStatus(TestCaseStatus.Success)
            .withTimestamp(TestUtils.dateToTimestamp("2021-09-09"));
    TestCaseResult testCaseResult =
        postTestCaseResult(
            testCase.getFullyQualifiedName(), createTestCaseResult, ADMIN_AUTH_HEADERS);

    String original = JsonUtils.pojoToJson(testCaseResult);
    testCaseResult.setTestCaseStatus(TestCaseStatus.Failed);
    JsonNode patch = TestUtils.getJsonPatch(original, JsonUtils.pojoToJson(testCaseResult));

    patchTestCaseResult(testCase.getFullyQualifiedName(), dateToTimestamp("2021-09-09"), patch);

    ResultList<TestCaseResult> testCaseResultResultListUpdated =
        getTestCaseResults(
            testCase.getFullyQualifiedName(),
            TestUtils.dateToTimestamp("2021-09-09"),
            TestUtils.dateToTimestamp("2021-09-09"),
            ADMIN_AUTH_HEADERS);

    assertEquals(
        TestCaseStatus.Failed,
        testCaseResultResultListUpdated.getData().get(0).getTestCaseStatus());
  }

  @Test
  void test_resultSummaryCascadeToAllSuites(TestInfo test) throws IOException, ParseException {
    TestCase testCase = createAndCheckEntity(createRequest(test, 1), ADMIN_AUTH_HEADERS);
    TestCase testCase1 = createAndCheckEntity(createRequest(test, 2), ADMIN_AUTH_HEADERS);

    CreateTestCaseResult createTestCaseResult;

    String dateStr = "2021-10-";
    for (int i = 11; i <= 15; i++) {
      createTestCaseResult =
          new CreateTestCaseResult()
              .withResult("result")
              .withTestCaseStatus(TestCaseStatus.Failed)
              .withTimestamp(TestUtils.dateToTimestamp(dateStr + i));
      postTestCaseResult(
          testCase.getFullyQualifiedName(), createTestCaseResult, ADMIN_AUTH_HEADERS);
    }

    for (int i = 11; i <= 20; i++) {
      createTestCaseResult =
          new CreateTestCaseResult()
              .withResult("result")
              .withTestCaseStatus(TestCaseStatus.Success)
              .withTimestamp(TestUtils.dateToTimestamp(dateStr + i));
      postTestCaseResult(
          testCase1.getFullyQualifiedName(), createTestCaseResult, ADMIN_AUTH_HEADERS);
    }

    TestSuiteResourceTest testSuiteResourceTest = new TestSuiteResourceTest();
    CreateTestSuite createLogicalTestSuite = testSuiteResourceTest.createRequest(test);
    TestSuite logicalTestSuite =
        testSuiteResourceTest.createEntity(createLogicalTestSuite, ADMIN_AUTH_HEADERS);
    List<UUID> testCaseIds = new ArrayList<>();
    testCaseIds.add(testCase1.getId());
    testSuiteResourceTest.addTestCasesToLogicalTestSuite(logicalTestSuite, testCaseIds);

    testSuiteResourceTest.getEntity(testCase.getTestSuite().getId(), "*", ADMIN_AUTH_HEADERS);
    if (supportsSearchIndex) {
      // test we get the right summary for the executable test suite
      getAndValidateTestSummary(testCase.getTestSuite().getId().toString());
    }

    // test we get the right summary for the logical test suite

    if (supportsSearchIndex) {
      getAndValidateTestSummary(logicalTestSuite.getId().toString());
    }
    testCaseIds.clear();
    testCaseIds.add(testCase.getId());
    testSuiteResourceTest.addTestCasesToLogicalTestSuite(logicalTestSuite, testCaseIds);
    if (supportsSearchIndex) {
      getAndValidateTestSummary(logicalTestSuite.getId().toString());
    }
    deleteEntity(testCase1.getId(), ADMIN_AUTH_HEADERS);
    ResultList<TestCaseResult> resultList =
        getTestCaseResults(
            testCase1.getFullyQualifiedName(),
            TestUtils.dateToTimestamp("2021-10-01"),
            TestUtils.dateToTimestamp("2021-10-30"),
            ADMIN_AUTH_HEADERS);
    assertNotEquals(
        resultList.getData().size(), 0); // soft deletion should not delete existing results

    if (supportsSearchIndex) {
      getAndValidateTestSummary(testCase.getTestSuite().getId().toString());
      getAndValidateTestSummary(logicalTestSuite.getId().toString());
    }

    deleteEntity(testCase1.getId(), true, true, ADMIN_AUTH_HEADERS); // hard delete
    assertResponse(
        () ->
            getTestCaseResults(
                testCase1.getFullyQualifiedName(),
                TestUtils.dateToTimestamp("2021-10-01"),
                TestUtils.dateToTimestamp("2021-10-30"),
                ADMIN_AUTH_HEADERS),
        NOT_FOUND,
        "testCase instance for " + testCase1.getFullyQualifiedName() + " not found");

    if (supportsSearchIndex) {
      getAndValidateTestSummary(testCase.getTestSuite().getId().toString());
      getAndValidateTestSummary(logicalTestSuite.getId().toString());
    }
    // check the deletion of the test case from the executable test suite
    // cascaded to the logical test suite
    deleteLogicalTestCase(logicalTestSuite, testCase.getId());

    if (supportsSearchIndex) {
      getAndValidateTestSummary(logicalTestSuite.getId().toString());
    }
  }

  @Test
  void test_createMany(TestInfo test) throws HttpResponseException {
    List<CreateTestCase> createTestCases = new ArrayList<>();
    for (int i = 0; i < 10; i++) {
      CreateTestCase createTestCase = createRequest(test, i);
      if (i % 2 == 0) {
        createTestCase.withEntityLink(TABLE_LINK);
      } else {
        createTestCase.withEntityLink(TABLE_LINK_2);
      }
      createTestCases.add(createTestCase);
    }
    List<Map<String, Object>> testCases = createManyTestCases(createTestCases);
    for (Map<String, Object> testCase : testCases) {
      TestCase storedTestCase =
          getTestCase(
              (String) testCase.get("fullyQualifiedName"),
              Map.of("fields", "testSuite,testDefinition"),
              ADMIN_AUTH_HEADERS);
      CreateTestCase createTestCase =
          createTestCases.stream()
              .filter(t -> t.getName().equals(storedTestCase.getName()))
              .findFirst()
              .get();
      validateCreatedEntity(storedTestCase, createTestCase, ADMIN_AUTH_HEADERS);
    }

    for (Map<String, Object> testCase : testCases) {
      String entityLink = (String) testCase.get("entityLink");
      ResultList<TestCase> testCasesFromSearch =
          listEntitiesFromSearch(Map.of("entityLink", entityLink), 100, 0, ADMIN_AUTH_HEADERS);
      testCasesFromSearch.getData().stream()
          .filter(t -> t.getId().toString().equals(testCase.get("id")))
          .findFirst()
          .orElseThrow();
    }
  }

  @Test
  void test_createTestCaseWithOrPermissions() throws Exception {
    CreateTestCase createReq =
        new CreateTestCase()
            .withName("TestCase_OrPerms")
            .withDescription("Simple test case")
            .withTestDefinition(TEST_DEFINITION4.getFullyQualifiedName())
            .withEntityLink(TABLE_LINK);

    // 1) user-table-edit-tests -> Allowed
    TestCase testCase1 = createEntity(createReq, authHeaders("user-table-edit-tests"));
    assertNotNull(testCase1);

    // 2) user-test-case-create -> Allowed
    CreateTestCase createReq2 = createReq.withName("TestCase_OrPerms_2");
    TestCase testCase2 = createEntity(createReq2, authHeaders("user-test-case-create"));
    assertNotNull(testCase2);

    // 3) user-no-perms -> Forbidden
    CreateTestCase createReq3 = createReq.withName("TestCaseNoPermFail");
    TestUtils.assertResponse(
        () -> createEntity(createReq3, authHeaders("user-no-perms")),
        FORBIDDEN,
        "User does not have ANY of the required permissions.");
  }

  @Test
  void test_updateTestCaseOrPermissions() throws Exception {

    CreateTestCase createReq =
        new CreateTestCase()
            .withName("MyTestCaseUpdate")
            .withDescription("Initial desc")
            .withTestDefinition(TEST_DEFINITION4.getFullyQualifiedName())
            .withEntityLink(TABLE_LINK);

    TestCase testCase = createEntity(createReq, ADMIN_AUTH_HEADERS);

    CreateTestCase updateReq = createReq.withDescription("Updated desc");

    TestCase updatedByTable = updateEntity(updateReq, OK, authHeaders("user-table-edit-tests"));
    assertEquals("Updated desc", updatedByTable.getDescription());

    CreateTestCase updateReq2 = updateReq.withDescription("Updated again by testCaseUpdate user");
    TestCase updatedByTestCase = updateEntity(updateReq2, OK, authHeaders("user-test-case-update"));
    assertEquals("Updated again by testCaseUpdate user", updatedByTestCase.getDescription());

    CreateTestCase updateReq3 = updateReq.withDescription("Should fail");
    TestUtils.assertResponse(
        () -> updateEntity(updateReq3, OK, authHeaders("user-no-perms")),
        FORBIDDEN,
        "User does not have ANY of the required permissions.");
  }

  @Test
  void test_testCaseCrudByTableOwner_withTemporaryOwnership() throws Exception {
    String tableOwnerUsername = "user-table-owner";
    TableResourceTest tableResourceTest = new TableResourceTest();
    Table tableEntity =
        tableResourceTest.getEntity(TEST_TABLE1.getId(), "owners", ADMIN_AUTH_HEADERS);
    List<EntityReference> originalOwners =
        tableEntity.getOwners() == null ? List.of() : tableEntity.getOwners();

    String originalTableJson = JsonUtils.pojoToJson(tableEntity);
    try {
      tableEntity.setOwners(List.of(USER_TABLE_OWNER.getEntityReference()));
      tableResourceTest.patchEntity(
          tableEntity.getId(), originalTableJson, tableEntity, ADMIN_AUTH_HEADERS);

      CreateTestCase createReq =
          new CreateTestCase()
              .withName("TempOwnerTestCase")
              .withDescription("TestCase by temporarily assigned table owner")
              .withTestDefinition(TEST_DEFINITION4.getFullyQualifiedName())
              .withEntityLink(TABLE_LINK);

      TestCase created = createEntity(createReq, authHeaders(tableOwnerUsername));
      assertNotNull(created);

      CreateTestCase updateReq =
          createReq.withDescription("Updated description by temporary owner");
      TestCase updated = updateEntity(updateReq, OK, authHeaders(tableOwnerUsername));
      assertEquals("Updated description by temporary owner", updated.getDescription());

      deleteAndCheckEntity(updated, authHeaders(tableOwnerUsername));

    } finally {
      String modifiedTableJson = JsonUtils.pojoToJson(tableEntity);
      tableEntity.setOwners(originalOwners);
      tableResourceTest.patchEntity(
          tableEntity.getId(), modifiedTableJson, tableEntity, ADMIN_AUTH_HEADERS);
    }
  }

  @Test
  void test_tableOwnerCannotCrudOtherTables() {
    // If the user is an owner of "TABLE_LINK" but tries to create
    // a testCase referencing a different table they do NOT own,
    // then the condition isOwner() => false => no permissions => fail.
    CreateTestCase createReq =
        new CreateTestCase()
            .withName("OwnerFailOtherTableCase")
            .withDescription("Fail if referencing a table not owned by user-table-owner")
            .withTestDefinition(TEST_DEFINITION1.getFullyQualifiedName())
            .withEntityLink(TABLE_LINK_2); // A table the user does not own

    TestUtils.assertResponse(
        () -> createEntity(createReq, authHeaders("user-table-owner")),
        FORBIDDEN,
        "User does not have ANY of the required permissions.");
  }

  @Test
  void test_testCaseCrudByUserWithDirectTestCasePermissions() throws Exception {
    CreateTestCase createReq =
        new CreateTestCase()
            .withName("AllOpsTestCase")
            .withDescription("TestCase with direct testCase perms")
            .withTestDefinition(TEST_DEFINITION4.getFullyQualifiedName())
            .withEntityLink(TABLE_LINK);

    TestCase testCase = createEntity(createReq, authHeaders("user-test-case-all-ops"));
    assertNotNull(testCase);

    CreateTestCase updateReq = createReq.withDescription("Updated by direct testCase perms user");
    TestCase updated = updateEntity(updateReq, OK, authHeaders("user-test-case-all-ops"));
    assertEquals("Updated by direct testCase perms user", updated.getDescription());

    deleteAndCheckEntity(updated, authHeaders("user-test-case-all-ops"));
  }

  @Test
  void test_testCaseCrudByUserWithDirectTestCasePermissions_negative() throws Exception {
    // A user who does NOT have CREATE, for example, or is missing one of them -> fails

    CreateTestCase createReq =
        new CreateTestCase()
            .withName("NoDeleteUserCase")
            .withDescription("Will fail on deletion")
            .withTestDefinition(TEST_DEFINITION4.getFullyQualifiedName())
            .withEntityLink(TABLE_LINK);

    TestCase testCase = createEntity(createReq, authHeaders("user-test-case-create"));
    assertNotNull(testCase);

    TestUtils.assertResponse(
        () -> deleteAndCheckEntity(testCase, authHeaders("user-test-case-create")),
        FORBIDDEN,
        permissionNotAllowed("user-test-case-create", List.of(DELETE)));
  }

  // Test utils methods

  public ResultList<TestCaseResult> listTestCaseResultsFromSearch(
      Map<String, String> queryParams,
      Integer limit,
      Integer offset,
      String path,
      Map<String, String> authHeader)
      throws HttpResponseException {
    WebTarget target = getCollection().path(path);
    for (Map.Entry<String, String> entry : queryParams.entrySet()) {
      target = target.queryParam(entry.getKey(), entry.getValue());
    }
    target = limit != null ? target.queryParam("limit", limit) : target;
    target = offset != null ? target.queryParam("offset", offset) : target;
    return TestUtils.get(target, TestCaseResultResource.TestCaseResultList.class, authHeader);
  }

  public ResultList<TestCase> listTestCasesFromSearch(
      Map<String, String> queryParams,
      Integer limit,
      Integer offset,
      Map<String, String> authHeader)
      throws HttpResponseException {
    WebTarget target = getCollection().path("/search/list");
    for (Map.Entry<String, String> entry : queryParams.entrySet()) {
      target = target.queryParam(entry.getKey(), entry.getValue());
    }
    target = limit != null ? target.queryParam("limit", limit) : target;
    target = offset != null ? target.queryParam("offset", offset) : target;
    return TestUtils.get(target, TestCaseResource.TestCaseList.class, authHeader);
  }

  protected void validateListTestCaseResultsFromSearchWithPagination(
      Map<String, String> queryParams, Integer maxEntities, String path) throws IOException {
    // List all entities and use it for checking pagination
    Random rand = new Random();

    for (Include include : List.of(Include.NON_DELETED, Include.ALL)) {
      queryParams.put("include", include.value());

      ResultList<TestCaseResult> allEntities =
          listTestCaseResultsFromSearch(queryParams, 1000, 0, path, ADMIN_AUTH_HEADERS);
      int totalRecords = allEntities.getData().size();

      ResultList<TestCaseResult> forwardPage;
      ResultList<TestCaseResult> backwardPage;
      int offset;
      int cumEntityCount;
      // List entity with "limit" set from 1 to maxEntities size with random jumps
      for (int limit = 1; limit <= maxEntities; limit += rand.nextInt(5) + 1) {
        offset = 0;
        cumEntityCount = 0;
        int pageCount = 0;
        do {
          LOG.debug(
              "Limit {} forward pageCount {} totalRecords {} offset {}",
              limit,
              pageCount,
              totalRecords,
              offset);
          forwardPage =
              listTestCaseResultsFromSearch(queryParams, limit, offset, path, ADMIN_AUTH_HEADERS);
          assertEntityPagination(allEntities.getData(), forwardPage, limit, offset);

          if (pageCount == 0) { // First page is being returned. Offset should be 0
            assertEquals(offset, 0);
          } else {
            // Make sure scrolling back based on offset - limit cursor returns the correct result
            listTestCaseResultsFromSearch(
                queryParams, limit, (offset - limit), path, ADMIN_AUTH_HEADERS);
            assertEntityPagination(allEntities.getData(), forwardPage, limit, offset);
          }
          offset = offset + limit;
          cumEntityCount += forwardPage.getData().size();
          pageCount++;
        } while (offset < totalRecords);

        // We reached the end of the page check total cum number matches total records and paginate
        // backward
        assertEquals(totalRecords, cumEntityCount);

        pageCount = 0;
        cumEntityCount = 0;

        do {
          LOG.debug(
              "Limit {} backward pageCount {} totalRecords {} offset {}",
              limit,
              pageCount,
              totalRecords,
              offset);
          offset = offset - limit;
          backwardPage =
              listTestCaseResultsFromSearch(queryParams, limit, offset, path, ADMIN_AUTH_HEADERS);
          assertEntityPagination(allEntities.getData(), backwardPage, limit, offset);
          cumEntityCount += backwardPage.getData().size();
          pageCount++;
        } while (offset > 0);
      }
    }
  }

  public TestCaseResult postTestCaseResult(
      String fqn, CreateTestCaseResult data, Map<String, String> authHeaders)
      throws HttpResponseException {
    WebTarget target = getResource(testCaseResultsCollectionName).path("/" + fqn);
    return TestUtils.post(target, data, TestCaseResult.class, authHeaders);
  }

  public void deleteTestCaseResult(String fqn, Long timestamp, Map<String, String> authHeaders)
      throws HttpResponseException {
    WebTarget target = getResource(testCaseResultsCollectionName).path("/" + fqn + "/" + timestamp);
    TestUtils.delete(target, authHeaders);
  }

  private TestSuite createExecutableTestSuite(TestInfo test) throws IOException {
    TestSuiteResourceTest testSuiteResourceTest = new TestSuiteResourceTest();
    TableResourceTest tableResourceTest = new TableResourceTest();
    CreateTable tableReq =
        tableResourceTest
            .createRequest(test)
            .withName(test.getDisplayName())
            .withDatabaseSchema(DATABASE_SCHEMA.getFullyQualifiedName())
            .withOwners(List.of(USER1_REF))
            .withColumns(
                List.of(
                    new Column()
                        .withName(C1)
                        .withDisplayName("c1")
                        .withDataType(ColumnDataType.VARCHAR)
                        .withDataLength(10)))
            .withOwners(List.of(USER1_REF));
    Table table = tableResourceTest.createAndCheckEntity(tableReq, ADMIN_AUTH_HEADERS);
    CreateTestSuite createExecutableTestSuite =
        testSuiteResourceTest.createRequest(table.getFullyQualifiedName());
    return testSuiteResourceTest.createBasicTestSuite(
        createExecutableTestSuite, ADMIN_AUTH_HEADERS);
  }

  private void deleteLogicalTestCase(TestSuite testSuite, UUID testCaseId) throws IOException {
    WebTarget target =
        getCollection()
            .path(
                "/logicalTestCases/" + testSuite.getId().toString() + "/" + testCaseId.toString());
    TestUtils.delete(target, ADMIN_AUTH_HEADERS);
  }

  private boolean assertTestCaseIdNotInList(
      ResultList<TestCase> testCaseResultList, UUID testCaseId) {
    return testCaseResultList.getData().stream()
        .noneMatch(testCase -> testCase.getId().equals(testCaseId));
  }

  public ResultList<TestCaseResult> getTestCaseResults(
      String fqn, Long start, Long end, Map<String, String> authHeaders)
      throws HttpResponseException {
    WebTarget target = getResource(testCaseResultsCollectionName).path("/" + fqn);
    target = target.queryParam("startTs", start);
    target = target.queryParam("endTs", end);
    return TestUtils.get(target, TestCaseResource.TestCaseResultList.class, authHeaders);
  }

  public TestCase getTestCase(
      String fqn, Map<String, String> params, Map<String, String> authHeaders)
      throws HttpResponseException {
    WebTarget target = getCollection().path("/name/" + fqn);
    for (Map.Entry<String, String> entry : params.entrySet()) {
      target = target.queryParam(entry.getKey(), entry.getValue());
    }
    return TestUtils.get(target, TestCase.class, authHeaders);
  }

  private TestCase getTestCase(String fqn, Map<String, String> authHeaders)
      throws HttpResponseException {
    Map<String, String> params = Map.of("fields", "incidentId,inspectionQuery");
    return getTestCase(fqn, params, authHeaders);
  }

  private TestSummary getTestSummary(String testSuiteId) throws IOException {
    TestSuiteResourceTest testSuiteResourceTest = new TestSuiteResourceTest();
    return testSuiteResourceTest.getTestSummary(ADMIN_AUTH_HEADERS, testSuiteId);
  }

  private void getAndValidateTestSummary(String testSuiteId) throws IOException {
    // Retry logic to handle ES async operations
    int maxRetries = 5;
    int retries = 0;

    while (true) {
      try {
        TestSummary testSummary = getTestSummary(testSuiteId);
        validateTestSummary(testSummary, testSuiteId);
        break;
      } catch (Exception e) {
        if (retries++ >= maxRetries) {
          throw e;
        }
      }
    }
  }

  private void validateTestSummary(TestSummary testSummary, String testSuiteId)
      throws HttpResponseException {
    HashMap<String, Integer> testSummaryMap = JsonUtils.convertValue(testSummary, HashMap.class);
    List<TestCase> testCases;

    HashMap<String, HashMap<String, Integer>> columnsMap = new HashMap<>();
    HashMap<String, Integer> map = new HashMap<>(5);
    map.put("success", 0);
    map.put("failed", 0);
    map.put("aborted", 0);
    map.put("queued", 0);
    map.put("total", 0);
    HashMap<String, String> params = new HashMap<>();

    if (testSuiteId != null) {
      params.put("testSuiteId", testSuiteId);
    }
    params.put("fields", "testCaseResult");
    params.put("limit", "10000");
    params.put("include", "non-deleted");

    ResultList<TestCase> testCaseList = listEntities(params, ADMIN_AUTH_HEADERS);
    testCases = testCaseList.getData();
    for (TestCase testCase : testCases) {
      TestCaseResult testCaseResult = testCase.getTestCaseResult();
      if (testCaseResult == null) {
        continue;
      }

      MessageParser.EntityLink entityLink =
          testCase.getEntityLink() != null
              ? MessageParser.EntityLink.parse(testCase.getEntityLink())
              : null;
      if (entityLink != null
          && entityLink.getFieldName() != null
          && entityLink.getFieldName().equals("columns")
          && testSuiteId != null) {
        HashMap<String, Integer> columnMap =
            columnsMap.get(entityLink.getFullyQualifiedFieldValue());
        if (columnMap == null) {
          columnMap = new HashMap<>(5);
          columnMap.put("success", 0);
          columnMap.put("failed", 0);
          columnMap.put("aborted", 0);
          columnMap.put("queued", 0);
          columnMap.put("total", 0);
          columnsMap.put(entityLink.getLinkString(), columnMap);
        }
        columnMap.merge(
            testCaseResult.getTestCaseStatus().toString().toLowerCase(), 1, Integer::sum);
        columnMap.merge("total", 1, Integer::sum);
      }
      map.merge(testCaseResult.getTestCaseStatus().toString().toLowerCase(), 1, Integer::sum);
      map.merge("total", 1, Integer::sum);
    }

    for (Map.Entry<String, Integer> entry : map.entrySet()) {
      assertEquals(entry.getValue(), testSummaryMap.get(entry.getKey()));
    }

    if (testSuiteId != null) {
      // we validate column summary is set properly when requesting summary at the column level
      List<ColumnTestSummaryDefinition> columnTestSummary = testSummary.getColumnTestSummary();
      assertEquals(columnsMap.size(), columnTestSummary.size());
      for (ColumnTestSummaryDefinition columnTestSummaryDefinition : columnTestSummary) {
        HashMap<String, Integer> columnSummary =
            JsonUtils.convertValue(columnTestSummaryDefinition, HashMap.class);
        HashMap<String, Integer> columnMap =
            columnsMap.get(columnTestSummaryDefinition.getEntityLink());
        for (Map.Entry<String, Integer> entry : columnMap.entrySet()) {
          assertEquals(entry.getValue(), columnSummary.get(entry.getKey()));
        }
      }
    }
  }

  public ResultList<TestCase> getTestCases(
      Map<String, Object> queryParams, Map<String, String> authHeaders)
      throws HttpResponseException {
    WebTarget target = getCollection();
    for (Map.Entry<String, Object> entry : queryParams.entrySet()) {
      if (entry.getValue() == null || entry.getValue().toString().isEmpty()) {
        continue;
      }
      target = target.queryParam(entry.getKey(), entry.getValue());
    }
    return TestUtils.get(target, TestCaseResource.TestCaseList.class, authHeaders);
  }

  private void patchTestCaseResult(String testCaseFqn, Long timestamp, JsonNode patch)
      throws HttpResponseException {
    WebTarget target =
        getResource(testCaseResultsCollectionName).path("/" + testCaseFqn + "/" + timestamp);
    TestUtils.patch(target, patch, TestCaseResult.class, ADMIN_AUTH_HEADERS);
  }

  private void verifyTestCaseResults(
      ResultList<TestCaseResult> actualTestCaseResults,
      List<TestCaseResult> expectedTestCaseResults,
      int expectedCount) {
    assertEquals(expectedCount, actualTestCaseResults.getPaging().getTotal());
    assertEquals(expectedTestCaseResults.size(), actualTestCaseResults.getData().size());
    Map<Long, TestCaseResult> testCaseResultMap = new HashMap<>();
    for (TestCaseResult result : actualTestCaseResults.getData()) {
      testCaseResultMap.put(result.getTimestamp(), result);
    }
    for (TestCaseResult result : expectedTestCaseResults) {
      TestCaseResult storedTestCaseResult = testCaseResultMap.get(result.getTimestamp());
      verifyTestCaseResult(storedTestCaseResult, result);
    }
  }

  private void verifyTestCases(
      ResultList<TestCase> actualTestCases,
      List<CreateTestCase> expectedTestCases,
      int expectedCount) {
    assertEquals(expectedCount, actualTestCases.getPaging().getTotal());
    assertEquals(expectedTestCases.size(), actualTestCases.getData().size());
    Map<String, TestCase> testCaseMap = new HashMap<>();
    for (TestCase result : actualTestCases.getData()) {
      testCaseMap.put(result.getName(), result);
    }
    for (CreateTestCase result : expectedTestCases) {
      TestCase storedTestCase = testCaseMap.get(result.getName());
      validateCreatedEntity(storedTestCase, result, ADMIN_AUTH_HEADERS);
    }
  }

  private void verifyTestCaseResult(TestCaseResult expected, TestCaseResult actual) {
    assertEquals(expected, actual); // Ignore id as set on create
    try {
      verifyTestCaseResultInIndex(expected);
    } catch (IOException e) {
      Assertions.fail("Failed to verify test case result in index: %s" + e.getMessage());
    }
  }

  private void verifyTestCaseResultInIndex(TestCaseResult dbTestCaseResult) throws IOException {
    // Try to search entity with INCOMPLETE description
    RestClient searchClient = getSearchClient();
    IndexMapping index = Entity.getSearchRepository().getIndexMapping(Entity.TEST_CASE_RESULT);
    Response response;
    Request request =
        new Request(
            "GET",
            String.format(
                "%s/_search", index.getIndexName(Entity.getSearchRepository().getClusterAlias())));
    String query =
        String.format(
            "{\"size\": 10,\"query\":{\"bool\":{\"must\":[{\"term\":{\"_id\":\"%s\"}}]}}}",
            dbTestCaseResult.getId().toString());
    request.setJsonEntity(query);
    try {
      response = searchClient.performRequest(request);
    } finally {
      searchClient.close();
    }
    String jsonString = EntityUtils.toString(response.getEntity());
    HashMap<String, Object> map =
        (HashMap<String, Object>) JsonUtils.readOrConvertValue(jsonString, HashMap.class);
    LinkedHashMap<String, Object> hits = (LinkedHashMap<String, Object>) map.get("hits");
    ArrayList<LinkedHashMap<String, Object>> hitsList =
        (ArrayList<LinkedHashMap<String, Object>>) hits.get("hits");
    assertNotEquals(0, hitsList.size());
    assertTrue(
        hitsList.stream()
            .allMatch(
                hit ->
                    ((LinkedHashMap<String, Object>) hit.get("_source"))
                        .get("id")
                        .equals(dbTestCaseResult.getId().toString())));
  }

  @Override
  public CreateTestCase createRequest(String name) {
    return new CreateTestCase()
        .withName(name)
        .withDescription(name)
        .withEntityLink(TABLE_LINK)
        .withTestDefinition(TEST_DEFINITION4.getFullyQualifiedName());
  }

  public CreateTestCase createRequest(String name, MessageParser.EntityLink entityLink) {
    return new CreateTestCase()
        .withName(name)
        .withDescription(name)
        .withEntityLink(entityLink.getLinkString())
        .withTestDefinition(TEST_DEFINITION4.getFullyQualifiedName());
  }

  @Override
  public void validateCreatedEntity(
      TestCase createdEntity, CreateTestCase request, Map<String, String> authHeaders) {
    validateCommonEntityFields(createdEntity, request, getPrincipalName(authHeaders));
    assertEquals(request.getEntityLink(), createdEntity.getEntityLink());
    assertReference(request.getTestDefinition(), createdEntity.getTestDefinition());
    assertEquals(request.getParameterValues(), createdEntity.getParameterValues());
  }

  @Override
  public void compareEntities(
      TestCase expected, TestCase updated, Map<String, String> authHeaders) {
    validateCommonEntityFields(expected, updated, getPrincipalName(authHeaders));
    assertEquals(expected.getEntityLink(), updated.getEntityLink());
    assertEquals(expected.getTestSuite(), updated.getTestSuite());
    assertEquals(expected.getTestDefinition(), updated.getTestDefinition());
    assertEquals(expected.getTestSuite(), updated.getTestSuite());
    assertEquals(expected.getParameterValues(), updated.getParameterValues());
  }

  @Override
  public TestCase validateGetWithDifferentFields(TestCase entity, boolean byName)
      throws HttpResponseException {
    String fields = "";
    entity =
        byName
            ? getEntityByName(entity.getFullyQualifiedName(), fields, ADMIN_AUTH_HEADERS)
            : getEntity(entity.getId(), null, ADMIN_AUTH_HEADERS);
    assertListNull(entity.getOwners(), entity.getTestSuite(), entity.getTestDefinition());

    fields = "owners,testSuite,testDefinition";
    entity =
        byName
            ? getEntityByName(entity.getFullyQualifiedName(), fields, ADMIN_AUTH_HEADERS)
            : getEntity(entity.getId(), fields, ADMIN_AUTH_HEADERS);
    assertListNotNull(entity.getOwners(), entity.getTestSuite(), entity.getTestDefinition());
    return entity;
  }

  @Override
  public void assertFieldChange(String fieldName, Object expected, Object actual) {
    if (expected == actual) {
      return;
    }
    if (fieldName.equals("parameterValues")) {
      assertEquals(JsonUtils.pojoToJson(expected), JsonUtils.pojoToJson(actual));
    } else if (fieldName.equals("testDefinition")) {
      assertEntityReferenceFieldChange(expected, actual);
    } else {
      assertCommonFieldChange(fieldName, expected, actual);
    }
  }

  public ResultList<TestCaseResolutionStatus> getTestCaseFailureStatus(
      Long startTs,
      Long endTs,
      String assignee,
      TestCaseResolutionStatusTypes testCaseResolutionStatusType,
      Map<String, String> fields)
      throws HttpResponseException {
    WebTarget target = getCollection().path("/testCaseIncidentStatus");
    for (Map.Entry<String, String> entry : fields.entrySet()) {
      target = target.queryParam(entry.getKey(), entry.getValue());
    }
    target = target.queryParam("startTs", startTs);
    target = target.queryParam("endTs", endTs);
    target = assignee != null ? target.queryParam("assignee", assignee) : target;
    target =
        testCaseResolutionStatusType != null
            ? target.queryParam("testCaseResolutionStatusType", testCaseResolutionStatusType)
            : target;
    return TestUtils.get(
        target,
        TestCaseResolutionStatusResource.TestCaseResolutionStatusResultList.class,
        ADMIN_AUTH_HEADERS);
  }

  public ResultList<TestCaseResolutionStatus> getTestCaseFailureStatus(
      Long startTs,
      Long endTs,
      String assignee,
      TestCaseResolutionStatusTypes testCaseResolutionStatusType)
      throws HttpResponseException {
    return getTestCaseFailureStatus(
        startTs, endTs, assignee, testCaseResolutionStatusType, new HashMap<>());
  }

  private TestCaseResolutionStatus getTestCaseFailureStatusById(UUID id)
      throws HttpResponseException {
    String pathUrl = "/testCaseIncidentStatus/" + id;
    WebTarget target = getCollection().path(pathUrl);
    return TestUtils.get(target, TestCaseResolutionStatus.class, ADMIN_AUTH_HEADERS);
  }

  private ResultList<TestCaseResolutionStatus> getTestCaseFailureStatusByStateId(UUID id)
      throws HttpResponseException {
    String pathUrl = "/testCaseIncidentStatus/stateId/" + id;
    WebTarget target = getCollection().path(pathUrl);
    return TestUtils.get(
        target,
        TestCaseResolutionStatusResource.TestCaseResolutionStatusResultList.class,
        ADMIN_AUTH_HEADERS);
  }

  private List<Map<String, Object>> createManyTestCases(List<CreateTestCase> createTestCases)
      throws HttpResponseException {
    String pathUrl = "/createMany/";
    WebTarget target = getCollection().path(pathUrl);
    return TestUtils.post(
        target, createTestCases, List.class, OK.getStatusCode(), ADMIN_AUTH_HEADERS);
  }

  private ResultList<TestCaseResolutionStatus> getTestCaseFailureStatus(
      int limit, String offset, Boolean latest, Long startTs, Long endTs, String testCaseFqn)
      throws HttpResponseException {
    WebTarget target = getCollection().path("/testCaseIncidentStatus");
    target = target.queryParam("limit", limit);
    target = offset != null ? target.queryParam("offset", offset) : target;
    target =
        latest != null ? target.queryParam("latest", latest) : target.queryParam("latest", false);
    target = testCaseFqn != null ? target.queryParam("entityFQNHash", testCaseFqn) : target;

    target =
        startTs != null
            ? target.queryParam("startTs", startTs)
            : target.queryParam("startTs", System.currentTimeMillis() - 100000);
    target =
        endTs != null
            ? target.queryParam("endTs", endTs)
            : target.queryParam("endTs", System.currentTimeMillis() + 100000);

    return TestUtils.get(
        target,
        TestCaseResolutionStatusResource.TestCaseResolutionStatusResultList.class,
        ADMIN_AUTH_HEADERS);
  }

  private TestCaseResolutionStatus createTestCaseFailureStatus(
      CreateTestCaseResolutionStatus createTestCaseFailureStatus) throws HttpResponseException {
    WebTarget target = getCollection().path("/testCaseIncidentStatus");
    return TestUtils.post(
        target,
        createTestCaseFailureStatus,
        TestCaseResolutionStatus.class,
        200,
        ADMIN_AUTH_HEADERS);
  }

  private TestCaseResolutionStatus patchTestCaseResultFailureStatus(
      UUID testCaseFailureStatusId, JsonNode patch) throws HttpResponseException {
    WebTarget target = getCollection().path("/testCaseIncidentStatus/" + testCaseFailureStatusId);
    return TestUtils.patch(target, patch, TestCaseResolutionStatus.class, ADMIN_AUTH_HEADERS);
  }

  private TestCaseResolutionStatus getTestCaseFailureStatus(UUID testCaseFailureStatusId)
      throws HttpResponseException {
    WebTarget target = getCollection().path("/testCaseIncidentStatus/" + testCaseFailureStatusId);
    return TestUtils.get(target, TestCaseResolutionStatus.class, ADMIN_AUTH_HEADERS);
  }

  private void paginateTestCaseFailureStatus(
      Integer maxEntities,
      ResultList<TestCaseResolutionStatus> allEntities,
      Long startTs,
      Long endTs)
      throws HttpResponseException {
    Random random = new Random();
    int totalRecords = allEntities.getData().size();

    for (int limit = 1; limit < maxEntities; limit += random.nextInt(5) + 1) {
      String after = null;
      String before;
      int pageCount = 0;
      int indexInAllTables = 0;
      ResultList<TestCaseResolutionStatus> forwardPage;
      ResultList<TestCaseResolutionStatus> backwardPage;
      do { // For each limit (or page size) - forward scroll till the end
        forwardPage = getTestCaseFailureStatus(limit, after, null, startTs, endTs, null);
        after = forwardPage.getPaging().getAfter();
        before = forwardPage.getPaging().getBefore();
        assertEntityPagination(allEntities.getData(), forwardPage, limit, indexInAllTables);

        if (pageCount == 0) { // CASE 0 - First page is being returned. There is no before-cursor
          assertNull(before);
        } else {
          // Make sure scrolling back based on before cursor returns the correct result
          backwardPage = getTestCaseFailureStatus(limit, before, null, startTs, endTs, null);
          assertEntityPagination(
              allEntities.getData(), backwardPage, limit, (indexInAllTables - limit));
        }

        indexInAllTables += forwardPage.getData().size();
        pageCount++;
      } while (after != null);

      // We have now reached the last page - test backward scroll till the beginning
      pageCount = 0;
      indexInAllTables = totalRecords - limit - forwardPage.getData().size();
      do {
        forwardPage = getTestCaseFailureStatus(limit, before, null, startTs, endTs, null);
        before = forwardPage.getPaging().getBefore();
        assertEntityPagination(allEntities.getData(), forwardPage, limit, indexInAllTables);
        pageCount++;
        indexInAllTables -= forwardPage.getData().size();
      } while (before != null);
    }
  }

  @Test
  void aggregate_testCaseResults(TestInfo testInfo) throws IOException, ParseException {
    // Set up tests
    SearchRepository searchRepository = Entity.getSearchRepository();
    CreateTestCase create = createRequest(testInfo);
    create
        .withEntityLink(TABLE_COLUMN_LINK)
        .withTestDefinition(TEST_DEFINITION3.getFullyQualifiedName())
        .withParameterValues(
            List.of(new TestCaseParameterValue().withValue("100").withName("missingCountValue")));
    TestCase testCase = createAndCheckEntity(create, ADMIN_AUTH_HEADERS);
    for (int i = 1; i < 10; i++) {
      CreateTestCaseResult createTestCaseResult =
          new CreateTestCaseResult()
              .withResult("tested")
              .withTestCaseStatus(TestCaseStatus.Success)
              .withTimestamp(TestUtils.dateToTimestamp("2021-09-0%s".formatted(i)));
      postTestCaseResult(
          testCase.getFullyQualifiedName(), createTestCaseResult, ADMIN_AUTH_HEADERS);
    }

    // Test aggregation
    String aggregationQuery =
        "bucketName=dates:aggType=date_histogram:field=timestamp&calendar_interval=1d,bucketName=dimesion:aggType=terms:field=testDefinition.dataQualityDimension";
    SearchAggregation aggregation = SearchIndexUtils.buildAggregationTree(aggregationQuery);
    DataQualityReport dataQualityReport =
        searchRepository.genericAggregation(null, "testCaseResult", aggregation);
    assertNotNull(dataQualityReport.getData());
  }

  @Test
  void createTestCaseResults_wrongTs(TestInfo testInfo) throws IOException {
    CreateTestCase create = createRequest(testInfo);
    TestCase testCase = createAndCheckEntity(create, ADMIN_AUTH_HEADERS);
    CreateTestCaseResult createTestCaseResult =
        new CreateTestCaseResult()
            .withResult("result")
            .withTestCaseStatus(TestCaseStatus.Failed)
            .withTimestamp(1725521153L);
    assertResponse(
        () ->
            postTestCaseResult(
                testCase.getFullyQualifiedName(), createTestCaseResult, ADMIN_AUTH_HEADERS),
        BAD_REQUEST,
        "Timestamp 1725521153 is not valid, it should be in milliseconds since epoch");
  }

  @Test
  void test_listTestCaseFromSearch(TestInfo testInfo) throws HttpResponseException, ParseException {
    CreateTestCase create = createRequest(testInfo);
    create
        .withEntityLink(TABLE_COLUMN_LINK)
        .withTestDefinition(TEST_DEFINITION3.getFullyQualifiedName())
        .withParameterValues(
            List.of(new TestCaseParameterValue().withValue("100").withName("missingCountValue")));
    TestCase testCase = createEntity(create, ADMIN_AUTH_HEADERS);
    for (int i = 1; i < 10; i++) {
      CreateTestCaseResult createTestCaseResult =
          new CreateTestCaseResult()
              .withResult("tested")
              .withTestCaseStatus(TestCaseStatus.Success)
              .withTimestamp(TestUtils.dateToTimestamp("2021-09-0%s".formatted(i)));
      postTestCaseResult(
          testCase.getFullyQualifiedName(), createTestCaseResult, ADMIN_AUTH_HEADERS);
    }

    Map<String, String> queryParams = new HashMap<>();

    queryParams.put("fields", "testCase,testDefinition");
    ResultList<TestCaseResult> testCaseResultResultList =
        listTestCaseResultsFromSearch(
            queryParams, 10, 0, "/testCaseResults/search/list", ADMIN_AUTH_HEADERS);
    assertNotEquals(testCaseResultResultList.getData().size(), 0);
    testCaseResultResultList
        .getData()
        .forEach(
            testCaseResult -> {
              assertNotNull(testCaseResult.getTestCase());
              assertNotNull(testCaseResult.getTestDefinition());
            });

    queryParams.clear();
    Long ts = TestUtils.dateToTimestamp("2021-09-09");
    queryParams.put("startTimestamp", ts.toString());
    queryParams.put("endTimestamp", TestUtils.dateToTimestamp("2021-09-09").toString());
    queryParams.put("latest", "true");
    queryParams.put("testSuiteId", testCase.getTestSuite().getId().toString());

    testCaseResultResultList =
        listTestCaseResultsFromSearch(
            queryParams, 10, 0, "/testCaseResults/search/list", ADMIN_AUTH_HEADERS);
    assertNotEquals(testCaseResultResultList.getData().size(), 0);
    testCaseResultResultList
        .getData()
        .forEach(testCaseResult -> assertEquals(testCaseResult.getTimestamp(), ts));

    queryParams.clear();
    queryParams.put("dataQualityDimension", "Completeness");
    queryParams.put("fields", "testDefinition");
    testCaseResultResultList =
        listTestCaseResultsFromSearch(
            queryParams, 10, 0, "/testCaseResults/search/list", ADMIN_AUTH_HEADERS);
    assertNotEquals(testCaseResultResultList.getData().size(), 0);
    testCaseResultResultList
        .getData()
        .forEach(
            testCaseResult -> {
              EntityReference testDefinition = testCaseResult.getTestDefinition();
              TestDefinition td =
                  Entity.getEntity(TEST_DEFINITION, testDefinition.getId(), "", Include.ALL);
              assertEquals(td.getDataQualityDimension(), DataQualityDimensions.COMPLETENESS);
            });

    queryParams.clear();
    queryParams.put("testCaseType", "column");
    testCaseResultResultList =
        listTestCaseResultsFromSearch(
            queryParams, 10, 0, "/testCaseResults/search/list", ADMIN_AUTH_HEADERS);
    assertNotEquals(testCaseResultResultList.getData().size(), 0);
    testCaseResultResultList
        .getData()
        .forEach(
            testCaseResult -> {
              TestCase tc = Entity.getEntity(TEST_CASE, testCase.getId(), "", Include.ALL);
              assertTrue(tc.getEntityLink().contains("columns"));
            });

    String id = testCaseResultResultList.getData().get(0).getId().toString();
    queryParams.put(
        "queryString",
        "%7B%22query%22%3A%20%7B%22term%22%3A%20%7B%22id.keyword%22%3A%20%22"
            + id
            + "%22%7D%7D%7D");
    testCaseResultResultList =
        listTestCaseResultsFromSearch(
            queryParams, 10, 0, "/testCaseResults/search/list", ADMIN_AUTH_HEADERS);
    testCaseResultResultList
        .getData()
        .forEach(testCaseResult -> assertEquals(testCaseResult.getId().toString(), id));
  }

  @Test
  void test_testCaseInvalidEntityLinkTest(TestInfo testInfo) {
    // Invalid entity link as not parsable by antlr parser
    String entityLink = "<#E::table::special!@#$%^&*()_+[]{}|;:\\'\",./?>";
    CreateTestCase create = createRequest(testInfo);
    create
        .withEntityLink(entityLink)
        .withTestDefinition(TEST_DEFINITION3.getFullyQualifiedName())
        .withParameterValues(
            List.of(new TestCaseParameterValue().withValue("100").withName("missingCountValue")));

    assertThrows(
        HttpResponseException.class,
        () -> createAndCheckEntity(create, ADMIN_AUTH_HEADERS),
        "entityLink must match \"(?U)^<#E::\\w+::[\\w'\\- .&/:+\"\\\\()$#%]+>$\"");

    entityLink = "<#E::table::user<name>::column>";
    create.setEntityLink(entityLink);
    assertThrows(
        HttpResponseException.class,
        () -> createAndCheckEntity(create, ADMIN_AUTH_HEADERS),
        "entityLink must match \"(?U)^<#E::\\w+::[\\w'\\- .&/:+\"\\\\()$#%]+>$\"");

    entityLink = "<#E::table::user>name::column>";
    create.setEntityLink(entityLink);
    assertThrows(
        HttpResponseException.class,
        () -> createAndCheckEntity(create, ADMIN_AUTH_HEADERS),
        "entityLink must match \"(?U)^<#E::\\w+::[\\w'\\- .&/:+\"\\\\()$#%]+>$\"");

    entityLink = "<#E::table::foo<>bar::baz>\");";
    create.setEntityLink(entityLink);
    assertThrows(
        HttpResponseException.class,
        () -> createAndCheckEntity(create, ADMIN_AUTH_HEADERS),
        "entityLink must match \"(?U)^<#E::\\w+::[\\w'\\- .&/:+\"\\\\()$#%]+>$\"");

    entityLink = "<#E::table::::baz>";
    create.setEntityLink(entityLink);
    assertThrows(
        HttpResponseException.class,
        () -> createAndCheckEntity(create, ADMIN_AUTH_HEADERS),
        "entityLink must match \"(?U)^<#E::\\w+::[\\w'\\- .&/:+\"\\\\()$#%]+>$\"");
  }

  @Test
  void test_columnTestCaseValidation(TestInfo testInfo) {
    CreateTestCase create = createRequest(testInfo);
    String invalidFieldNameLink =
        "<#E::table::" + TEST_TABLE1.getFullyQualifiedName() + "::invalidField::columnName>";
    create
        .withEntityLink(invalidFieldNameLink)
        .withTestDefinition(TEST_DEFINITION1.getFullyQualifiedName())
        .withParameterValues(
            List.of(new TestCaseParameterValue().withValue("100").withName("missingCountValue")));

    HttpResponseException exception =
        assertThrows(
            HttpResponseException.class,
            () -> createAndCheckEntity(create, ADMIN_AUTH_HEADERS),
            "Invalid field name '%s' for column test case. It should be 'columns'."
                + " e.g. <#E::table::{entityFqn}::columns::{columnName}>");

    String missingFieldNameLink = "<#E::table::" + TEST_TABLE1.getFullyQualifiedName() + ">";
    create.setEntityLink(missingFieldNameLink);

    exception =
        assertThrows(
            HttpResponseException.class,
            () -> createAndCheckEntity(create, ADMIN_AUTH_HEADERS),
            "Column test case must have a field name and an array field name in the entity link."
                + " e.g. <#E::table::{entityFqn}::columns::{columnName}>");
  }

  private void putInspectionQuery(TestCase testCase, String sql) throws IOException {
    TestCase putResponse = putInspectionQuery(testCase.getId(), sql, ADMIN_AUTH_HEADERS);
    assertEquals(sql, putResponse.getInspectionQuery());
  }

  private void putFailedRowsSample(
      TestCase testCase,
      List<String> columns,
      List<List<Object>> rows,
      Map<String, String> authHeaders)
      throws IOException {
    putFailedRowsSample(testCase, columns, rows, authHeaders, Collections.emptyMap());
  }

  private void putFailedRowsSample(
      TestCase testCase,
      List<String> columns,
      List<List<Object>> rows,
      Map<String, String> authHeaders,
      Map<String, String> queryParams)
      throws IOException {
    TableData tableData = new TableData().withColumns(columns).withRows(rows);
    TestCase putResponse =
        putFailedRowsSample(testCase.getId(), tableData, authHeaders, queryParams);
    assertEquals(tableData, putResponse.getFailedRowsSample());

    TableData data = getSampleData(testCase.getId(), ADMIN_AUTH_HEADERS);
    assertEquals(tableData, data);
  }

  private void deleteFailedRowsSample(TestCase testCase) throws IOException {
    WebTarget target = getResource(testCase.getId()).path("/failedRowsSample");
    TestUtils.delete(target, TestCase.class, ADMIN_AUTH_HEADERS);
  }

  public TestCase putFailedRowsSample(
      UUID testCaseId,
      TableData data,
      Map<String, String> authHeaders,
      Map<String, String> queryParams)
      throws HttpResponseException {
    WebTarget target = getResource(testCaseId).path("/failedRowsSample");
    for (Map.Entry<String, String> entry : queryParams.entrySet()) {
      target = target.queryParam(entry.getKey(), entry.getValue());
    }
    return TestUtils.put(target, data, TestCase.class, OK, authHeaders);
  }

  public TestCase putInspectionQuery(UUID testCaseId, String sql, Map<String, String> authHeaders)
      throws HttpResponseException {
    WebTarget target = getResource(testCaseId).path("/inspectionQuery");
    return TestUtils.put(target, sql, TestCase.class, OK, authHeaders);
  }

  public TableData getSampleData(UUID testCaseId, Map<String, String> authHeaders)
      throws HttpResponseException {
    WebTarget target = getResource(testCaseId).path("/failedRowsSample");
    return TestUtils.get(target, TableData.class, authHeaders);
  }

  @Test
  void test_listTestCasesFilterByCreatedBy(TestInfo testInfo) throws IOException {
    if (supportsSearchIndex) {
      // Create test case with admin user
      CreateTestCase adminTestCaseReq =
          createRequest(testInfo)
              .withName("adminTestCase")
              .withEntityLink(TABLE_LINK)
              .withTestDefinition(TEST_DEFINITION4.getFullyQualifiedName());
      TestCase adminTestCase = createAndCheckEntity(adminTestCaseReq, ADMIN_AUTH_HEADERS);

      // Create test case with test user
      CreateTestCase testUserTestCaseReq =
          createRequest(testInfo)
              .withName("testUserTestCase")
              .withEntityLink(TABLE_LINK)
              .withTestDefinition(TEST_DEFINITION4.getFullyQualifiedName());
      TestCase testUserTestCase =
          createAndCheckEntity(testUserTestCaseReq, INGESTION_BOT_AUTH_HEADERS);

      // Test filtering by admin user (by name) in search endpoint
      Map<String, String> queryParams = new HashMap<>();
      queryParams.put("createdBy", ADMIN_USER_NAME);
      ResultList<TestCase> adminTestCases =
          listEntitiesFromSearch(queryParams, 10, 0, ADMIN_AUTH_HEADERS);
      assertTrue(
          adminTestCases.getData().stream()
              .allMatch(tc -> tc.getCreatedBy().equals(ADMIN_USER_NAME)),
          "Should find test case created by admin user");

      // Test filtering by test user (by name) in search endpoint
      queryParams.clear();
      queryParams.put("createdBy", INGESTION_BOT);
      ResultList<TestCase> testUserTestCases =
          listEntitiesFromSearch(queryParams, 10, 0, ADMIN_AUTH_HEADERS);
      assertTrue(
          testUserTestCases.getData().stream()
              .allMatch(tc -> tc.getCreatedBy().equals(INGESTION_BOT)),
          "Should find test case created by test user");

      // Test with list endpoint (non-search)
      Map<String, String> listParams = new HashMap<>();
      listParams.put("createdBy", ADMIN_USER_NAME);
      ResultList<TestCase> listResults = listEntities(listParams, ADMIN_AUTH_HEADERS);
      assertTrue(
          listResults.getData().stream().allMatch(tc -> tc.getCreatedBy().equals(ADMIN_USER_NAME)),
          "List endpoint should also filter by createdBy");

      // Test with list endpoint (non-search)
      listParams.clear();
      listParams.put("createdBy", INGESTION_BOT);
      listResults = listEntities(listParams, ADMIN_AUTH_HEADERS);
      assertTrue(
          listResults.getData().stream().allMatch(tc -> tc.getCreatedBy().equals(INGESTION_BOT)),
          "List endpoint should also filter by createdBy");
    }
  }

  @Test
<<<<<<< HEAD
  void test_listTestCaseResultsFromSearchWithDataContractIdFilter(TestInfo testInfo)
      throws HttpResponseException, ParseException, IOException {
    // Create two tables for test case setup (each data contract needs its own table)
    TableResourceTest tableResourceTest = new TableResourceTest();
    CreateTable createTable1 = tableResourceTest.createRequest(testInfo, 1);
    Table table1 = tableResourceTest.createEntity(createTable1, ADMIN_AUTH_HEADERS);

    CreateTable createTable2 = tableResourceTest.createRequest(testInfo, 2);
    Table table2 = tableResourceTest.createEntity(createTable2, ADMIN_AUTH_HEADERS);

    // Create two data contracts - one for each table
    DataContractResourceTest dataContractResourceTest = new DataContractResourceTest();
    CreateDataContract createDataContract1 =
        dataContractResourceTest.createRequest(testInfo, 1).withEntity(table1.getEntityReference());
    DataContract dataContract1 =
        dataContractResourceTest.createEntity(createDataContract1, ADMIN_AUTH_HEADERS);

    CreateDataContract createDataContract2 =
        dataContractResourceTest.createRequest(testInfo, 2).withEntity(table2.getEntityReference());
    DataContract dataContract2 =
        dataContractResourceTest.createEntity(createDataContract2, ADMIN_AUTH_HEADERS);

    // Create test cases - one for each data contract and one without data contract
    CreateTestCase createTestCase1 =
        createRequest("test_case_1_" + testInfo.getDisplayName())
            .withEntityLink(String.format("<#E::table::%s>", table1.getFullyQualifiedName()))
            .withDataContract(dataContract1.getFullyQualifiedName());
    TestCase testCase1 = createAndCheckEntity(createTestCase1, ADMIN_AUTH_HEADERS);

    CreateTestCase createTestCase2 =
        createRequest("test_case_2_" + testInfo.getDisplayName())
            .withEntityLink(String.format("<#E::table::%s>", table2.getFullyQualifiedName()))
            .withDataContract(dataContract2.getFullyQualifiedName());
    TestCase testCase2 = createAndCheckEntity(createTestCase2, ADMIN_AUTH_HEADERS);

    CreateTestCase createTestCase3 =
        createRequest("test_case_3_" + testInfo.getDisplayName())
            .withEntityLink(String.format("<#E::table::%s>", table1.getFullyQualifiedName()));
    TestCase testCase3 = createAndCheckEntity(createTestCase3, ADMIN_AUTH_HEADERS);

    // Create test case results for all test cases
    Long currentTimestamp = System.currentTimeMillis();

    // Create results for test case 1 (associated with dataContract1)
    CreateTestCaseResult createTestCaseResult1 =
        new CreateTestCaseResult()
            .withResult("tested")
            .withTestCaseStatus(TestCaseStatus.Success)
            .withTimestamp(currentTimestamp);
    postTestCaseResult(
        testCase1.getFullyQualifiedName(), createTestCaseResult1, ADMIN_AUTH_HEADERS);

    // Create results for test case 2 (associated with dataContract2)
    CreateTestCaseResult createTestCaseResult2 =
        new CreateTestCaseResult()
            .withResult("tested")
            .withTestCaseStatus(TestCaseStatus.Failed)
            .withTimestamp(currentTimestamp + 1000);
    postTestCaseResult(
        testCase2.getFullyQualifiedName(), createTestCaseResult2, ADMIN_AUTH_HEADERS);

    // Create results for test case 3 (no data contract)
    CreateTestCaseResult createTestCaseResult3 =
        new CreateTestCaseResult()
            .withResult("tested")
            .withTestCaseStatus(TestCaseStatus.Success)
            .withTimestamp(currentTimestamp + 2000);
    postTestCaseResult(
        testCase3.getFullyQualifiedName(), createTestCaseResult3, ADMIN_AUTH_HEADERS);

    // Wait for search index update
    try {
      java.lang.Thread.sleep(1000);
    } catch (InterruptedException e) {
      java.lang.Thread.currentThread().interrupt();
    }

    // Test filtering by dataContract1 ID
    Map<String, String> queryParams = new HashMap<>();
    queryParams.put("dataContractId", dataContract1.getId().toString());
    ResultList<TestCaseResult> testCaseResults =
        listTestCaseResultsFromSearch(
            queryParams, 10, 0, "/testCaseResults/search/list", ADMIN_AUTH_HEADERS);

    // Should only return results for test case 1
    assertEquals(1, testCaseResults.getData().size());
    assertEquals(
        testCase1.getFullyQualifiedName(), testCaseResults.getData().get(0).getTestCaseFQN());
    assertEquals(TestCaseStatus.Success, testCaseResults.getData().get(0).getTestCaseStatus());

    // Test filtering by dataContract2 ID
    queryParams.clear();
    queryParams.put("dataContractId", dataContract2.getId().toString());
    testCaseResults =
        listTestCaseResultsFromSearch(
            queryParams, 10, 0, "/testCaseResults/search/list", ADMIN_AUTH_HEADERS);

    // Should only return results for test case 2
    assertEquals(1, testCaseResults.getData().size());
    assertEquals(
        testCase2.getFullyQualifiedName(), testCaseResults.getData().get(0).getTestCaseFQN());
    assertEquals(TestCaseStatus.Failed, testCaseResults.getData().get(0).getTestCaseStatus());

    // Test filtering by non-existent data contract ID
    queryParams.clear();
    queryParams.put("dataContractId", UUID.randomUUID().toString());
    testCaseResults =
        listTestCaseResultsFromSearch(
            queryParams, 10, 0, "/testCaseResults/search/list", ADMIN_AUTH_HEADERS);

    // Should return no results
    assertEquals(0, testCaseResults.getData().size());

    // Test combining dataContractId with other filters
    queryParams.clear();
    queryParams.put("dataContractId", dataContract1.getId().toString());
    queryParams.put("testCaseStatus", TestCaseStatus.Success.toString());
    testCaseResults =
        listTestCaseResultsFromSearch(
            queryParams, 10, 0, "/testCaseResults/search/list", ADMIN_AUTH_HEADERS);

    // Should return the successful result for test case 1
    assertEquals(1, testCaseResults.getData().size());
    assertEquals(
        testCase1.getFullyQualifiedName(), testCaseResults.getData().get(0).getTestCaseFQN());
    assertEquals(TestCaseStatus.Success, testCaseResults.getData().get(0).getTestCaseStatus());

    // Test combining dataContractId with conflicting status filter
    queryParams.clear();
    queryParams.put("dataContractId", dataContract1.getId().toString());
    queryParams.put("testCaseStatus", TestCaseStatus.Failed.toString());
    testCaseResults =
        listTestCaseResultsFromSearch(
            queryParams, 10, 0, "/testCaseResults/search/list", ADMIN_AUTH_HEADERS);

    // Should return no results since dataContract1's test case succeeded
    assertEquals(0, testCaseResults.getData().size());

    // Test latest endpoint with dataContractId filter
    queryParams.clear();
    queryParams.put("dataContractId", dataContract1.getId().toString());
    TestCaseResult latestResult =
        latestTestCaseResultFromSearch(
            queryParams, dataContract1.getId().toString(), ADMIN_AUTH_HEADERS);

    // Should return the latest result for dataContract1
    assertNotNull(latestResult);
    assertEquals(testCase1.getFullyQualifiedName(), latestResult.getTestCaseFQN());
    assertEquals(TestCaseStatus.Success, latestResult.getTestCaseStatus());
  }

  public TestCaseResult latestTestCaseResultFromSearch(
      Map<String, String> queryParams, String dataContractId, Map<String, String> authHeaders)
      throws HttpResponseException {
    WebTarget target = getCollection().path("/testCaseResults/search/latest");
    for (Map.Entry<String, String> entry : queryParams.entrySet()) {
      target = target.queryParam(entry.getKey(), entry.getValue());
    }
    target = target.queryParam("dataContractId", dataContractId);
    return TestUtils.get(target, TestCaseResult.class, authHeaders);
=======
  void test_testCaseResult_64bitIntegerFields(TestInfo testInfo)
      throws IOException, ParseException {
    CreateTestCase create =
        createRequest(testInfo)
            .withEntityLink(TABLE_LINK)
            .withTestDefinition(TEST_DEFINITION4.getFullyQualifiedName())
            .withParameterValues(
                List.of(new TestCaseParameterValue().withValue("100").withName("maxValue")));
    TestCase testCase = createAndCheckEntity(create, ADMIN_AUTH_HEADERS);

    long maxInt64PassedRows = Long.MAX_VALUE; // 9,223,372,036,854,775,807
    long maxInt64FailedRows = Long.MAX_VALUE - 1000; // Close to max but different

    long largePassedRows = 3_000_000_000L;
    long largeFailedRows = 5_000_000_000L;

    CreateTestCaseResult createTestCaseResult =
        new CreateTestCaseResult()
            .withResult("tested with 64-bit integers")
            .withTestCaseStatus(TestCaseStatus.Success)
            .withTimestamp(TestUtils.dateToTimestamp("2021-09-09"))
            .withPassedRows(largePassedRows)
            .withFailedRows(largeFailedRows);

    TestCaseResult result =
        postTestCaseResult(
            testCase.getFullyQualifiedName(), createTestCaseResult, ADMIN_AUTH_HEADERS);

    assertEquals(
        largePassedRows, result.getPassedRows(), "Passed rows should match the large 64-bit value");
    assertEquals(
        largeFailedRows, result.getFailedRows(), "Failed rows should match the large 64-bit value");

    CreateTestCaseResult maxValueTestCaseResult =
        new CreateTestCaseResult()
            .withResult("tested with maximum 64-bit integers")
            .withTestCaseStatus(TestCaseStatus.Failed)
            .withTimestamp(TestUtils.dateToTimestamp("2021-09-10"))
            .withPassedRows(maxInt64PassedRows)
            .withFailedRows(maxInt64FailedRows);

    TestCaseResult maxValueResult =
        postTestCaseResult(
            testCase.getFullyQualifiedName(), maxValueTestCaseResult, ADMIN_AUTH_HEADERS);

    assertEquals(
        maxInt64PassedRows,
        maxValueResult.getPassedRows(),
        "Passed rows should match the maximum 64-bit value");
    assertEquals(
        maxInt64FailedRows,
        maxValueResult.getFailedRows(),
        "Failed rows should match the maximum 64-bit value");

    CreateTestCaseResult zeroValueTestCaseResult =
        new CreateTestCaseResult()
            .withResult("tested with zero values")
            .withTestCaseStatus(TestCaseStatus.Success)
            .withTimestamp(TestUtils.dateToTimestamp("2021-09-11"))
            .withPassedRows(0L)
            .withFailedRows(0L);

    TestCaseResult zeroValueResult =
        postTestCaseResult(
            testCase.getFullyQualifiedName(), zeroValueTestCaseResult, ADMIN_AUTH_HEADERS);

    assertEquals(0L, zeroValueResult.getPassedRows(), "Passed rows should be zero");
    assertEquals(0L, zeroValueResult.getFailedRows(), "Failed rows should be zero");

    CreateTestCaseResult nullValueTestCaseResult =
        new CreateTestCaseResult()
            .withResult("tested with null values")
            .withTestCaseStatus(TestCaseStatus.Success)
            .withTimestamp(TestUtils.dateToTimestamp("2021-09-12"));

    TestCaseResult nullValueResult =
        postTestCaseResult(
            testCase.getFullyQualifiedName(), nullValueTestCaseResult, ADMIN_AUTH_HEADERS);

    assertNull(nullValueResult.getPassedRows(), "Passed rows should be null when not set");
    assertNull(nullValueResult.getFailedRows(), "Failed rows should be null when not set");
  }

  @Test
  void test_testCaseFollowerInheritance(TestInfo testInfo)
      throws IOException, InterruptedException {
    // Create a table with a follower
    TableResourceTest tableResourceTest = new TableResourceTest();
    CreateTable tableReq =
        tableResourceTest
            .createRequest(testInfo)
            .withColumns(
                List.of(new Column().withName(C1).withDisplayName("c1").withDataType(BIGINT)));
    Table table = tableResourceTest.createAndCheckEntity(tableReq, ADMIN_AUTH_HEADERS);

    // Add USER1 as follower to the table
    tableResourceTest.addFollower(table.getId(), USER1_REF.getId(), OK, ADMIN_AUTH_HEADERS);

    // Create a test case for this table
    CreateTestCase create =
        createRequest(testInfo)
            .withEntityLink(String.format("<#E::table::%s>", table.getFullyQualifiedName()))
            .withTestDefinition(TEST_DEFINITION4.getFullyQualifiedName())
            .withParameterValues(
                List.of(new TestCaseParameterValue().withValue("10").withName("minValue")));
    TestCase testCase = createAndCheckEntity(create, ADMIN_AUTH_HEADERS);

    // Wait for search index sync
    Map<String, Object> sourceAsMap =
        waitForSyncAndGetFromSearchIndex(
            testCase.getUpdatedAt(), testCase.getId(), Entity.TEST_CASE);

    // Verify the test case inherited the follower from the table
    List<String> followers = (List<String>) sourceAsMap.get("followers");
    assertNotNull(followers);
    assertEquals(1, followers.size());
    assertEquals(USER1.getId().toString(), followers.get(0));
  }

  @Test
  void test_listTestCasesWithFollowedByFilter(TestInfo testInfo)
      throws IOException, InterruptedException {
    // Create two tables with different followers
    TableResourceTest tableResourceTest = new TableResourceTest();
    CreateTable tableReq1 =
        tableResourceTest
            .createRequest(testInfo, 1)
            .withColumns(
                List.of(new Column().withName(C1).withDisplayName("c1").withDataType(BIGINT)));
    Table table1 = tableResourceTest.createAndCheckEntity(tableReq1, ADMIN_AUTH_HEADERS);

    CreateTable tableReq2 =
        tableResourceTest
            .createRequest(testInfo, 2)
            .withColumns(
                List.of(new Column().withName(C1).withDisplayName("c1").withDataType(BIGINT)));
    Table table2 = tableResourceTest.createAndCheckEntity(tableReq2, ADMIN_AUTH_HEADERS);

    // Add USER1 as follower to table1
    tableResourceTest.addFollower(table1.getId(), USER1_REF.getId(), OK, ADMIN_AUTH_HEADERS);

    // Add USER2 as follower to table2
    tableResourceTest.addFollower(table2.getId(), USER2_REF.getId(), OK, ADMIN_AUTH_HEADERS);

    // Create test cases for both tables
    CreateTestCase create1 =
        createRequest(testInfo, 1)
            .withEntityLink(String.format("<#E::table::%s>", table1.getFullyQualifiedName()))
            .withTestDefinition(TEST_DEFINITION4.getFullyQualifiedName())
            .withParameterValues(
                List.of(new TestCaseParameterValue().withValue("10").withName("minValue")));
    TestCase testCase1 = createAndCheckEntity(create1, ADMIN_AUTH_HEADERS);

    CreateTestCase create2 =
        createRequest(testInfo, 2)
            .withEntityLink(String.format("<#E::table::%s>", table2.getFullyQualifiedName()))
            .withTestDefinition(TEST_DEFINITION4.getFullyQualifiedName())
            .withParameterValues(
                List.of(new TestCaseParameterValue().withValue("10").withName("minValue")));
    TestCase testCase2 = createAndCheckEntity(create2, ADMIN_AUTH_HEADERS);

    // Wait for test cases to be properly indexed with their inherited followers
    // TestCase1 should inherit USER1 from table1
    waitForFieldInSearchIndex(
        testCase1.getId(), Entity.TEST_CASE, "followers", List.of(USER1.getId().toString()));

    // TestCase2 should inherit USER2 from table2
    waitForFieldInSearchIndex(
        testCase2.getId(), Entity.TEST_CASE, "followers", List.of(USER2.getId().toString()));

    // Test filtering by USER1
    Map<String, String> queryParams = new HashMap<>();
    queryParams.put("followedBy", USER1.getName());
    ResultList<TestCase> results = listTestCasesFromSearch(queryParams, 10, 0, ADMIN_AUTH_HEADERS);

    // Should find test cases from table1 (followed by USER1)
    assertTrue(
        results.getData().stream()
            .anyMatch(tc -> tc.getFullyQualifiedName().equals(testCase1.getFullyQualifiedName())),
        "TestCase1 should be found when filtering by USER1");
    assertFalse(
        results.getData().stream()
            .anyMatch(tc -> tc.getFullyQualifiedName().equals(testCase2.getFullyQualifiedName())),
        "TestCase2 should not be found when filtering by USER1");

    // Test filtering by USER2
    queryParams.put("followedBy", USER2.getName());
    results = listTestCasesFromSearch(queryParams, 10, 0, ADMIN_AUTH_HEADERS);

    // Should find test cases from table2 (followed by USER2)
    assertFalse(
        results.getData().stream()
            .anyMatch(tc -> tc.getFullyQualifiedName().equals(testCase1.getFullyQualifiedName())),
        "TestCase1 should not be found when filtering by USER2");
    assertTrue(
        results.getData().stream()
            .anyMatch(tc -> tc.getFullyQualifiedName().equals(testCase2.getFullyQualifiedName())),
        "TestCase2 should be found when filtering by USER2");
  }

  @Test
  void test_followerInheritanceAfterTableUpdate(TestInfo testInfo)
      throws IOException, InterruptedException {
    // Create a table without followers
    TableResourceTest tableResourceTest = new TableResourceTest();
    CreateTable tableReq =
        tableResourceTest
            .createRequest(testInfo)
            .withColumns(
                List.of(new Column().withName(C1).withDisplayName("c1").withDataType(BIGINT)));
    Table table = tableResourceTest.createAndCheckEntity(tableReq, ADMIN_AUTH_HEADERS);

    // Create a test case for this table
    CreateTestCase create =
        createRequest(testInfo)
            .withEntityLink(String.format("<#E::table::%s>", table.getFullyQualifiedName()))
            .withTestDefinition(TEST_DEFINITION4.getFullyQualifiedName())
            .withParameterValues(
                List.of(new TestCaseParameterValue().withValue("10").withName("minValue")));
    TestCase testCase = createAndCheckEntity(create, ADMIN_AUTH_HEADERS);

    // Wait for initial sync
    waitForSyncAndGetFromSearchIndex(testCase.getUpdatedAt(), testCase.getId(), Entity.TEST_CASE);

    // Now add USER1 as follower to the table
    tableResourceTest.addFollower(table.getId(), USER1_REF.getId(), OK, ADMIN_AUTH_HEADERS);

    // Wait for the follower to propagate to the test case in the search index
    List<String> expectedFollowers = List.of(USER1.getId().toString());
    waitForFieldInSearchIndex(testCase.getId(), Entity.TEST_CASE, "followers", expectedFollowers);

    // Verify test cases now show up when filtering by USER1
    Map<String, String> queryParams = new HashMap<>();
    queryParams.put("followedBy", USER1.getName());
    ResultList<TestCase> results = listTestCasesFromSearch(queryParams, 10, 0, ADMIN_AUTH_HEADERS);

    assertTrue(
        results.getData().stream()
            .anyMatch(tc -> tc.getFullyQualifiedName().equals(testCase.getFullyQualifiedName())),
        "Test case should be found after table follower update");
  }

  @Test
  void test_entityStatusUpdateAndPatch(TestInfo test) throws IOException {
    // Create a test case with APPROVED status by default
    CreateTestCase createTestCase = createRequest(getEntityName(test));
    TestCase testCase = createEntity(createTestCase, ADMIN_AUTH_HEADERS);

    // Verify the test case is created with APPROVED status
    assertEquals(
        EntityStatus.APPROVED,
        testCase.getEntityStatus(),
        "TestCase should be created with APPROVED status");

    // Update the entityStatus using PATCH operation
    String originalJson = JsonUtils.pojoToJson(testCase);
    testCase.setEntityStatus(EntityStatus.IN_REVIEW);

    ChangeDescription change = getChangeDescription(testCase, MINOR_UPDATE);
    fieldUpdated(change, "entityStatus", EntityStatus.APPROVED, EntityStatus.IN_REVIEW);
    TestCase updatedTestCase =
        patchEntityAndCheck(testCase, originalJson, ADMIN_AUTH_HEADERS, MINOR_UPDATE, change);

    // Verify the entityStatus was updated correctly
    assertEquals(
        EntityStatus.IN_REVIEW,
        updatedTestCase.getEntityStatus(),
        "TestCase should be updated to IN_REVIEW status");

    // Get the test case again to confirm the status is persisted
    TestCase retrievedTestCase = getEntity(updatedTestCase.getId(), ADMIN_AUTH_HEADERS);
    assertEquals(
        EntityStatus.IN_REVIEW,
        retrievedTestCase.getEntityStatus(),
        "Retrieved test case should maintain IN_REVIEW status");

    // Test changing to DRAFT status
    originalJson = JsonUtils.pojoToJson(updatedTestCase);
    updatedTestCase.setEntityStatus(EntityStatus.DRAFT);
    change = getChangeDescription(updatedTestCase, MINOR_UPDATE);
    fieldUpdated(change, "entityStatus", EntityStatus.IN_REVIEW, EntityStatus.DRAFT);
    TestCase draftTestCase =
        patchEntityAndCheck(
            updatedTestCase, originalJson, ADMIN_AUTH_HEADERS, MINOR_UPDATE, change);

    assertEquals(
        EntityStatus.DRAFT,
        draftTestCase.getEntityStatus(),
        "TestCase should be updated to DRAFT status");
  }

  @Test
  void test_reviewersField(TestInfo test) throws IOException {
    // Create a test case without reviewers
    CreateTestCase createTestCase = createRequest(getEntityName(test));
    TestCase testCase = createEntity(createTestCase, ADMIN_AUTH_HEADERS);

    // Verify the test case is created without reviewers
    assertTrue(nullOrEmpty(testCase.getReviewers()), "TestCase should have no reviewers initially");

    // Add reviewer USER1 in PATCH request
    String origJson = JsonUtils.pojoToJson(testCase);
    testCase.withReviewers(List.of(USER1.getEntityReference()));
    ChangeDescription change = getChangeDescription(testCase, MINOR_UPDATE);
    fieldAdded(change, "reviewers", List.of(USER1.getEntityReference()));
    testCase = patchEntityAndCheck(testCase, origJson, ADMIN_AUTH_HEADERS, MINOR_UPDATE, change);

    assertEquals(1, testCase.getReviewers().size(), "TestCase should have one reviewer");
    assertEquals(
        USER1.getId(), testCase.getReviewers().getFirst().getId(), "Reviewer should match USER1");

    // Add reviewer USER2 in PATCH request
    // Changes from this PATCH is consolidated with the previous changes
    origJson = JsonUtils.pojoToJson(testCase);
    testCase.withReviewers(List.of(USER1.getEntityReference(), USER2.getEntityReference()));
    change = getChangeDescription(testCase, MINOR_UPDATE);
    fieldAdded(change, "reviewers", List.of(USER2.getEntityReference()));
    testCase = patchEntity(testCase.getId(), origJson, testCase, ADMIN_AUTH_HEADERS, null);

    // Verify that the test case has both reviewers
    assertNotNull(testCase);
    assertNotNull(testCase.getReviewers(), "TestCase should have reviewers");
    assertEquals(2, testCase.getReviewers().size(), "TestCase should have two reviewers");
    assertTrue(
        testCase.getReviewers().stream().anyMatch(r -> r.getId().equals(USER1.getId())),
        "TestCase should have USER1 as a reviewer");
    assertTrue(
        testCase.getReviewers().stream().anyMatch(r -> r.getId().equals(USER2.getId())),
        "TestCase should have USER2 as a reviewer");

    // Remove reviewer USER1 in PATCH request
    origJson = JsonUtils.pojoToJson(testCase);
    testCase.withReviewers(List.of(USER2.getEntityReference()));
    change = getChangeDescription(testCase, MINOR_UPDATE);
    fieldDeleted(change, "reviewers", List.of(USER1.getEntityReference()));
    testCase = patchEntity(testCase.getId(), origJson, testCase, ADMIN_AUTH_HEADERS, null);

    assertEquals(
        1, testCase.getReviewers().size(), "TestCase should have one reviewer after removal");
    assertEquals(
        USER2.getId(),
        testCase.getReviewers().getFirst().getId(),
        "TestCase should only have USER2 as a reviewer");
  }

  @Test
  void test_entityStatusAndReviewersCombination(TestInfo test) throws IOException {
    // Create a test case without any reviewers initially
    CreateTestCase createTestCase = createRequest(getEntityName(test));
    TestCase testCase = createEntity(createTestCase, ADMIN_AUTH_HEADERS);

    // Verify initial state
    assertEquals(
        EntityStatus.APPROVED,
        testCase.getEntityStatus(),
        "TestCase should be created with APPROVED status");
    assertTrue(nullOrEmpty(testCase.getReviewers()), "TestCase should have no reviewers initially");

    // Add reviewers using PATCH
    String origJson = JsonUtils.pojoToJson(testCase);
    testCase.withReviewers(List.of(USER1_REF));
    ChangeDescription change = getChangeDescription(testCase, MINOR_UPDATE);
    fieldAdded(change, "reviewers", List.of(USER1_REF));
    testCase = patchEntityAndCheck(testCase, origJson, ADMIN_AUTH_HEADERS, MINOR_UPDATE, change);

    // Verify reviewers were added
    assertNotNull(testCase.getReviewers(), "TestCase should have reviewers");
    assertEquals(1, testCase.getReviewers().size(), "TestCase should have one reviewer");
    assertEquals(
        USER1.getId(), testCase.getReviewers().getFirst().getId(), "Reviewer should be USER1");

    // Update entityStatus
    origJson = JsonUtils.pojoToJson(testCase);
    testCase.withEntityStatus(EntityStatus.IN_REVIEW);
    change = getChangeDescription(testCase, MINOR_UPDATE);
    fieldUpdated(change, "entityStatus", EntityStatus.APPROVED, EntityStatus.IN_REVIEW);
    testCase = patchEntityAndCheck(testCase, origJson, ADMIN_AUTH_HEADERS, MINOR_UPDATE, change);

    // Verify entityStatus was updated
    assertEquals(
        EntityStatus.IN_REVIEW,
        testCase.getEntityStatus(),
        "TestCase should be updated to IN_REVIEW status");

    // Update reviewers
    origJson = JsonUtils.pojoToJson(testCase);
    testCase.withReviewers(List.of(USER2.getEntityReference()));
    change = getChangeDescription(testCase, MINOR_UPDATE);
    fieldUpdated(change, "reviewers", List.of(USER1_REF), List.of(USER2.getEntityReference()));
    testCase = patchEntity(testCase.getId(), origJson, testCase, ADMIN_AUTH_HEADERS, null);

    // Verify reviewer was updated
    assertNotNull(testCase);
    assertEquals(1, testCase.getReviewers().size(), "TestCase should still have one reviewer");
    assertEquals(
        USER2.getId(),
        testCase.getReviewers().getFirst().getId(),
        "Reviewer should be updated to USER2");

    // Test clearing reviewers and updating status back to APPROVED
    origJson = JsonUtils.pojoToJson(testCase);
    testCase.withEntityStatus(EntityStatus.APPROVED).withReviewers(null);
    change = getChangeDescription(testCase, MINOR_UPDATE);
    fieldUpdated(change, "entityStatus", EntityStatus.IN_REVIEW, EntityStatus.APPROVED);
    fieldDeleted(change, "reviewers", List.of(USER2.getEntityReference()));
    testCase = patchEntity(testCase.getId(), origJson, testCase, ADMIN_AUTH_HEADERS, null);

    // Verify final state
    assertNotNull(testCase);
    assertEquals(
        EntityStatus.APPROVED,
        testCase.getEntityStatus(),
        "TestCase should be updated to APPROVED status");
    assertTrue(
        nullOrEmpty(testCase.getReviewers()), "TestCase should have no reviewers after approval");
  }

  @Test
  void test_reviewerInheritanceFromTestSuite(TestInfo test) throws IOException {
    // Create a test suite first without reviewers
    TestSuiteResourceTest testSuiteResourceTest = new TestSuiteResourceTest();
    CreateTestSuite createTestSuite = testSuiteResourceTest.createRequest(test.getDisplayName());
    TestSuite testSuite = testSuiteResourceTest.createEntity(createTestSuite, ADMIN_AUTH_HEADERS);

    // Add reviewers to the test suite using PATCH
    String testSuiteJson = JsonUtils.pojoToJson(testSuite);
    testSuite.setReviewers(List.of(USER1_REF, USER2.getEntityReference()));
    ChangeDescription change = getChangeDescription(testSuite, MINOR_UPDATE);
    fieldAdded(change, "reviewers", List.of(USER1_REF, USER2.getEntityReference()));
    testSuite =
        testSuiteResourceTest.patchEntityAndCheck(
            testSuite, testSuiteJson, ADMIN_AUTH_HEADERS, MINOR_UPDATE, change);

    // Verify test suite has reviewers
    assertNotNull(testSuite.getReviewers(), "TestSuite should have reviewers");
    assertEquals(2, testSuite.getReviewers().size(), "TestSuite should have two reviewers");

    // Create a test case under this test suite (without explicit reviewers)
    CreateTestCase createTestCase = createRequest(getEntityName(test));
    createTestCase.withEntityLink(
        String.format("<#E::table::%s>", TEST_TABLE1.getFullyQualifiedName()));
    TestCase testCase = createEntity(createTestCase, ADMIN_AUTH_HEADERS);

    // Add the test case to the test suite to establish the parent-child relationship
    testSuiteResourceTest.addTestCasesToLogicalTestSuite(testSuite, List.of(testCase.getId()));

    // Fetch the test case with testSuite and reviewers fields
    // We need testSuite field to be populated for reviewer inheritance to work
    TestCase retrievedTestCase =
        getEntity(testCase.getId(), "testSuite,reviewers", ADMIN_AUTH_HEADERS);

    // Verify that the test case inherited reviewers from test suite
    assertNotNull(
        retrievedTestCase.getReviewers(),
        "TestCase should have inherited reviewers from TestSuite");
    assertEquals(
        2, retrievedTestCase.getReviewers().size(), "TestCase should have inherited two reviewers");

    // Verify the inherited reviewers match the test suite's reviewers
    Set<UUID> testSuiteReviewerIds =
        testSuite.getReviewers().stream().map(EntityReference::getId).collect(Collectors.toSet());
    Set<UUID> testCaseReviewerIds =
        retrievedTestCase.getReviewers().stream()
            .map(EntityReference::getId)
            .collect(Collectors.toSet());
    assertEquals(
        testSuiteReviewerIds,
        testCaseReviewerIds,
        "TestCase reviewers should match TestSuite reviewers");

    // Verify that inherited reviewers are marked as inherited
    assertTrue(
        retrievedTestCase.getReviewers().stream()
            .allMatch(reviewer -> reviewer.getInherited() != null && reviewer.getInherited()),
        "All inherited reviewers should be marked as inherited");

    // Update test suite reviewers
    testSuiteJson = JsonUtils.pojoToJson(testSuite);
    testSuite.setReviewers(List.of(USER2.getEntityReference()));
    change = getChangeDescription(testSuite, MINOR_UPDATE);
    fieldUpdated(
        change,
        "reviewers",
        List.of(USER1_REF, USER2.getEntityReference()),
        List.of(USER2.getEntityReference()));
    testSuite =
        testSuiteResourceTest.patchEntity(
            testSuite.getId(), testSuiteJson, testSuite, ADMIN_AUTH_HEADERS);

    // Verify test suite reviewers were updated
    assertEquals(
        1, testSuite.getReviewers().size(), "TestSuite should have one reviewer after update");
    assertEquals(
        USER2.getId(),
        testSuite.getReviewers().getFirst().getId(),
        "TestSuite reviewer should be USER2");

    // Get the test case again to verify inherited reviewers were updated
    retrievedTestCase = getEntity(testCase.getId(), "reviewers", ADMIN_AUTH_HEADERS);
    assertNotNull(
        retrievedTestCase.getReviewers(), "TestCase should still have inherited reviewers");
    assertEquals(
        1,
        retrievedTestCase.getReviewers().size(),
        "TestCase should have one inherited reviewer after update");
    assertEquals(
        USER2.getId(),
        retrievedTestCase.getReviewers().getFirst().getId(),
        "TestCase reviewer should be USER2 after update");
    assertTrue(
        retrievedTestCase.getReviewers().getFirst().getInherited(),
        "Reviewer should still be marked as inherited");

    // Create a test case with explicit reviewers (should not inherit)
    CreateTestCase createTestCaseWithReviewers = createRequest(getEntityName(test) + "_explicit");
    createTestCaseWithReviewers.withEntityLink(
        String.format("<#E::table::%s>", TEST_TABLE1.getFullyQualifiedName()));
    createTestCaseWithReviewers.withReviewers(List.of(USER1_REF));
    TestCase testCaseWithExplicitReviewers =
        createEntity(createTestCaseWithReviewers, ADMIN_AUTH_HEADERS);

    // Verify explicit reviewers are not overridden
    TestCase retrievedExplicitTestCase =
        getEntity(testCaseWithExplicitReviewers.getId(), "reviewers", ADMIN_AUTH_HEADERS);
    assertNotNull(
        retrievedExplicitTestCase.getReviewers(), "TestCase should have explicit reviewers");
    assertEquals(
        1,
        retrievedExplicitTestCase.getReviewers().size(),
        "TestCase should have one explicit reviewer");
    assertEquals(
        USER1.getId(),
        retrievedExplicitTestCase.getReviewers().getFirst().getId(),
        "TestCase should have USER1 as reviewer");
    assertNull(
        retrievedExplicitTestCase.getReviewers().getFirst().getInherited(),
        "Explicit reviewer should not be marked as inherited");

    // Clear test suite reviewers and verify test cases no longer inherit
    testSuiteJson = JsonUtils.pojoToJson(testSuite);
    testSuite.setReviewers(null);
    change = getChangeDescription(testSuite, MINOR_UPDATE);
    fieldDeleted(change, "reviewers", List.of(USER2.getEntityReference()));
    testSuite =
        testSuiteResourceTest.patchEntity(
            testSuite.getId(), testSuiteJson, testSuite, ADMIN_AUTH_HEADERS);

    // Verify test suite has no reviewers
    assertTrue(
        nullOrEmpty(testSuite.getReviewers()), "TestSuite should have no reviewers after clearing");

    // Verify test case no longer inherits reviewers
    retrievedTestCase = getEntity(testCase.getId(), "reviewers", ADMIN_AUTH_HEADERS);
    assertTrue(
        nullOrEmpty(retrievedTestCase.getReviewers()),
        "TestCase should have no inherited reviewers when TestSuite has none");

    // Verify test case with explicit reviewers still has them
    retrievedExplicitTestCase =
        getEntity(testCaseWithExplicitReviewers.getId(), "reviewers", ADMIN_AUTH_HEADERS);
    assertNotNull(
        retrievedExplicitTestCase.getReviewers(),
        "TestCase with explicit reviewers should still have them");
    assertEquals(
        1,
        retrievedExplicitTestCase.getReviewers().size(),
        "TestCase should still have one explicit reviewer");
    assertEquals(
        USER1.getId(),
        retrievedExplicitTestCase.getReviewers().getFirst().getId(),
        "TestCase should still have USER1 as reviewer");
>>>>>>> d94b39f6
  }
}<|MERGE_RESOLUTION|>--- conflicted
+++ resolved
@@ -4076,7 +4076,6 @@
   }
 
   @Test
-<<<<<<< HEAD
   void test_listTestCaseResultsFromSearchWithDataContractIdFilter(TestInfo testInfo)
       throws HttpResponseException, ParseException, IOException {
     // Create two tables for test case setup (each data contract needs its own table)
@@ -4237,7 +4236,9 @@
     }
     target = target.queryParam("dataContractId", dataContractId);
     return TestUtils.get(target, TestCaseResult.class, authHeaders);
-=======
+  }
+
+  @Test
   void test_testCaseResult_64bitIntegerFields(TestInfo testInfo)
       throws IOException, ParseException {
     CreateTestCase create =
@@ -4809,6 +4810,5 @@
         USER1.getId(),
         retrievedExplicitTestCase.getReviewers().getFirst().getId(),
         "TestCase should still have USER1 as reviewer");
->>>>>>> d94b39f6
   }
 }