--- conflicted
+++ resolved
@@ -1045,26 +1045,19 @@
                 ",g2,dsp2,dsc3,h1;h3;h3,g1.g1t1;g2.g2t1,term2;https://term2,PII.NonSensitive,,user:%s,%s,\"#00FF00\",https://example.com/icon2.svg,\"glossaryTermEnumCpMulti:val1|val2|val3|val4|val5;glossaryTermEnumCpSingle:single1;glossaryTermIntegerCp:7777;glossaryTermMarkdownCp:# Sample Markdown Text;glossaryTermNumberCp:123456;\"\"glossaryTermQueryCp:select col,row from table where id ='30';\"\";glossaryTermStringCp:sample string content;glossaryTermTimeCp:10:08:45;glossaryTermTimeIntervalCp:1726142300000:17261420000;glossaryTermTimestampCp:1726142400000\"",
                 user1, "Approved"),
             String.format(
-<<<<<<< HEAD
-                uniqueGlossaryName
-                    + ".g1,g11,dsp2,dsc11,h1;h3;h3,g1.g1t1;g2.g2t1,,,user:%s,team:%s,%s,",
-                reviewerRef.getFirst(),
+                "importExportTest.g1,g11,dsp2,dsc11,h1;h3;h3,g1.g1t1;g2.g2t1,,,user:%s,team:%s,%s,,,",
+                reviewerRef.getFirst(), team11, "Draft"));
                 team11,
                 "Draft"));
-=======
-                "importExportTest.g1,g11,dsp2,dsc11,h1;h3;h3,g1.g1t1;g2.g2t1,,,user:%s,team:%s,%s,,,",
-                reviewerRef.getFirst(), team11, "Draft"));
->>>>>>> c6c9eb26
 
     // Update terms with change in description
     List<String> updateRecords =
         listOf(
             String.format(
-<<<<<<< HEAD
                 ",g1,dsp1,new-dsc1,h1;h2;h3,g1.g1t1;g2.g2t1;"
                     + uniqueGlossaryName
-                    + ".g2,term1;http://term1,PII.None,user:%s,user:%s,%s,\"glossaryTermDateCp:18-09-2024;glossaryTermDateTimeCp:18-09-2024 01:09:34;glossaryTermDurationCp:PT5H30M10S;glossaryTermEmailCp:admin@open-metadata.org;glossaryTermEntRefCp:team:\"\"%s\"\";glossaryTermEntRefListCp:user:\"\"%s\"\"|user:\"\"%s\"\"\"",
-                reviewerRef.getFirst(),
+                ",g1,dsp1,new-dsc1,h1;h2;h3,g1.g1t1;g2.g2t1;importExportTest.g2,term1;http://term1,PII.None,user:%s,user:%s,%s,\"#0000FF\",https://example.com/updated-icon1.png,\"glossaryTermDateCp:18-09-2024;glossaryTermDateTimeCp:18-09-2024 01:09:34;glossaryTermDurationCp:PT5H30M10S;glossaryTermEmailCp:admin@open-metadata.org;glossaryTermEntRefCp:team:\"\"%s\"\";glossaryTermEntRefListCp:user:\"\"%s\"\"|user:\"\"%s\"\"\"",
+                reviewerRef.getFirst(), user1, "Approved", team11, user1, user2),
                 user1,
                 "Approved",
                 team11,
@@ -1073,26 +1066,16 @@
             String.format(
                 ",g2,dsp2,new-dsc3,h1;h3;h3,g1.g1t1;g2.g2t1;"
                     + uniqueGlossaryName
-                    + ".g1,term2;https://term2,PII.NonSensitive,user:%s,user:%s,%s,\"glossaryTermEnumCpMulti:val1|val2|val3|val4|val5;glossaryTermEnumCpSingle:single1;glossaryTermIntegerCp:7777;glossaryTermMarkdownCp:# Sample Markdown Text;glossaryTermNumberCp:123456;\"\"glossaryTermQueryCp:select col,row from table where id ='30';\"\";glossaryTermStringCp:sample string content;glossaryTermTimeCp:10:08:45;glossaryTermTimeIntervalCp:1726142300000:17261420000;glossaryTermTimestampCp:1726142400000\"",
-                user1,
+                ",g2,dsp2,new-dsc3,h1;h3;h3,g1.g1t1;g2.g2t1;importExportTest.g1,term2;https://term2,PII.NonSensitive,user:%s,user:%s,%s,\"#FFFF00\",,\"glossaryTermEnumCpMulti:val1|val2|val3|val4|val5;glossaryTermEnumCpSingle:single1;glossaryTermIntegerCp:7777;glossaryTermMarkdownCp:# Sample Markdown Text;glossaryTermNumberCp:123456;\"\"glossaryTermQueryCp:select col,row from table where id ='30';\"\";glossaryTermStringCp:sample string content;glossaryTermTimeCp:10:08:45;glossaryTermTimeIntervalCp:1726142300000:17261420000;glossaryTermTimestampCp:1726142400000\"",
+                user1, user2, "Approved"),
                 user2,
                 "Approved"),
             String.format(
                 uniqueGlossaryName
-                    + ".g1,g11,dsp2,new-dsc11,h1;h3;h3,,,,user:%s,team:%s,%s,\"\"\"glossaryTermTableCol1Cp:row_1_col1_Value,,\"\";\"\"glossaryTermTableCol3Cp:row_1_col1_Value,row_1_col2_Value,row_1_col3_Value|row_2_col1_Value,row_2_col2_Value,row_2_col3_Value\"\"\"",
-                reviewerRef.getFirst(),
+                "importExportTest.g1,g11,dsp2,new-dsc11,h1;h3;h3,,,,user:%s,team:%s,%s,,https://example.com/custom-icon.jpg,\"\"\"glossaryTermTableCol1Cp:row_1_col1_Value,,\"\";\"\"glossaryTermTableCol3Cp:row_1_col1_Value,row_1_col2_Value,row_1_col3_Value|row_2_col1_Value,row_2_col2_Value,row_2_col3_Value\"\"\"",
+                reviewerRef.getFirst(), team11, "Draft"));
                 team11,
                 "Draft"));
-=======
-                ",g1,dsp1,new-dsc1,h1;h2;h3,g1.g1t1;g2.g2t1;importExportTest.g2,term1;http://term1,PII.None,user:%s,user:%s,%s,\"#0000FF\",https://example.com/updated-icon1.png,\"glossaryTermDateCp:18-09-2024;glossaryTermDateTimeCp:18-09-2024 01:09:34;glossaryTermDurationCp:PT5H30M10S;glossaryTermEmailCp:admin@open-metadata.org;glossaryTermEntRefCp:team:\"\"%s\"\";glossaryTermEntRefListCp:user:\"\"%s\"\"|user:\"\"%s\"\"\"",
-                reviewerRef.getFirst(), user1, "Approved", team11, user1, user2),
-            String.format(
-                ",g2,dsp2,new-dsc3,h1;h3;h3,g1.g1t1;g2.g2t1;importExportTest.g1,term2;https://term2,PII.NonSensitive,user:%s,user:%s,%s,\"#FFFF00\",,\"glossaryTermEnumCpMulti:val1|val2|val3|val4|val5;glossaryTermEnumCpSingle:single1;glossaryTermIntegerCp:7777;glossaryTermMarkdownCp:# Sample Markdown Text;glossaryTermNumberCp:123456;\"\"glossaryTermQueryCp:select col,row from table where id ='30';\"\";glossaryTermStringCp:sample string content;glossaryTermTimeCp:10:08:45;glossaryTermTimeIntervalCp:1726142300000:17261420000;glossaryTermTimestampCp:1726142400000\"",
-                user1, user2, "Approved"),
-            String.format(
-                "importExportTest.g1,g11,dsp2,new-dsc11,h1;h3;h3,,,,user:%s,team:%s,%s,,https://example.com/custom-icon.jpg,\"\"\"glossaryTermTableCol1Cp:row_1_col1_Value,,\"\";\"\"glossaryTermTableCol3Cp:row_1_col1_Value,row_1_col2_Value,row_1_col3_Value|row_2_col1_Value,row_2_col2_Value,row_2_col3_Value\"\"\"",
-                reviewerRef.getFirst(), team11, "Draft"));
->>>>>>> c6c9eb26
 
     // Add new row to existing rows
     List<String> newRecords =
