--- conflicted
+++ resolved
@@ -4009,7 +4009,6 @@
   }
 
   @Test
-<<<<<<< HEAD
   void testGlossaryTermLevelImportExport() throws IOException {
     EventSubscriptionResourceTest eventSubscriptionResourceTest =
         new EventSubscriptionResourceTest();
@@ -4690,7 +4689,6 @@
 
     deleteEntity(root.getId(), true, true, ADMIN_AUTH_HEADERS);
     glossaryTest.deleteEntity(glossary.getId(), true, true, ADMIN_AUTH_HEADERS);
-=======
   void test_moveGlossaryTermWithApprovalWorkflow(TestInfo test) throws Exception {
     // Ensure the workflow is active
     WorkflowHandler.getInstance().resumeWorkflow("GlossaryTermApprovalWorkflow");
@@ -4762,6 +4760,5 @@
     GlossaryTerm renamedTerm = getEntity(term.getId(), authHeaders(USER1.getName()));
     assertEquals(EntityStatus.APPROVED, renamedTerm.getEntityStatus());
     assertEquals("renamedTerm", renamedTerm.getName());
->>>>>>> 6776ade9
   }
 }