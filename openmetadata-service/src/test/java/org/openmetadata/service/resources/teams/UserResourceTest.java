--- conflicted
+++ resolved
@@ -2263,66 +2263,6 @@
   }
 
   @Test
-<<<<<<< HEAD
-  void test_loginWithDeletedUpdatedByUser_200_ok(TestInfo test) throws HttpResponseException {
-    // Create an admin user to update another user
-    String username = "tempAdmin";
-    Map<String, String> TEMP_ADMIN_AUTH_HEADERS = authHeaders(username + "@open-metadata.org");
-    User adminUser =
-        createEntity(createRequest("tempAdmin").withIsAdmin(true), TEMP_ADMIN_AUTH_HEADERS);
-
-    // Create a target user that will be updated by the admin
-    User targetUser =
-        createEntity(
-            createRequest(test)
-                .withName("targetUser")
-                .withDisplayName("Target User")
-                .withEmail("targetuser@email.com")
-                .withIsBot(false)
-                .withCreatePasswordType(CreateUser.CreatePasswordType.ADMIN_CREATE)
-                .withPassword("Test@1234")
-                .withConfirmPassword("Test@1234"),
-            TEMP_ADMIN_AUTH_HEADERS);
-
-    assertEquals(adminUser.getName(), targetUser.getUpdatedBy());
-
-    // Delete the admin user who updated the target user
-    deleteEntity(adminUser.getId(), ADMIN_AUTH_HEADERS);
-
-    // Verify admin user is deleted
-    assertResponse(
-        () -> getEntity(adminUser.getId(), ADMIN_AUTH_HEADERS),
-        NOT_FOUND,
-        CatalogExceptionMessage.entityNotFound(Entity.USER, adminUser.getId()));
-
-    // Try to login with the target user - this should not throw an exception
-    // even though the updatedBy user (adminUser) has been deleted
-    LoginRequest loginRequest =
-        new LoginRequest()
-            .withEmail("targetuser@email.com")
-            .withPassword(encodePassword("Test@1234"));
-
-    // This login should succeed without throwing an exception
-    // The bug fix ensures that when updateUserLastLoginTime is called,
-    // it handles the case where the updatedBy user no longer exists
-    JwtResponse jwtResponse =
-        TestUtils.post(
-            getResource("users/login"),
-            loginRequest,
-            JwtResponse.class,
-            OK.getStatusCode(),
-            ADMIN_AUTH_HEADERS);
-
-    assertNotNull(jwtResponse);
-    assertNotNull(jwtResponse.getAccessToken());
-
-    // Verify the target user still has the deleted admin user name in updatedBy
-    User loggedInUser = getEntity(targetUser.getId(), ADMIN_AUTH_HEADERS);
-    assertEquals(adminUser.getName(), loggedInUser.getUpdatedBy());
-
-    // Clean up
-    deleteEntity(targetUser.getId(), ADMIN_AUTH_HEADERS);
-=======
   void testUserRdfRelationships(TestInfo test) throws IOException {
     if (!RdfTestUtils.isRdfEnabled()) {
       LOG.info("RDF not enabled, skipping test");
@@ -2406,6 +2346,66 @@
 
     // Verify user no longer exists in RDF after hard delete
     RdfTestUtils.verifyEntityNotInRdf(user.getFullyQualifiedName());
->>>>>>> 946f63c8
-  }
+  }
+
+    @Test
+    void test_loginWithDeletedUpdatedByUser_200_ok(TestInfo test) throws HttpResponseException {
+        // Create an admin user to update another user
+        String username = "tempAdmin";
+        Map<String, String> TEMP_ADMIN_AUTH_HEADERS = authHeaders(username + "@open-metadata.org");
+        User adminUser =
+                createEntity(createRequest("tempAdmin").withIsAdmin(true), TEMP_ADMIN_AUTH_HEADERS);
+
+        // Create a target user that will be updated by the admin
+        User targetUser =
+                createEntity(
+                        createRequest(test)
+                                .withName("targetUser")
+                                .withDisplayName("Target User")
+                                .withEmail("targetuser@email.com")
+                                .withIsBot(false)
+                                .withCreatePasswordType(CreateUser.CreatePasswordType.ADMIN_CREATE)
+                                .withPassword("Test@1234")
+                                .withConfirmPassword("Test@1234"),
+                        TEMP_ADMIN_AUTH_HEADERS);
+
+        assertEquals(adminUser.getName(), targetUser.getUpdatedBy());
+
+        // Delete the admin user who updated the target user
+        deleteEntity(adminUser.getId(), ADMIN_AUTH_HEADERS);
+
+        // Verify admin user is deleted
+        assertResponse(
+                () -> getEntity(adminUser.getId(), ADMIN_AUTH_HEADERS),
+                NOT_FOUND,
+                CatalogExceptionMessage.entityNotFound(Entity.USER, adminUser.getId()));
+
+        // Try to login with the target user - this should not throw an exception
+        // even though the updatedBy user (adminUser) has been deleted
+        LoginRequest loginRequest =
+                new LoginRequest()
+                        .withEmail("targetuser@email.com")
+                        .withPassword(encodePassword("Test@1234"));
+
+        // This login should succeed without throwing an exception
+        // The bug fix ensures that when updateUserLastLoginTime is called,
+        // it handles the case where the updatedBy user no longer exists
+        JwtResponse jwtResponse =
+                TestUtils.post(
+                        getResource("users/login"),
+                        loginRequest,
+                        JwtResponse.class,
+                        OK.getStatusCode(),
+                        ADMIN_AUTH_HEADERS);
+
+        assertNotNull(jwtResponse);
+        assertNotNull(jwtResponse.getAccessToken());
+
+        // Verify the target user still has the deleted admin user name in updatedBy
+        User loggedInUser = getEntity(targetUser.getId(), ADMIN_AUTH_HEADERS);
+        assertEquals(adminUser.getName(), loggedInUser.getUpdatedBy());
+
+        // Clean up
+        deleteEntity(targetUser.getId(), ADMIN_AUTH_HEADERS);
+    }
 }