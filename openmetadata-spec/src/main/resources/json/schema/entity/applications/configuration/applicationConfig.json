--- conflicted
+++ resolved
@@ -32,15 +32,11 @@
           "$ref": "internal/dataRetentionConfiguration.json"
         },
         {
-<<<<<<< HEAD
-          "$ref": "internal/dayOneExperienceAppConfig.json"
+          "$ref": "internal/autoPilotAppConfig.json"
         },
         {
           "type": "object",
           "additionalProperties": true
-=======
-          "$ref": "internal/autoPilotAppConfig.json"
->>>>>>> e1d41f8d
         }
       ]
     },
