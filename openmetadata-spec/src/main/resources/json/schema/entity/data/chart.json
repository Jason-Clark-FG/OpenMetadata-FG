{
  "$id": "https://open-metadata.org/schema/entity/data/chart.json",
  "$schema": "http://json-schema.org/draft-07/schema#",
  "title": "Chart",
  "$comment": "@om-entity-type",
  "description": "A `Chart` presents data visually. Charts can be part of `Dashboards`.",
  "type": "object",
  "javaType": "org.openmetadata.schema.entity.data.Chart",
  "javaInterfaces": ["org.openmetadata.schema.EntityInterface"],
  "definitions": {
    "chartType": {
      "javaType": "org.openmetadata.schema.type.ChartType",
      "description": "This schema defines the type used for describing different types of charts.",
      "type": "string",
      "enum": [
        "Line",
        "Table",
        "Bar",
        "Area",
        "Pie",
        "Histogram",
        "Scatter",
        "Text",
        "BoxPlot",
<<<<<<< HEAD
        "SanKey",
=======
        "Gauge",
        "Map",
        "Graph",
        "Heatmap",
        "Timeline",
>>>>>>> 65ae8607
        "Other"
      ],
      "javaEnums": [
        {
          "name": "Line"
        },
        {
          "name": "Table"
        },
        {
          "name": "Bar"
        },
        {
          "name": "Area"
        },
        {
          "name": "Pie"
        },
        {
          "name": "Histogram"
        },
        {
          "name": "Scatter"
        },
        {
          "name": "Text"
        },
        {
          "name": "BoxPlot"
        },
        {
<<<<<<< HEAD
          "name": "SanKey"
=======
          "name": "Gauge"
        },
        {
          "name": "Map"
        },
        {
          "name": "Graph"
        },
        {
          "name": "Heatmap"
        },
        {
          "name": "Timeline"
>>>>>>> 65ae8607
        },
        {
          "name": "Other"
        }
      ]
    }
  },
  "properties": {
    "id": {
      "description": "Unique identifier that identifies a chart instance.",
      "$ref": "../../type/basic.json#/definitions/uuid"
    },
    "name": {
      "description": "Name that identifies this Chart.",
      "$ref": "../../type/basic.json#/definitions/entityName"
    },
    "displayName": {
      "description": "Display Name that identifies this Chart. It could be title or label from the source services.",
      "type": "string"
    },
    "fullyQualifiedName": {
      "description": "A unique name that identifies a dashboard in the format 'ServiceName.ChartName'.",
      "$ref": "../../type/basic.json#/definitions/fullyQualifiedEntityName"
    },
    "description": {
      "description": "Description of the dashboard, what it is, and how to use it.",
      "$ref": "../../type/basic.json#/definitions/markdown"
    },
    "version": {
      "description": "Metadata version of the entity.",
      "$ref": "../../type/entityHistory.json#/definitions/entityVersion"
    },
    "updatedAt": {
      "description": "Last update time corresponding to the new version of the entity in Unix epoch time milliseconds.",
      "$ref": "../../type/basic.json#/definitions/timestamp"
    },
    "updatedBy": {
      "description": "User who made the update.",
      "type": "string"
    },
    "chartType": {
      "$ref": "#/definitions/chartType"
    },
    "sourceUrl": {
      "description": "Chart URL suffix from its service.",
      "$ref": "../../type/basic.json#/definitions/sourceUrl"
    },
    "href": {
      "description": "Link to the resource corresponding to this entity.",
      "$ref": "../../type/basic.json#/definitions/href"
    },
    "owners": {
      "description": "Owners of this chart.",
      "$ref": "../../type/entityReferenceList.json"
    },
    "followers": {
      "description": "Followers of this chart.",
      "$ref": "../../type/entityReferenceList.json"
    },
    "tags": {
      "description": "Tags for this chart.",
      "type": "array",
      "items": {
        "$ref": "../../type/tagLabel.json"
      },
      "default": []
    },
    "service": {
      "description": "Link to service where this dashboard is hosted in.",
      "$ref": "../../type/entityReference.json"
    },
    "serviceType": {
      "description": "Service type where this chart is hosted in.",
      "$ref": "../services/dashboardService.json#/definitions/dashboardServiceType"
    },
    "usageSummary": {
      "description": "Latest usage information for this chart.",
      "$ref": "../../type/usageDetails.json",
      "default": null
    },
    "changeDescription": {
      "description": "Change that lead to this version of the entity.",
      "$ref": "../../type/entityHistory.json#/definitions/changeDescription"
    },
    "incrementalChangeDescription": {
      "description": "Change that lead to this version of the entity.",
      "$ref": "../../type/entityHistory.json#/definitions/changeDescription"
    },
    "deleted": {
      "description": "When `true` indicates the entity has been soft deleted.",
      "type": "boolean",
      "default": false
    },
    "domains" : {
      "description": "Domains the Chart belongs to. The Chart inherits domain from the dashboard service it belongs to.",
      "$ref": "../../type/entityReferenceList.json"
    },
    "dataProducts": {
      "description": "List of data products this entity is part of.",
      "$ref": "../../type/entityReferenceList.json"
    },
    "votes": {
      "description": "Votes on the entity.",
      "$ref": "../../type/votes.json"
    },
    "lifeCycle": {
      "description": "Life Cycle properties of the entity",
      "$ref": "../../type/lifeCycle.json"
    },
    "certification": {
      "$ref": "../../type/assetCertification.json"
    },
    "sourceHash": {
      "description": "Source hash of the entity",
      "type": "string",
      "minLength": 1,
      "maxLength": 32
    },
    "extension": {
      "description": "Entity extension data with custom attributes added to the entity.",
      "$ref": "../../type/basic.json#/definitions/entityExtension"
    },
    "dashboards": {
      "description": "All the dashboards containing this chart.",
      "$ref": "../../type/entityReferenceList.json",
      "default": null
    }
  },
  "required": ["id", "name", "service"],
  "additionalProperties": false
}<|MERGE_RESOLUTION|>--- conflicted
+++ resolved
@@ -22,15 +22,12 @@
         "Scatter",
         "Text",
         "BoxPlot",
-<<<<<<< HEAD
         "SanKey",
-=======
         "Gauge",
         "Map",
         "Graph",
         "Heatmap",
         "Timeline",
->>>>>>> 65ae8607
         "Other"
       ],
       "javaEnums": [
@@ -62,9 +59,9 @@
           "name": "BoxPlot"
         },
         {
-<<<<<<< HEAD
           "name": "SanKey"
-=======
+        },
+        {
           "name": "Gauge"
         },
         {
@@ -78,7 +75,6 @@
         },
         {
           "name": "Timeline"
->>>>>>> 65ae8607
         },
         {
           "name": "Other"
