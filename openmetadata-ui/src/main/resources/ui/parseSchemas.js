--- conflicted
+++ resolved
@@ -157,7 +157,7 @@
 async function parseApplicationSchemas() {
   const appSchemaDir = 'src/utils/ApplicationSchemas';
   const destDir = 'src/jsons/applicationSchemas';
-  
+
   try {
     // Create destination directory if it doesn't exist
     if (!fs.existsSync(destDir)) {
@@ -167,30 +167,30 @@
       fs.rmSync(destDir, { recursive: true });
       fs.mkdirSync(destDir, { recursive: true });
     }
-    
+
     // Get all JSON files in ApplicationSchemas directory
     const files = fs.readdirSync(appSchemaDir).filter(file => file.endsWith('.json'));
-    
+
     for (const file of files) {
       const filePath = path.join(appSchemaDir, file);
       const destPath = path.join(destDir, file);
-      
+
       try {
         // Change to the source directory for relative path resolution
         const fileDir = path.dirname(filePath);
         const originalCwd = process.cwd();
         process.chdir(fileDir);
-        
+
         // Parse and dereference the schema
         let parsedSchema = await parser.parse(file);
         parsedSchema = await parser.dereference(parsedSchema);
-        
+
         // Remove $id fields
         const updatedSchema = removeObjectByKey(parsedSchema, '$id');
-        
+
         // Change back to original directory
         process.chdir(originalCwd);
-        
+
         // Write the processed schema to destination
         fs.writeFileSync(destPath, JSON.stringify(updatedSchema, null, 2));
         console.log(`Processed ApplicationSchema: ${file}`);
@@ -226,7 +226,9 @@
     'schema/governance/workflows/elements/nodes',
     'src/jsons/governanceSchemas'
   );
-<<<<<<< HEAD
+
+  // Parse Application schemas
+  await parseApplicationSchemas();
 
   await main(
     'configTemp',
@@ -235,11 +237,6 @@
     true,
     ['authenticationConfiguration.json', 'authorizerConfiguration.json']
   );
-=======
-  
-  // Parse Application schemas
-  await parseApplicationSchemas();
->>>>>>> 668cf426
 }
 
 runParsers();