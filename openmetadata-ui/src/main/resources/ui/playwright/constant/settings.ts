--- conflicted
+++ resolved
@@ -94,15 +94,12 @@
   DOMAINS = 'domains',
   ONLINE_USERS = 'online-users',
   CHARTS = 'charts',
-<<<<<<< HEAD
   DRIVES = 'drives',
   DIRECTORIES = 'directories',
   FILES = 'files',
   SPREADSHEETS = 'spreadsheets',
   WORKSHEETS = 'worksheets',
-=======
   SSO = 'sso',
->>>>>>> f1afe8f5
 }
 
 export const SETTINGS_OPTIONS_PATH = {
