--- conflicted
+++ resolved
@@ -2,11 +2,7 @@
 
 # Platform
 
-<<<<<<< HEAD
-> **12 Components** | **69 Files** | **1256 Tests** | **1632 Scenarios** 🚀
-=======
 > **12 Components** | **69 Files** | **1242 Tests** | **1618 Scenarios** 🚀
->>>>>>> 911f6476
 
 ## Table of Contents
 - [Other](#other)
