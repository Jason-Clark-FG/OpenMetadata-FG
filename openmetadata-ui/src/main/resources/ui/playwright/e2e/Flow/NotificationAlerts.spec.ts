/*
 *  Copyright 2022 Collate.
 *  Licensed under the Apache License, Version 2.0 (the "License");
 *  you may not use this file except in compliance with the License.
 *  You may obtain a copy of the License at
 *  http://www.apache.org/licenses/LICENSE-2.0
 *  Unless required by applicable law or agreed to in writing, software
 *  distributed under the License is distributed on an "AS IS" BASIS,
 *  WITHOUT WARRANTIES OR CONDITIONS OF ANY KIND, either express or implied.
 *  See the License for the specific language governing permissions and
 *  limitations under the License.
 */

<<<<<<< HEAD
import { Page } from '@playwright/test';
import { test as base } from '../base';
=======
import { expect, Page, test as base } from '@playwright/test';
>>>>>>> 43f85a89
import { Domain } from '../../support/domain/Domain';
import { DashboardClass } from '../../support/entity/DashboardClass';
import { TableClass } from '../../support/entity/TableClass';
import { AdminClass } from '../../support/user/AdminClass';
import { UserClass } from '../../support/user/UserClass';
import { performAdminLogin } from '../../utils/admin';
import {
    commonCleanup,
    commonPrerequisites,
    createAlert,
    deleteAlert,
    generateAlertName,
    inputBasicAlertInformation,
    verifyAlertDetails,
    visitAlertDetailsPage,
    visitEditAlertPage
} from '../../utils/alert';
import { descriptionBox, getApiContext } from '../../utils/common';
import {
    addFilterWithUsersListInput,
    addInternalDestination,
    checkAlertDetailsForWithPermissionUser,
    checkAlertFlowForWithoutPermissionUser,
    createAlertForRecentEventsCheck,
    createAlertWithMultipleFilters,
    createConversationAlert,
    createTaskAlert,
    editSingleFilterAlert,
    visitNotificationAlertPage
} from '../../utils/notificationAlert';
import { addExternalDestination } from '../../utils/observabilityAlert';

const dashboard = new DashboardClass();
const table = new TableClass();
const admin = new AdminClass();
const user1 = new UserClass();
const user2 = new UserClass();
const domain = new Domain();

const SOURCE_NAME_1 = 'all';
const SOURCE_DISPLAY_NAME_1 = 'All';
const SOURCE_NAME_2 = 'dashboard';
const SOURCE_DISPLAY_NAME_2 = 'Dashboard';
const SOURCE_NAME_3 = 'task';
const SOURCE_DISPLAY_NAME_3 = 'Task';
const SOURCE_NAME_4 = 'conversation';
const SOURCE_DISPLAY_NAME_4 = 'Conversation';
const SOURCE_NAME_5 = 'table';
const SOURCE_DISPLAY_NAME_5 = 'Table';

// Create 3 page and authenticate 1 with admin and others with normal user
const test = base.extend<{
  page: Page;
  userWithPermissionsPage: Page;
  userWithoutPermissionsPage: Page;
}>({
  page: async ({ browser }, use) => {
    const page = await browser.newPage();
    await admin.login(page);
    await use(page);
    await page.close();
  },
  userWithPermissionsPage: async ({ browser }, use) => {
    const page = await browser.newPage();
    await user1.login(page);
    await use(page);
    await page.close();
  },
  userWithoutPermissionsPage: async ({ browser }, use) => {
    const page = await browser.newPage();
    await user2.login(page);
    await use(page);
    await page.close();
  },
});

const data = {
  alertDetails: {
    id: '',
    name: '',
    displayName: '',
    description: '',
    filteringRules: { resources: [] },
    input: { filters: [], actions: [] },
    destinations: [],
  },
};

test.beforeAll(async ({ browser }) => {
  test.slow();

  const { afterAction, apiContext } = await performAdminLogin(browser);
  await commonPrerequisites({
    apiContext,
    table,
    user1,
    user2,
    domain,
  });
  await dashboard.create(apiContext);

  await afterAction();
});

test.afterAll('Cleanup', async ({ browser }) => {
  test.slow();

  const { afterAction, apiContext } = await performAdminLogin(browser);
  await commonCleanup({
    apiContext,
    table,
    user1,
    user2,
    domain,
  });
  await dashboard.delete(apiContext);

  await afterAction();
});

test('Single Filter Alert', async ({ page }) => {
  test.slow();

  const ALERT_NAME = generateAlertName();
  await visitNotificationAlertPage(page);

  await test.step('Create alert', async () => {
    data.alertDetails = await createAlert({
      page,
      alertName: ALERT_NAME,
      sourceName: SOURCE_NAME_1,
      sourceDisplayName: SOURCE_DISPLAY_NAME_1,
      user: user1,
    });
  });

  await test.step('Check created alert details', async () => {
    await visitNotificationAlertPage(page);
    await visitAlertDetailsPage(page, data.alertDetails);

    // Verify alert details
    await verifyAlertDetails({ page, alertDetails: data.alertDetails });
  });

  await test.step(
    'Edit alert by adding multiple filters and internal destinations',
    async () => {
      await editSingleFilterAlert({
        page,
        sourceName: SOURCE_NAME_2,
        sourceDisplayName: SOURCE_DISPLAY_NAME_2,
        user1,
        user2,
        domain,
        dashboard,
        alertDetails: data.alertDetails,
      });

      // Click save
      const updateAlert = page.waitForResponse(
        (response) =>
          response.url().includes('/api/v1/events/subscriptions') &&
          response.request().method() === 'PATCH' &&
          response.status() === 200
      );
      await page.click('[data-testid="save-button"]');
      await updateAlert.then(async (response) => {
        data.alertDetails = await response.json();

        test.expect(response.status()).toEqual(200);

        // Verify the edited alert changes
        await verifyAlertDetails({ page, alertDetails: data.alertDetails });
      });
    }
  );

  await test.step('Delete alert', async () => {
    await deleteAlert(page, data.alertDetails);
  });
});

test('Multiple Filters Alert', async ({ page }) => {
  test.slow();

  const ALERT_NAME = generateAlertName();
  await visitNotificationAlertPage(page);

  await test.step('Create alert', async () => {
    data.alertDetails = await createAlertWithMultipleFilters({
      page,
      alertName: ALERT_NAME,
      sourceName: SOURCE_NAME_1,
      sourceDisplayName: SOURCE_DISPLAY_NAME_1,
      user1,
      user2,
      domain,
      dashboard,
    });
  });

  await test.step(
    'Edit alert by removing added filters and internal destinations',
    async () => {
      await visitEditAlertPage(page, data.alertDetails);

      // Remove description
      await page.locator(descriptionBox).clear();

      // Remove all filters
      for (const _ of Array(6).keys()) {
        await page.click('[data-testid="remove-filter-0"]');
      }

      // Remove all destinations except one
      for (const _ of Array(5).keys()) {
        await page.click('[data-testid="remove-destination-0"]');
      }

      // Click save
      const updateAlert = page.waitForResponse(
        (response) =>
          response.url().includes('/api/v1/events/subscriptions') &&
          response.request().method() === 'PATCH' &&
          response.status() === 200
      );
      await page.click('[data-testid="save-button"]');
      await updateAlert.then(async (response) => {
        data.alertDetails = await response.json();

        test.expect(response.status()).toEqual(200);

        // Verify the edited alert changes
        await verifyAlertDetails({ page, alertDetails: data.alertDetails });
      });
    }
  );

  await test.step('Delete alert', async () => {
    await deleteAlert(page, data.alertDetails);
  });
});

test('Task source alert', async ({ page }) => {
  const ALERT_NAME = generateAlertName();
  await visitNotificationAlertPage(page);

  await test.step('Create alert', async () => {
    data.alertDetails = await createTaskAlert({
      page,
      alertName: ALERT_NAME,
      sourceName: SOURCE_NAME_3,
      sourceDisplayName: SOURCE_DISPLAY_NAME_3,
    });
  });

  await test.step('Delete alert', async () => {
    await deleteAlert(page, data.alertDetails);
  });
});

test('Conversation source alert', async ({ page }) => {
  const ALERT_NAME = generateAlertName();
  await visitNotificationAlertPage(page);

  await test.step('Create alert', async () => {
    data.alertDetails = await createConversationAlert({
      page,
      alertName: ALERT_NAME,
      sourceName: SOURCE_NAME_4,
      sourceDisplayName: SOURCE_DISPLAY_NAME_4,
    });
  });

  await test.step('Edit alert by adding mentions filter', async () => {
    await visitEditAlertPage(page, data.alertDetails);

    // Add filter
    await page.click('[data-testid="add-filters"]');

    await addFilterWithUsersListInput({
      page,
      filterNumber: 0,
      updaterName: user1.getUserDisplayName(),
      filterTestId: 'Mentioned Users-filter-option',
      exclude: true,
    });

    // Add Destination
    await page.click('[data-testid="add-destination-button"]');
    await addInternalDestination({
      page,
      destinationNumber: 1,
      category: 'Mentions',
      type: 'Slack',
    });

    // Click save
    const updateAlert = page.waitForResponse(
      (response) =>
        response.url().includes('/api/v1/events/subscriptions') &&
        response.request().method() === 'PATCH' &&
        response.status() === 200
    );
    await page.click('[data-testid="save-button"]');
    await updateAlert.then(async (response) => {
      data.alertDetails = await response.json();

      test.expect(response.status()).toEqual(200);

      // Verify the edited alert changes
      await verifyAlertDetails({ page, alertDetails: data.alertDetails });
    });
  });

  await test.step('Delete alert', async () => {
    await deleteAlert(page, data.alertDetails);
  });
});

test('Alert operations for a user with and without permissions', async ({
  page,
  userWithPermissionsPage,
  userWithoutPermissionsPage,
}) => {
  test.slow();

  const ALERT_NAME = generateAlertName();
  const { apiContext } = await getApiContext(page);
  await visitNotificationAlertPage(userWithPermissionsPage);

  await test.step('Create and trigger alert', async () => {
    data.alertDetails = await createAlertForRecentEventsCheck({
      page: userWithPermissionsPage,
      alertName: ALERT_NAME,
      sourceName: SOURCE_NAME_5,
      sourceDisplayName: SOURCE_DISPLAY_NAME_5,
      user: user1,
      table,
    });

    // Trigger alert
    await table.deleteTable(apiContext, false);
    await table.restore(apiContext);
  });

  await test.step('Checks for user without permission', async () => {
    await checkAlertFlowForWithoutPermissionUser({
      page: userWithoutPermissionsPage,
      alertDetails: data.alertDetails,
      sourceName: SOURCE_NAME_5,
      table,
    });
  });

  await test.step(
    'Check alert details page and Recent Events tab',
    async () => {
      await checkAlertDetailsForWithPermissionUser({
        page: userWithPermissionsPage,
        alertDetails: data.alertDetails,
        sourceName: SOURCE_NAME_5,
        table,
        user: user2,
      });
    }
  );

  await test.step('Delete alert', async () => {
    await deleteAlert(userWithPermissionsPage, data.alertDetails);
  });
});

test('destination should work properly', async ({ page }) => {
  await visitNotificationAlertPage(page);

  await inputBasicAlertInformation({
    page,
    name: 'test-name',
    sourceName: SOURCE_NAME_1,
    sourceDisplayName: SOURCE_DISPLAY_NAME_1,
  });

  await page.click('[data-testid="add-destination-button"]');
  await addInternalDestination({
    page,
    destinationNumber: 0,
    category: 'Owners',
    type: 'G Chat',
  });

  await test.expect(page.getByTestId('test-destination-button')).toBeDisabled();

  await addExternalDestination({
    page,
    destinationNumber: 0,
    category: 'G Chat',
    input: 'https://google.com',
  });

  await page.click('[data-testid="add-destination-button"]');
  await addExternalDestination({
    page,
    destinationNumber: 1,
    category: 'Slack',
    input: 'https://slack.com',
    advancedConfig: {
      headers: [{ key: 'header1', value: 'value1' }],
      queryParams: [{ key: 'param1', value: 'value1' }],
    },
  });
  // Click add destination, to validate value with empty config should not be sent in test destination API call
  await page.click('[data-testid="add-destination-button"]');

  const testDestinations = page.waitForResponse(
    (response) =>
      response.url().includes('/api/v1/events/subscriptions/testDestination') &&
      response.request().method() === 'POST' &&
      response.status() === 200
  );

  await page.click('[data-testid="test-destination-button"]');

  await testDestinations.then(async (response) => {
    const testResults = await response.json();
    expect(testResults).toHaveLength(2);
    for (const testResult of testResults) {
      const isGChat = testResult.type === 'GChat';

      await test
        .expect(
          page
            .getByTestId(`destination-${isGChat ? 0 : 1}`)
            .getByRole('alert')
            .getByText(testResult.statusDetails.status)
        )
        .toBeAttached();
    }
  });
});<|MERGE_RESOLUTION|>--- conflicted
+++ resolved
@@ -11,12 +11,7 @@
  *  limitations under the License.
  */
 
-<<<<<<< HEAD
-import { Page } from '@playwright/test';
-import { test as base } from '../base';
-=======
-import { expect, Page, test as base } from '@playwright/test';
->>>>>>> 43f85a89
+import { expect, Page } from '@playwright/test';
 import { Domain } from '../../support/domain/Domain';
 import { DashboardClass } from '../../support/entity/DashboardClass';
 import { TableClass } from '../../support/entity/TableClass';
@@ -24,30 +19,31 @@
 import { UserClass } from '../../support/user/UserClass';
 import { performAdminLogin } from '../../utils/admin';
 import {
-    commonCleanup,
-    commonPrerequisites,
-    createAlert,
-    deleteAlert,
-    generateAlertName,
-    inputBasicAlertInformation,
-    verifyAlertDetails,
-    visitAlertDetailsPage,
-    visitEditAlertPage
+  commonCleanup,
+  commonPrerequisites,
+  createAlert,
+  deleteAlert,
+  generateAlertName,
+  inputBasicAlertInformation,
+  verifyAlertDetails,
+  visitAlertDetailsPage,
+  visitEditAlertPage
 } from '../../utils/alert';
 import { descriptionBox, getApiContext } from '../../utils/common';
 import {
-    addFilterWithUsersListInput,
-    addInternalDestination,
-    checkAlertDetailsForWithPermissionUser,
-    checkAlertFlowForWithoutPermissionUser,
-    createAlertForRecentEventsCheck,
-    createAlertWithMultipleFilters,
-    createConversationAlert,
-    createTaskAlert,
-    editSingleFilterAlert,
-    visitNotificationAlertPage
+  addFilterWithUsersListInput,
+  addInternalDestination,
+  checkAlertDetailsForWithPermissionUser,
+  checkAlertFlowForWithoutPermissionUser,
+  createAlertForRecentEventsCheck,
+  createAlertWithMultipleFilters,
+  createConversationAlert,
+  createTaskAlert,
+  editSingleFilterAlert,
+  visitNotificationAlertPage
 } from '../../utils/notificationAlert';
 import { addExternalDestination } from '../../utils/observabilityAlert';
+import { test as base } from '../base';
 
 const dashboard = new DashboardClass();
 const table = new TableClass();
