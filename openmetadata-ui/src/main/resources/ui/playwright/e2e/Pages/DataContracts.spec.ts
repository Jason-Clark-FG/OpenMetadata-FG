/*
 *  Copyright 2025 Collate.
 *  Licensed under the Apache License, Version 2.0 (the "License");
 *  you may not use this file except in compliance with the License.
 *  You may obtain a copy of the License at
 *  http://www.apache.org/licenses/LICENSE-2.0
 *  Unless required by applicable law or agreed to in writing, software
 *  distributed under the License is distributed on an "AS IS" BASIS,
 *  WITHOUT WARRANTIES OR CONDITIONS OF ANY KIND, either express or implied.
 *  See the License for the specific language governing permissions and
 *  limitations under the License.
 */
import { expect, Page, test as base } from '@playwright/test';
import {
  DATA_CONTRACT_CONTAIN_SEMANTICS,
  DATA_CONTRACT_DETAILS,
  DATA_CONTRACT_SEMANTICS1,
  DATA_CONTRACT_SEMANTICS2,
  NEW_TABLE_TEST_CASE,
} from '../../constant/dataContracts';
import { GlobalSettingOptions } from '../../constant/settings';
import { EntityTypeEndpoint } from '../../support/entity/Entity.interface';
import { TableClass } from '../../support/entity/TableClass';
import { Glossary } from '../../support/glossary/Glossary';
import { GlossaryTerm } from '../../support/glossary/GlossaryTerm';
import { PersonaClass } from '../../support/persona/PersonaClass';
import { ClassificationClass } from '../../support/tag/ClassificationClass';
import { TagClass } from '../../support/tag/TagClass';
import { UserClass } from '../../support/user/UserClass';
import { performAdminLogin } from '../../utils/admin';
import { selectOption } from '../../utils/advancedSearch';
import { resetTokenFromBotPage } from '../../utils/bot';
import {
  clickOutside,
  redirectToHomePage,
  toastNotification,
} from '../../utils/common';
import {
  saveAndTriggerDataContractValidation,
  validateDataContractInsideBundleTestSuites,
  waitForDataContractExecution,
} from '../../utils/dataContracts';
import {
  addOwner,
  addOwnerWithoutValidation,
  assignGlossaryTerm,
  assignTag,
  assignTier,
} from '../../utils/entity';
import { settingClick } from '../../utils/sidebar';

const adminUser = new UserClass();

const test = base.extend<{ page: Page }>({
  page: async ({ browser }, use) => {
    const adminPage = await browser.newPage();
    await adminUser.login(adminPage);
    await use(adminPage);
    await adminPage.close();
  },
});

test.describe('Data Contracts', () => {
  const table = new TableClass();
  const testClassification = new ClassificationClass();
  const testTag = new TagClass({
    classification: testClassification.data.name,
  });
  const testGlossary = new Glossary();
  const testGlossaryTerm = new GlossaryTerm(testGlossary);
  const testPersona = new PersonaClass();

  test.beforeAll('Setup pre-requests', async ({ browser }) => {
    test.slow(true);

    const { apiContext, afterAction, page } = await performAdminLogin(browser);
    await table.create(apiContext);
    await testClassification.create(apiContext);
    await testTag.create(apiContext);
    await testGlossary.create(apiContext);
    await testGlossaryTerm.create(apiContext);
    await testPersona.create(apiContext);
    await adminUser.create(apiContext);
    await adminUser.setAdminRole(apiContext);
    await adminUser.patch({
      apiContext,
      patchData: [
        {
          op: 'add',
          path: '/personas/0',
          value: {
            id: testPersona.responseData.id,
            name: testPersona.responseData.name,
            displayName: testPersona.responseData.displayName,
            fullyQualifiedName: testPersona.responseData.fullyQualifiedName,
            type: 'persona',
          },
        },
        {
          op: 'add',
          path: '/defaultPersona',
          value: {
            id: testPersona.responseData.id,
            name: testPersona.responseData.name,
            displayName: testPersona.responseData.displayName,
            fullyQualifiedName: testPersona.responseData.fullyQualifiedName,
            type: 'persona',
          },
        },
      ],
    });

    if (!process.env.PLAYWRIGHT_IS_OSS) {
      // Todo: Remove this patch once the issue is fixed #19140
      await resetTokenFromBotPage(page, 'testsuite-bot');
    }

    await afterAction();
  });

  test.afterAll('Cleanup', async ({ browser }) => {
    test.slow(true);

    const { apiContext, afterAction } = await performAdminLogin(browser);
    await table.delete(apiContext);
    await testClassification.delete(apiContext);
    await testTag.delete(apiContext);
    await testGlossary.delete(apiContext);
    await testGlossaryTerm.delete(apiContext);
    await testPersona.delete(apiContext);
    await adminUser.delete(apiContext);
    await afterAction();
  });

  test('Create Data Contract and validate', async ({ page }) => {
    test.setTimeout(360000);

    await test.step('Redirect to Home Page and visit entity', async () => {
      await redirectToHomePage(page);
      await table.visitEntityPage(page);
    });

    await test.step(
      'Open contract section and start adding contract',
      async () => {
        await page.click('[data-testid="contract"]');

        await expect(page.getByTestId('no-data-placeholder')).toBeVisible();
        await expect(page.getByTestId('add-contract-button')).toBeVisible();

        await page.getByTestId('add-contract-button').click();

        await expect(page.getByTestId('add-contract-card')).toBeVisible();
      }
    );

    await test.step('Fill Contract Details form', async () => {
      await page.getByTestId('contract-name').fill(DATA_CONTRACT_DETAILS.name);
      await page.fill(
        '.om-block-editor[contenteditable="true"]',
        DATA_CONTRACT_DETAILS.description
      );

      await page.getByTestId('select-owners').click();
      await page.locator('.rc-virtual-list-holder-inner li').first().click();

      await expect(page.getByTestId('user-tag')).toBeVisible();
    });

    await test.step('Fill Contract Schema form', async () => {
      await page.getByRole('button', { name: 'Schema' }).click();

      await page
        .locator('input[type="checkbox"][aria-label="Select all"]')
        .check();

      await expect(
        page.getByRole('checkbox', { name: 'Select all' })
      ).toBeChecked();
    });

    await test.step('Fill first Contract Semantics form', async () => {
      await page.getByRole('button', { name: 'Semantics' }).click();

      await expect(page.getByTestId('add-semantic-button')).toBeDisabled();

      await page.fill('#semantics_0_name', DATA_CONTRACT_SEMANTICS1.name);
      await page.fill(
        '#semantics_0_description',
        DATA_CONTRACT_SEMANTICS1.description
      );

      const ruleLocator = page.locator('.group').nth(0);
      await selectOption(
        page,
        ruleLocator.locator('.group--field .ant-select'),
        DATA_CONTRACT_SEMANTICS1.rules[0].field,
        true
      );
      await selectOption(
        page,
        ruleLocator.locator('.rule--operator .ant-select'),
        DATA_CONTRACT_SEMANTICS1.rules[0].operator
      );
      await selectOption(
        page,
        ruleLocator.locator('.rule--value .ant-select'),
        'admin',
        true
      );
      await page.getByRole('button', { name: 'Add New Rule' }).click();

      await expect(page.locator('.group--conjunctions')).toBeVisible();

      const ruleLocator2 = page.locator('.rule').nth(1);
      await selectOption(
        page,
        ruleLocator2.locator('.rule--field .ant-select'),
        DATA_CONTRACT_SEMANTICS1.rules[1].field,
        true
      );
      await selectOption(
        page,
        ruleLocator2.locator('.rule--operator .ant-select'),
        DATA_CONTRACT_SEMANTICS1.rules[1].operator
      );
      await page.getByTestId('save-semantic-button').click();

      await expect(
        page
          .getByTestId('contract-semantics-card-0')
          .locator('.semantic-form-item-title')
      ).toContainText(DATA_CONTRACT_SEMANTICS1.name);
      await expect(
        page
          .getByTestId('contract-semantics-card-0')
          .locator('.semantic-form-item-description')
      ).toContainText(DATA_CONTRACT_SEMANTICS1.description);

      await page.locator('.expand-collapse-icon').click();

      await expect(
        page.locator('.semantic-rule-editor-view-only')
      ).toBeVisible();
    });

    await test.step('Add second semantic and delete it', async () => {
      await page.getByTestId('add-semantic-button').click();
      await page.fill('#semantics_1_name', DATA_CONTRACT_SEMANTICS2.name);
      await page.fill(
        '#semantics_1_description',
        DATA_CONTRACT_SEMANTICS2.description
      );
      const ruleLocator3 = page.locator('.group').nth(2);
      await selectOption(
        page,
        ruleLocator3.locator('.group--field .ant-select'),
        DATA_CONTRACT_SEMANTICS2.rules[0].field,
        true
      );
      await selectOption(
        page,
        ruleLocator3.locator('.rule--operator .ant-select'),
        DATA_CONTRACT_SEMANTICS2.rules[0].operator
      );
      await page.getByTestId('save-semantic-button').click();

      await expect(
        page
          .getByTestId('contract-semantics-card-1')
          .locator('.semantic-form-item-title')
      ).toContainText(DATA_CONTRACT_SEMANTICS2.name);
      await expect(
        page
          .getByTestId('contract-semantics-card-1')
          .locator('.semantic-form-item-description')
      ).toContainText(DATA_CONTRACT_SEMANTICS2.description);

      await page.getByTestId('delete-semantic-1').click();

      await expect(
        page.getByTestId('contract-semantics-card-1')
      ).not.toBeVisible();
    });

    await test.step('Save contract and validate for semantics', async () => {
      // save and trigger contract validation
      await saveAndTriggerDataContractValidation(page, true);

      await expect(
        page.getByTestId('contract-card-title-container').filter({
          hasText: 'Contract Status',
        })
      ).toBeVisible();
      await expect(
        page.getByTestId('contract-status-card-item-Semantics-status')
      ).toContainText('Failed');
      await expect(
        page.getByTestId('data-contract-latest-result-btn')
      ).toContainText('Contract Failed');

      await addOwner({
        page,
        owner: 'admin',
        type: 'Users',
        endpoint: EntityTypeEndpoint.Table,
        dataTestId: 'data-assets-header',
      });

      const runNowResponse = page.waitForResponse(
        '/api/v1/dataContracts/*/validate'
      );

      await page.getByTestId('contract-run-now-button').click();
      await runNowResponse;

      await toastNotification(
        page,
        'Contract validation trigger successfully.'
      );

      await page.reload();

      await page.waitForLoadState('networkidle');
      await page.waitForSelector('[data-testid="loader"]', {
        state: 'detached',
      });

      await expect(
        page.getByTestId('contract-status-card-item-Semantics-status')
      ).toContainText('Passed');
    });

    await test.step(
      'Add table test case and validate for quality',
      async () => {
        await page.getByTestId('contract-edit-button').click();

        await page.getByRole('tab', { name: 'Quality' }).click();

        await page.getByTestId('add-test-button').click();

        await expect(page.getByRole('dialog')).toBeVisible();

        await page.fill(
          '[data-testid="test-case-name"]',
          NEW_TABLE_TEST_CASE.name
        );

        await page.locator('[id="root\\/testType"]').click();

        const dropdown = page.locator('.rc-virtual-list-holder-inner');

        await expect(dropdown).toBeVisible();

        for (let i = 0; i < 20; i++) {
          const optionVisible = await dropdown
            .getByText(NEW_TABLE_TEST_CASE.label)
            .isVisible();
          if (optionVisible) {
            break;
          }
          await dropdown.press('ArrowDown');
        }

        await dropdown.getByText(NEW_TABLE_TEST_CASE.label).click();

        await page.click(`text=${NEW_TABLE_TEST_CASE.label}`);
        await page.fill(
          '#testCaseFormV1_params_columnCount',
          NEW_TABLE_TEST_CASE.value
        );

        await page.click('[data-testid="tags-selector"] input');
        await page.fill(
          '[data-testid="tags-selector"] input',
          testTag.data.name
        );
        await page
          .getByTestId(`tag-${testTag.responseData.fullyQualifiedName}`)
          .click();

        await clickOutside(page);

        await page.click('[data-testid="glossary-terms-selector"] input');
        await page.fill(
          '[data-testid="glossary-terms-selector"] input',
          testGlossaryTerm.data.name
        );

        await page
          .getByTestId(
            `tag-${testGlossaryTerm.responseData.fullyQualifiedName}`
          )
          .click();

        await clickOutside(page);

        await page.getByTestId('pipeline-name').fill('test-pipeline');

        await page
          .locator('.selection-title', { hasText: 'On Demand' })
          .click();

        await expect(page.locator('.expression-text')).toContainText(
          'Pipeline will only be triggered manually.'
        );

        const testCaseResponse = page.waitForResponse(
          '/api/v1/dataQuality/testCases'
        );
        await page.click('[data-testid="create-btn"]');
        await testCaseResponse;

        await page.waitForTimeout(100);

        await expect(
          page
            .locator('.ant-table-cell')
            .filter({ hasText: NEW_TABLE_TEST_CASE.name })
        ).toBeVisible();

        await page
          .locator('input[type="checkbox"][aria-label="Select all"]')
          .check();

        await expect(
          page.getByRole('checkbox', { name: 'Select all' })
        ).toBeChecked();

        // save and trigger contract validation
        const response = await saveAndTriggerDataContractValidation(page);

        if (
          typeof response === 'object' &&
          response !== null &&
          'latestResult' in response
        ) {
          const {
            id: contractId,
            latestResult: { resultId: latestResultId },
          } = response;

          if (contractId && latestResultId) {
            await waitForDataContractExecution(
              page,
              contractId,
              latestResultId
            );
          }
        }

        await expect(
          page.getByTestId('data-contract-latest-result-btn')
        ).toBeVisible();
      }
    );

    await test.step(
      'Validate inside the Observability, bundle test suites, that data contract test suite is present',
      async () => {
        await validateDataContractInsideBundleTestSuites(page);

        await expect(
          page
            .getByTestId('test-suite-table')
            .locator('.ant-table-cell')
            .filter({
              hasText: `Data Contract - ${DATA_CONTRACT_DETAILS.name}`,
            })
        ).toBeVisible();
      }
    );

    await test.step(
      'Edit quality expectations from the data contract and validate',
      async () => {
        await table.visitEntityPage(page);

        await page.getByTestId('contract').click();

        await page.getByTestId('contract-edit-button').click();

        await page.getByRole('tab', { name: 'Quality' }).click();

        await page
          .locator('input[type="checkbox"][aria-label="Select all"]')
          .uncheck();

        await expect(
          page.getByRole('checkbox', { name: 'Select all' })
        ).not.toBeChecked();

        await saveAndTriggerDataContractValidation(page);

        await expect(
          page.getByTestId('contract-status-card-item-Quality Status')
        ).not.toBeVisible();

        await expect(
          page.getByTestId('data-contract-latest-result-btn')
        ).not.toBeVisible();
      }
    );

    // TODO: Add a step to validate the test suite is removed from observability -> bundle test suites

    await test.step('Verify YAML view', async () => {
      await table.visitEntityPage(page);

      await page.getByTestId('contract').click();

      await page.getByTestId('contract-view-switch-tab-yaml').click();

      await expect(page.getByTestId('code-mirror-container')).toBeVisible();
      await expect(
        page
          .getByTestId('code-mirror-container')
          .getByTestId('query-copy-button')
      ).toBeVisible();
    });

    await test.step('Export YAML', async () => {
      const downloadPromise = page.waitForEvent('download');

      await page.getByTestId('export-contract-button').click();
      const download = await downloadPromise;
      // Wait for the download process to complete and save the downloaded file somewhere.
      await download.saveAs('downloads/' + download.suggestedFilename());
    });

    await test.step('Edit and Validate Contract data', async () => {
      await page.getByTestId('contract-edit-button').click();

      await expect(page.getByTestId('save-contract-btn')).toBeDisabled();

      // Change the Contract Details
      await page
        .getByTestId('contract-name')
        .fill(DATA_CONTRACT_DETAILS.displayName);
      await page.click('.om-block-editor[contenteditable="true"]');
      await page.keyboard.press('Control+A');
      await page.keyboard.type(DATA_CONTRACT_DETAILS.description2);

      await addOwnerWithoutValidation({
        page,
        owner: 'admin',
        type: 'Users',
        initiatorId: 'select-owners',
      });

      await expect(
        page.getByTestId('user-tag').getByText('admin')
      ).toBeVisible();

      // Move to Schema Tab
      await page.getByRole('button', { name: 'Schema' }).click();

      // TODO: will enable this once nested column is fixed
      //   await page.waitForSelector('[data-testid="loader"]', {
      //     state: 'detached',
      //   });

      //   await page.getByRole('checkbox', { name: 'Select all' }).click();

      //   await expect(
      //     page.getByRole('checkbox', { name: 'Select all' })
      //   ).not.toBeChecked();

      // Move to Semantic Tab
      await page.getByRole('button', { name: 'Semantics' }).click();

      await page.getByTestId('delete-condition-button').last().click();

      await expect(
        page.getByTestId('query-builder-form-field').getByText('Description')
      ).not.toBeVisible();

      await expect(page.getByTestId('save-contract-btn')).not.toBeDisabled();

      const saveContractResponse = page.waitForResponse(
        '/api/v1/dataContracts/*'
      );
      await page.getByTestId('save-contract-btn').click();
      await saveContractResponse;

      await page.waitForLoadState('networkidle');
      await page.waitForSelector('[data-testid="loader"]', {
        state: 'detached',
      });

      // Validate the Updated Values
      await expect(page.getByTestId('contract-title')).toContainText(
        DATA_CONTRACT_DETAILS.displayName
      );

      await expect(
        page.getByTestId('contract-owner-card').getByTestId('admin')
      ).toBeVisible();

      await expect(
        page.locator(
          '[data-testid="viewer-container"] [data-testid="markdown-parser"]'
        )
      ).toContainText(DATA_CONTRACT_DETAILS.description2);

      // TODO: will enable this once nested column is fixed
      //   await expect(page.getByTestId('schema-table-card')).not.toBeVisible();
    });

    await test.step('Delete contract', async () => {
      const deleteContractResponse = page.waitForResponse(
        'api/v1/dataContracts/*?hardDelete=true&recursive=true'
      );

      await page.getByTestId('delete-contract-button').click();

      await expect(
        page
          .locator('.ant-modal-title')
          .getByText(`Delete dataContract "${DATA_CONTRACT_DETAILS.name}"`)
      ).toBeVisible();

      await page.getByTestId('confirmation-text-input').click();
      await page.getByTestId('confirmation-text-input').fill('DELETE');

      await expect(page.getByTestId('confirm-button')).toBeEnabled();

      await page.getByTestId('confirm-button').click();
      await deleteContractResponse;

      await toastNotification(page, '"Contract" deleted successfully!');

      await expect(page.getByTestId('no-data-placeholder')).toBeVisible();
      await expect(page.getByTestId('add-contract-button')).toBeVisible();
    });
  });

  test('Contract Status badge should be visible on condition if Contract Tab is present/hidden by Persona', async ({
    page,
  }) => {
    test.slow(true);

    await test.step(
      'Create Data Contract in Table and validate it fails',
      async () => {
        await table.visitEntityPage(page);

        // Open contract section and start adding contract
        await page.click('[data-testid="contract"]');

        await expect(page.getByTestId('no-data-placeholder')).toBeVisible();
        await expect(page.getByTestId('add-contract-button')).toBeVisible();

        await page.getByTestId('add-contract-button').click();

        await expect(page.getByTestId('add-contract-card')).toBeVisible();

        // Fill Contract Details form
        await page
          .getByTestId('contract-name')
          .fill(DATA_CONTRACT_DETAILS.name);
        await page.fill(
          '.om-block-editor[contenteditable="true"]',
          DATA_CONTRACT_DETAILS.description
        );

        await page.getByTestId('select-owners').click();
        await page.locator('.rc-virtual-list-holder-inner li').first().click();

        await expect(page.getByTestId('user-tag')).toBeVisible();

        // Fill Contract Schema form
        await page.getByRole('button', { name: 'Schema' }).click();
        await page
          .locator('input[type="checkbox"][aria-label="Select all"]')
          .check();

        await expect(
          page.getByRole('checkbox', { name: 'Select all' })
        ).toBeChecked();

        // Fill Contract Semantics form
        await page.getByRole('button', { name: 'Semantics' }).click();

        await expect(page.getByTestId('add-semantic-button')).toBeDisabled();

        await page.fill('#semantics_0_name', DATA_CONTRACT_SEMANTICS1.name);
        await page.fill(
          '#semantics_0_description',
          DATA_CONTRACT_SEMANTICS1.description
        );

        const ruleLocator = page.locator('.group').nth(0);
        await selectOption(
          page,
          ruleLocator.locator('.group--field .ant-select'),
          DATA_CONTRACT_SEMANTICS1.rules[0].field,
          true
        );
        await selectOption(
          page,
          ruleLocator.locator('.rule--operator .ant-select'),
          DATA_CONTRACT_SEMANTICS1.rules[0].operator
        );
        await selectOption(
          page,
          ruleLocator.locator('.rule--value .ant-select'),
          'admin',
          true
        );
        await page.getByTestId('save-semantic-button').click();

        await expect(
          page
            .getByTestId('contract-semantics-card-0')
            .locator('.semantic-form-item-title')
        ).toContainText(DATA_CONTRACT_SEMANTICS1.name);

        // Save contract and validate for semantics - should fail initially
        await saveAndTriggerDataContractValidation(page, true);

        await expect(
          page.getByTestId('contract-card-title-container').filter({
            hasText: 'Contract Status',
          })
        ).toBeVisible();
        await expect(
          page.getByTestId('contract-status-card-item-Semantics-status')
        ).toContainText('Failed');
        await expect(
          page.getByTestId('data-contract-latest-result-btn')
        ).toContainText('Contract Failed');
      }
    );

    await test.step('Create Persona and assign user to it', async () => {
      await redirectToHomePage(page);
      await settingClick(page, GlobalSettingOptions.PERSONA);
      await page.waitForLoadState('networkidle');
      await page.waitForSelector('[data-testid="loader"]', {
        state: 'detached',
      });

      // Navigate to persona details
      await page
        .getByTestId(`persona-details-card-${testPersona.data.name}`)
        .click();
      await page.getByRole('tab', { name: 'Users' }).click();

      // Add user to persona
      await page.getByTestId('add-persona-button').click();
      await page.waitForSelector('[data-testid="loader"]', {
        state: 'detached',
      });

      const searchUser = page.waitForResponse(
        `/api/v1/search/query?q=*${encodeURIComponent(
          adminUser.responseData.displayName
        )}*`
      );
      await page
        .getByTestId('searchbar')
        .fill(adminUser.responseData.displayName);
      await searchUser;

      await page
        .getByRole('listitem', { name: adminUser.responseData.displayName })
        .click();

      const personaResponse = page.waitForResponse('/api/v1/personas/*');

      await page.getByTestId('selectable-list-update-btn').click();
      await personaResponse;
    });

    await test.step(
      'Verify Contract tab and status badge are visible if persona is set',
      async () => {
        await redirectToHomePage(page);
        await table.visitEntityPage(page);
        await page.waitForLoadState('networkidle');
        await page.waitForSelector('[data-testid="loader"]', {
          state: 'detached',
        });

        // Verify Contract tab is not visible (should be hidden by persona customization)
        await expect(page.getByTestId('contract')).toBeVisible();

        // Verify Contract status badge is not visible in header
        await expect(
          page.getByTestId('data-contract-latest-result-btn')
        ).toBeVisible();

        // Additional verification: Check that other tabs are still visible
        await expect(page.getByTestId('schema')).toBeVisible();
        await expect(page.getByTestId('activity_feed')).toBeVisible();
        await expect(page.getByTestId('sample_data')).toBeVisible();
        await expect(page.getByTestId('table_queries')).toBeVisible();
        await expect(page.getByTestId('profiler')).toBeVisible();
        await expect(page.getByTestId('lineage')).toBeVisible();
        await expect(page.getByTestId('custom_properties')).toBeVisible();
      }
    );

    await test.step('Customize Table page to hide Contract tab', async () => {
      await settingClick(page, GlobalSettingOptions.PERSONA);
      await page.waitForLoadState('networkidle');
      await page.waitForSelector('[data-testid="loader"]', {
        state: 'detached',
      });

      // Navigate to persona details and customize UI
      await page
        .getByTestId(`persona-details-card-${testPersona.data.name}`)
        .click();
      await page.getByRole('tab', { name: 'Customize UI' }).click();
      await page.waitForLoadState('networkidle');

      // Navigate to Table customization
      await page.getByText('Data Assets').click();
      await page.getByText('Table', { exact: true }).click();

      await page.waitForSelector('[data-testid="loader"]', {
        state: 'detached',
      });

      // Hide the Contract tab
      await page.getByTestId('tab-contract').click();
      await page.getByText('Hide', { exact: true }).click();

      // Save the customization
      await page.getByTestId('save-button').click();
      await toastNotification(
        page,
        /^Page layout (created|updated) successfully\.$/
      );
    });

    await test.step(
      'Verify Contract tab and status badge are hidden after persona customization',
      async () => {
        // After applying persona customization to hide the contract tab,
        // we need to verify that the contract tab and status badge are not visible
        // when viewing the table page with the customized persona.

        await redirectToHomePage(page);
        await table.visitEntityPage(page);
        await page.waitForLoadState('networkidle');
        await page.waitForSelector('[data-testid="loader"]', {
          state: 'detached',
        });

        // Verify Contract tab is not visible (should be hidden by persona customization)
        await expect(page.getByTestId('contract')).not.toBeVisible();

        // Verify Contract status badge is not visible in header
        await expect(
          page.getByTestId('data-contract-latest-result-btn')
        ).not.toBeVisible();

        // Additional verification: Check that other tabs are still visible
        await expect(page.getByTestId('schema')).toBeVisible();
        await expect(page.getByTestId('activity_feed')).toBeVisible();
        await expect(page.getByTestId('sample_data')).toBeVisible();
        await expect(page.getByTestId('table_queries')).toBeVisible();
        await expect(page.getByTestId('profiler')).toBeVisible();
        await expect(page.getByTestId('lineage')).toBeVisible();
        await expect(page.getByTestId('custom_properties')).toBeVisible();
      }
    );
  });

  test('Pagination in Schema Tab with Selection Persistent', async ({
    page,
  }) => {
    test.slow();

    const entityFQN = 'sample_data.ecommerce_db.shopify.performance_test_table';

    try {
      await test.step('Redirect to Home Page and visit entity', async () => {
        await redirectToHomePage(page);
        await page.goto(`/table/${entityFQN}`);

        await page.waitForLoadState('networkidle');
        await page.waitForSelector('[data-testid="loader"]', {
          state: 'detached',
        });
      });

      await test.step(
        'Open contract section and start adding contract',
        async () => {
          await page.click('[data-testid="contract"]');

          await expect(page.getByTestId('no-data-placeholder')).toBeVisible();
          await expect(page.getByTestId('add-contract-button')).toBeVisible();

          await page.getByTestId('add-contract-button').click();

          await expect(page.getByTestId('add-contract-card')).toBeVisible();
        }
      );

      await test.step('Fill Contract Details form', async () => {
        await page
          .getByTestId('contract-name')
          .fill(DATA_CONTRACT_DETAILS.name);
      });

      await test.step('Fill Contract Schema form', async () => {
        const columnResponse = page.waitForResponse(
          'api/v1/tables/name/sample_data.ecommerce_db.shopify.performance_test_table/columns?**'
        );

        await page.getByRole('button', { name: 'Schema' }).click();

        await columnResponse;
        await page.waitForSelector('[data-testid="loader"]', {
          state: 'detached',
        });

        await page
          .locator('input[type="checkbox"][aria-label="Select all"]')
          .check();

        await expect(
          page.getByRole('checkbox', { name: 'Select all' })
        ).toBeChecked();

        // Move to 2nd Page and Select columns

        const columnResponse2 = page.waitForResponse(
          'api/v1/tables/name/sample_data.ecommerce_db.shopify.performance_test_table/columns?**'
        );

        await page.getByTestId('next').click();

        await columnResponse2;
        await page.waitForSelector('[data-testid="loader"]', {
          state: 'detached',
        });

        await page
          .locator('input[type="checkbox"][aria-label="Select all"]')
          .check();

        await expect(
          page.getByRole('checkbox', { name: 'Select all' })
        ).toBeChecked();

        // Move to 3nd Page and Select columns

        const columnResponse3 = page.waitForResponse(
          'api/v1/tables/name/sample_data.ecommerce_db.shopify.performance_test_table/columns?**'
        );

        await page.getByTestId('next').click();

        await columnResponse3;
        await page.waitForSelector('[data-testid="loader"]', {
          state: 'detached',
        });

        await page
          .locator('input[type="checkbox"][aria-label="Select all"]')
          .check();

        await expect(
          page.getByRole('checkbox', { name: 'Select all' })
        ).toBeChecked();

        // Now UnSelect the Selected Columns of 3rd Page

        await page
          .locator('input[type="checkbox"][aria-label="Select all"]')
          .uncheck();

        await expect(
          page.getByRole('checkbox', { name: 'Select all' })
        ).not.toBeChecked();
      });

      await test.step('Save contract and validate for schema', async () => {
        const saveContractResponse = page.waitForResponse(
          '/api/v1/dataContracts/*'
        );
        await page.getByTestId('save-contract-btn').click();

        await saveContractResponse;

        // Check all schema from 1 to 50
        for (let i = 1; i <= 50; i++) {
          if (i < 10) {
            await expect(page.getByText(`test_col_000${i}`)).toBeVisible();
          } else {
            await expect(page.getByText(`test_col_00${i}`)).toBeVisible();
          }
        }

        // Schema from 51 to 75 Should not be visible
        for (let i = 51; i <= 75; i++) {
          await expect(page.getByText(`test_col_00${i}`)).not.toBeVisible();
        }
      });

      await test.step('Update the Schema and Validate', async () => {
        await page.getByTestId('contract-edit-button').click();

        const columnResponse = page.waitForResponse(
          'api/v1/tables/name/sample_data.ecommerce_db.shopify.performance_test_table/columns?**'
        );

        await page.getByRole('button', { name: 'Schema' }).click();

        await columnResponse;
        await page.waitForSelector('[data-testid="loader"]', {
          state: 'detached',
        });

        await page
          .locator('input[type="checkbox"][aria-label="Select all"]')
          .uncheck();

        await expect(
          page.getByRole('checkbox', { name: 'Select all' })
        ).not.toBeChecked();

        const saveContractResponse = page.waitForResponse(
          '/api/v1/dataContracts/*'
        );
        await page.getByTestId('save-contract-btn').click();

        await saveContractResponse;

        await page.waitForLoadState('networkidle');
        await page.waitForSelector('[data-testid="loader"]', {
          state: 'detached',
        });

        // Check all schema from 26 to 50
        for (let i = 26; i <= 50; i++) {
          await expect(page.getByText(`test_col_00${i}`)).toBeVisible();
        }
      });

      await test.step(
        'Re-select some columns on page 1, save and validate',
        async () => {
          await page.getByTestId('contract-edit-button').click();

          const columnResponse = page.waitForResponse(
            'api/v1/tables/name/sample_data.ecommerce_db.shopify.performance_test_table/columns?**'
          );

          await page.getByRole('button', { name: 'Schema' }).click();

          await columnResponse;
          await page.waitForSelector('[data-testid="loader"]', {
            state: 'detached',
          });

          for (let i = 1; i <= 5; i++) {
            await page
              .locator(
                `[data-row-key="${entityFQN}.test_col_000${i}"] .ant-checkbox-input`
              )
              .click();
          }

          const saveContractResponse = page.waitForResponse(
            '/api/v1/dataContracts/*'
          );
          await page.getByTestId('save-contract-btn').click();

          await saveContractResponse;

          await page.waitForLoadState('networkidle');
          await page.waitForSelector('[data-testid="loader"]', {
            state: 'detached',
          });

          // Check all schema from 1 to 5 and then, the one we didn't touch 26 to 50
          for (let i = 1; i <= 5; i++) {
            await expect(page.getByText(`test_col_000${i}`)).toBeVisible();
          }

          for (let i = 26; i <= 50; i++) {
            await expect(page.getByText(`test_col_00${i}`)).toBeVisible();
          }
        }
      );
    } finally {
      await test.step('Delete contract', async () => {
        await redirectToHomePage(page);
        await page.goto(`/table/${entityFQN}`);

        await page.waitForLoadState('networkidle');
        await page.waitForSelector('[data-testid="loader"]', {
          state: 'detached',
        });

        await page.click('[data-testid="contract"]');

        await page.waitForSelector('[data-testid="loader"]', {
          state: 'detached',
        });

        const deleteContractResponse = page.waitForResponse(
          'api/v1/dataContracts/*?hardDelete=true&recursive=true'
        );

        await page.getByTestId('delete-contract-button').click();

        await expect(page.locator('.ant-modal-title')).toBeVisible();

        await page.getByTestId('confirmation-text-input').click();
        await page.getByTestId('confirmation-text-input').fill('DELETE');

        await expect(page.getByTestId('confirm-button')).toBeEnabled();

        await page.getByTestId('confirm-button').click();
        await deleteContractResponse;

        await toastNotification(page, '"Contract" deleted successfully!');

        await expect(page.getByTestId('no-data-placeholder')).toBeVisible();
        await expect(page.getByTestId('add-contract-button')).toBeVisible();
      });
    }
  });

<<<<<<< HEAD
  test('Semantic with Contains Operator should work for Tier, Tag and Glossary', async ({
    page,
  }) => {
=======
  test('Nested Column should not be selectable', async ({ page }) => {
    const entityFQN = table.entityResponseData.fullyQualifiedName;
>>>>>>> 421985e8
    await redirectToHomePage(page);
    await table.visitEntityPage(page);
    await page.click('[data-testid="contract"]');
    await page.getByTestId('add-contract-button').click();

    await expect(page.getByTestId('add-contract-card')).toBeVisible();

<<<<<<< HEAD
    await page.getByTestId('contract-name').fill(DATA_CONTRACT_DETAILS.name);

    await page.getByRole('tab', { name: 'Semantics' }).click();

    await expect(page.getByTestId('add-semantic-button')).toBeDisabled();

    await page.fill('#semantics_0_name', DATA_CONTRACT_CONTAIN_SEMANTICS.name);
    await page.fill(
      '#semantics_0_description',
      DATA_CONTRACT_CONTAIN_SEMANTICS.description
    );
    const ruleLocator = page.locator('.group').nth(0);
    await selectOption(
      page,
      ruleLocator.locator('.group--field .ant-select'),
      DATA_CONTRACT_CONTAIN_SEMANTICS.rules[0].field,
      true
    );
    await selectOption(
      page,
      ruleLocator.locator('.rule--operator .ant-select'),
      DATA_CONTRACT_CONTAIN_SEMANTICS.rules[0].operator
    );
    await selectOption(
      page,
      ruleLocator.locator('.rule--value .ant-select'),
      'Tier.Tier1',
      true
    );
    await page.getByRole('button', { name: 'Add New Rule' }).click();

    await expect(page.locator('.group--conjunctions')).toBeVisible();

    const ruleLocator2 = page.locator('.rule').nth(1);
    await selectOption(
      page,
      ruleLocator2.locator('.rule--field .ant-select'),
      DATA_CONTRACT_CONTAIN_SEMANTICS.rules[1].field,
      true
    );
    await selectOption(
      page,
      ruleLocator2.locator('.rule--operator .ant-select'),
      DATA_CONTRACT_CONTAIN_SEMANTICS.rules[1].operator
    );

    await selectOption(
      page,
      ruleLocator2.locator('.rule--value .ant-select'),
      testTag.responseData.name,
      true
    );

    await page.getByRole('button', { name: 'Add New Rule' }).click();

    await expect(page.locator('.group--conjunctions')).toBeVisible();

    const ruleLocator3 = page.locator('.rule').nth(2);
    await selectOption(
      page,
      ruleLocator3.locator('.rule--field .ant-select'),
      DATA_CONTRACT_CONTAIN_SEMANTICS.rules[2].field,
      true
    );
    await selectOption(
      page,
      ruleLocator3.locator('.rule--operator .ant-select'),
      DATA_CONTRACT_CONTAIN_SEMANTICS.rules[2].operator
    );

    await selectOption(
      page,
      ruleLocator3.locator('.rule--value .ant-select'),
      testGlossaryTerm.responseData.name,
      true
    );

    await page.getByTestId('save-semantic-button').click();

    await expect(
      page
        .getByTestId('contract-semantics-card-0')
        .locator('.semantic-form-item-title')
    ).toContainText(DATA_CONTRACT_CONTAIN_SEMANTICS.name);
    await expect(
      page
        .getByTestId('contract-semantics-card-0')
        .locator('.semantic-form-item-description')
    ).toContainText(DATA_CONTRACT_CONTAIN_SEMANTICS.description);

    await page.locator('.expand-collapse-icon').click();

    await expect(page.locator('.semantic-rule-editor-view-only')).toBeVisible();

    // save and trigger contract validation
    await saveAndTriggerDataContractValidation(page, true);

    await expect(
      page.getByTestId('contract-card-title-container').filter({
        hasText: 'Contract Status',
      })
    ).toBeVisible();
    await expect(
      page.getByTestId('contract-status-card-item-Semantics-status')
    ).toContainText('Failed');
    await expect(
      page.getByTestId('data-contract-latest-result-btn')
    ).toContainText('Contract Failed');

    await page.getByTestId('schema').click();

    // Add the data in the Table Entity which Semantic Required
    await assignTier(page, 'Tier1', EntityTypeEndpoint.Table);
    await assignTag(
      page,
      testTag.responseData.displayName,
      'Add',
      EntityTypeEndpoint.Table,
      'KnowledgePanel.Tags',
      testTag.responseData.fullyQualifiedName
    );
    await assignGlossaryTerm(page, testGlossaryTerm.responseData);

    await page.click('[data-testid="contract"]');

    const runNowResponse = page.waitForResponse(
      '/api/v1/dataContracts/*/validate'
    );

    await page.getByTestId('contract-run-now-button').click();
    await runNowResponse;

    await toastNotification(page, 'Contract validation trigger successfully.');

    await page.reload();

    await page.waitForLoadState('networkidle');
=======
    await page.getByRole('button', { name: 'Schema' }).click();
>>>>>>> 421985e8

    await page.waitForSelector('[data-testid="loader"]', {
      state: 'detached',
    });

<<<<<<< HEAD
    await expect(
      page.getByTestId('contract-status-card-item-Semantics-status')
    ).toContainText('Passed');
=======
    // First level column should be selectable
    await page
      .locator(
        `[data-row-key="${entityFQN}.${table.entityLinkColumnsName[1]}"] .ant-checkbox-input`
      )
      .click();

    await expect(
      page.locator(
        `[data-row-key="${entityFQN}.${table.entityLinkColumnsName[1]}"] .ant-checkbox-checked`
      )
    ).toBeVisible();

    // This Nested column should be closed on initial
    for (let i = 3; i <= 6; i++) {
      await expect(
        page.getByText(table.entityLinkColumnsName[i])
      ).not.toBeVisible();
    }

    // Expand the Column and check if they are disabled
    await page
      .locator(
        `[data-row-key="${entityFQN}.${table.entityLinkColumnsName[2]}"] [data-testid="expand-icon"]`
      )
      .click();

    await page
      .locator(
        `[data-row-key="${entityFQN}.${table.entityLinkColumnsName[4]}"] [data-testid="expand-icon"]`
      )
      .click();

    // This Nested column should be closed on initial
    for (let i = 3; i <= 6; i++) {
      await expect(page.getByText(table.columnsName[i])).toBeVisible();

      await expect(
        page.locator(
          `[data-row-key="${entityFQN}.${table.entityLinkColumnsName[i]}"] .ant-checkbox-input`
        )
      ).toBeDisabled();
    }
>>>>>>> 421985e8
  });

  test('should allow adding a semantic with multiple rules', async ({
    page,
  }) => {
    await redirectToHomePage(page);
    await table.visitEntityPage(page);
    await page.click('[data-testid="contract"]');
    await page.getByTestId('add-contract-button').click();

    await expect(page.getByTestId('add-contract-card')).toBeVisible();

    await page.getByRole('tab', { name: 'Semantics' }).click();

    await expect(page.getByTestId('add-semantic-button')).toBeDisabled();

    await page.fill('#semantics_0_name', DATA_CONTRACT_SEMANTICS1.name);
    await page.fill(
      '#semantics_0_description',
      DATA_CONTRACT_SEMANTICS1.description
    );
    const ruleLocator = page.locator('.group').nth(0);
    await selectOption(
      page,
      ruleLocator.locator('.group--field .ant-select'),
      DATA_CONTRACT_SEMANTICS1.rules[0].field,
      true
    );
    await selectOption(
      page,
      ruleLocator.locator('.rule--operator .ant-select'),
      DATA_CONTRACT_SEMANTICS1.rules[0].operator
    );
    await selectOption(
      page,
      ruleLocator.locator('.rule--value .ant-select'),
      'admin',
      true
    );
    await page.getByRole('button', { name: 'Add New Rule' }).click();

    await expect(page.locator('.group--conjunctions')).toBeVisible();

    const ruleLocator2 = page.locator('.rule').nth(1);
    await selectOption(
      page,
      ruleLocator2.locator('.rule--field .ant-select'),
      DATA_CONTRACT_SEMANTICS1.rules[1].field,
      true
    );
    await selectOption(
      page,
      ruleLocator2.locator('.rule--operator .ant-select'),
      DATA_CONTRACT_SEMANTICS1.rules[1].operator
    );
    await page.getByTestId('save-semantic-button').click();

    await expect(
      page
        .getByTestId('contract-semantics-card-0')
        .locator('.semantic-form-item-title')
    ).toContainText(DATA_CONTRACT_SEMANTICS1.name);
    await expect(
      page
        .getByTestId('contract-semantics-card-0')
        .locator('.semantic-form-item-description')
    ).toContainText(DATA_CONTRACT_SEMANTICS1.description);

    await page.locator('.expand-collapse-icon').click();

    await expect(page.locator('.semantic-rule-editor-view-only')).toBeVisible();
  });

  test('should allow adding a second semantic and verify its rule', async ({
    page,
  }) => {
    await redirectToHomePage(page);
    await table.visitEntityPage(page);
    await page.click('[data-testid="contract"]');
    await page.getByTestId('add-contract-button').click();
    await page.getByRole('tab', { name: 'Semantics' }).click();

    await expect(page.getByTestId('add-semantic-button')).toBeDisabled();

    // Add first semantic
    await page.fill('#semantics_0_name', DATA_CONTRACT_SEMANTICS1.name);
    await page.fill(
      '#semantics_0_description',
      DATA_CONTRACT_SEMANTICS1.description
    );
    const ruleLocator = page.locator('.group').nth(0);
    await selectOption(
      page,
      ruleLocator.locator('.group--field .ant-select'),
      DATA_CONTRACT_SEMANTICS1.rules[0].field,
      true
    );
    await selectOption(
      page,
      ruleLocator.locator('.rule--operator .ant-select'),
      DATA_CONTRACT_SEMANTICS1.rules[0].operator
    );
    await selectOption(
      page,
      ruleLocator.locator('.rule--value .ant-select'),
      'admin',
      true
    );
    await page.getByRole('button', { name: 'Add New Rule' }).click();

    await expect(page.locator('.group--conjunctions')).toBeVisible();

    const ruleLocator2 = page.locator('.rule').nth(1);
    await selectOption(
      page,
      ruleLocator2.locator('.rule--field .ant-select'),
      DATA_CONTRACT_SEMANTICS1.rules[1].field,
      true
    );
    await selectOption(
      page,
      ruleLocator2.locator('.rule--operator .ant-select'),
      DATA_CONTRACT_SEMANTICS1.rules[1].operator
    );
    await page.getByTestId('save-semantic-button').click();
    // Add second semantic
    await page.getByTestId('add-semantic-button').click();
    await page.fill('#semantics_1_name', DATA_CONTRACT_SEMANTICS2.name);
    await page.fill(
      '#semantics_1_description',
      DATA_CONTRACT_SEMANTICS2.description
    );
    const ruleLocator3 = page.locator('.group').nth(2);
    await selectOption(
      page,
      ruleLocator3.locator('.group--field .ant-select'),
      DATA_CONTRACT_SEMANTICS2.rules[0].field,
      true
    );
    await selectOption(
      page,
      ruleLocator3.locator('.rule--operator .ant-select'),
      DATA_CONTRACT_SEMANTICS2.rules[0].operator
    );
    await page.getByTestId('save-semantic-button').click();

    await expect(
      page
        .getByTestId('contract-semantics-card-1')
        .locator('.semantic-form-item-title')
    ).toContainText(DATA_CONTRACT_SEMANTICS2.name);
    await expect(
      page
        .getByTestId('contract-semantics-card-1')
        .locator('.semantic-form-item-description')
    ).toContainText(DATA_CONTRACT_SEMANTICS2.description);
  });

  test('should allow editing a semantic and reflect changes', async ({
    page,
  }) => {
    await redirectToHomePage(page);
    await table.visitEntityPage(page);
    await page.click('[data-testid="contract"]');
    await page.getByTestId('add-contract-button').click();
    await page.getByRole('tab', { name: 'Semantics' }).click();

    await expect(page.getByTestId('add-semantic-button')).toBeDisabled();

    await page.fill('#semantics_0_name', DATA_CONTRACT_SEMANTICS1.name);
    await page.fill(
      '#semantics_0_description',
      DATA_CONTRACT_SEMANTICS1.description
    );
    const ruleLocator = page.locator('.group').nth(0);
    await selectOption(
      page,
      ruleLocator.locator('.group--field .ant-select'),
      DATA_CONTRACT_SEMANTICS1.rules[0].field,
      true
    );
    await selectOption(
      page,
      ruleLocator.locator('.rule--operator .ant-select'),
      DATA_CONTRACT_SEMANTICS1.rules[0].operator
    );
    await selectOption(
      page,
      ruleLocator.locator('.rule--value .ant-select'),
      'admin',
      true
    );
    await page.getByTestId('save-semantic-button').click();
    // Edit semantic
    await page
      .getByTestId('contract-semantics-card-0')
      .locator('.edit-expand-button')
      .click();
    await page.fill('#semantics_0_name', 'Edited Semantic Name');
    await page.getByTestId('save-semantic-button').click();

    await expect(
      page
        .getByTestId('contract-semantics-card-0')
        .locator('.semantic-form-item-title')
    ).toContainText('Edited Semantic Name');
  });

  test('should allow deleting a semantic and remove it from the list', async ({
    page,
  }) => {
    await redirectToHomePage(page);
    await table.visitEntityPage(page);
    await page.click('[data-testid="contract"]');
    await page.getByTestId('add-contract-button').click();
    await page.getByRole('tab', { name: 'Semantics' }).click();

    await expect(page.getByTestId('add-semantic-button')).toBeDisabled();

    await page.fill('#semantics_0_name', DATA_CONTRACT_SEMANTICS1.name);
    await page.fill(
      '#semantics_0_description',
      DATA_CONTRACT_SEMANTICS1.description
    );
    const ruleLocator = page.locator('.group').nth(0);
    await selectOption(
      page,
      ruleLocator.locator('.group--field .ant-select'),
      DATA_CONTRACT_SEMANTICS1.rules[0].field,
      true
    );
    await selectOption(
      page,
      ruleLocator.locator('.rule--operator .ant-select'),
      DATA_CONTRACT_SEMANTICS1.rules[0].operator
    );
    await selectOption(
      page,
      ruleLocator.locator('.rule--value .ant-select'),
      'admin',
      true
    );
    await page.getByTestId('save-semantic-button').click();
    // Add second semantic
    await page.getByTestId('add-semantic-button').click();
    await page.fill('#semantics_1_name', DATA_CONTRACT_SEMANTICS2.name);
    await page.fill(
      '#semantics_1_description',
      DATA_CONTRACT_SEMANTICS2.description
    );
    const ruleLocator3 = page.locator('.group').nth(2);
    await selectOption(
      page,
      ruleLocator3.locator('.group--field .ant-select'),
      DATA_CONTRACT_SEMANTICS2.rules[0].field,
      true
    );
    await selectOption(
      page,
      ruleLocator3.locator('.rule--operator .ant-select'),
      DATA_CONTRACT_SEMANTICS2.rules[0].operator
    );
    await page.getByTestId('save-semantic-button').click();
    // Delete second semantic
    await page.getByTestId('delete-semantic-1').click();

    await expect(
      page.getByTestId('contract-semantics-card-1')
    ).not.toBeVisible();
  });
});<|MERGE_RESOLUTION|>--- conflicted
+++ resolved
@@ -10,7 +10,7 @@
  *  See the License for the specific language governing permissions and
  *  limitations under the License.
  */
-import { expect, Page, test as base } from '@playwright/test';
+import { test as base, expect, Page } from '@playwright/test';
 import {
   DATA_CONTRACT_CONTAIN_SEMANTICS,
   DATA_CONTRACT_DETAILS,
@@ -1131,14 +1131,9 @@
     }
   });
 
-<<<<<<< HEAD
   test('Semantic with Contains Operator should work for Tier, Tag and Glossary', async ({
     page,
   }) => {
-=======
-  test('Nested Column should not be selectable', async ({ page }) => {
-    const entityFQN = table.entityResponseData.fullyQualifiedName;
->>>>>>> 421985e8
     await redirectToHomePage(page);
     await table.visitEntityPage(page);
     await page.click('[data-testid="contract"]');
@@ -1146,7 +1141,8 @@
 
     await expect(page.getByTestId('add-contract-card')).toBeVisible();
 
-<<<<<<< HEAD
+    await expect(page.getByTestId('add-contract-card')).toBeVisible();
+
     await page.getByTestId('contract-name').fill(DATA_CONTRACT_DETAILS.name);
 
     await page.getByRole('tab', { name: 'Semantics' }).click();
@@ -1284,19 +1280,32 @@
     await page.reload();
 
     await page.waitForLoadState('networkidle');
-=======
-    await page.getByRole('button', { name: 'Schema' }).click();
->>>>>>> 421985e8
-
     await page.waitForSelector('[data-testid="loader"]', {
       state: 'detached',
     });
 
-<<<<<<< HEAD
     await expect(
       page.getByTestId('contract-status-card-item-Semantics-status')
     ).toContainText('Passed');
-=======
+  });
+
+  test('Nested Column should not be selectable', async ({ page }) => {
+    const entityFQN = table.entityResponseData.fullyQualifiedName;
+    await redirectToHomePage(page);
+    await table.visitEntityPage(page);
+    await page.click('[data-testid="contract"]');
+    await page.getByTestId('add-contract-button').click();
+
+    await expect(page.getByTestId('add-contract-card')).toBeVisible();
+
+    await page.getByTestId('contract-name').fill(DATA_CONTRACT_DETAILS.name);
+
+    await page.getByRole('button', { name: 'Schema' }).click();
+
+    await page.waitForSelector('[data-testid="loader"]', {
+      state: 'detached',
+    });
+
     // First level column should be selectable
     await page
       .locator(
@@ -1340,7 +1349,6 @@
         )
       ).toBeDisabled();
     }
->>>>>>> 421985e8
   });
 
   test('should allow adding a semantic with multiple rules', async ({
