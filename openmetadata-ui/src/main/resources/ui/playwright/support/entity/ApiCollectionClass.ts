/*
 *  Copyright 2024 Collate.
 *  Licensed under the Apache License, Version 2.0 (the "License");
 *  you may not use this file except in compliance with the License.
 *  You may obtain a copy of the License at
 *  http://www.apache.org/licenses/LICENSE-2.0
 *  Unless required by applicable law or agreed to in writing, software
 *  distributed under the License is distributed on an "AS IS" BASIS,
 *  WITHOUT WARRANTIES OR CONDITIONS OF ANY KIND, either express or implied.
 *  See the License for the specific language governing permissions and
 *  limitations under the License.
 */
import { APIRequestContext, Page } from '@playwright/test';
import { Operation } from 'fast-json-patch';
import { SERVICE_TYPE } from '../../constant/service';
import { ServiceTypes } from '../../constant/settings';
import { redirectToHomePage, uuid } from '../../utils/common';
import { visitEntityPage } from '../../utils/entity';
import { visitServiceDetailsPage } from '../../utils/service';
import {
  EntityTypeEndpoint,
  ResponseDataType,
  ResponseDataWithServiceType,
} from './Entity.interface';
import { EntityClass } from './EntityClass';

export class ApiCollectionClass extends EntityClass {
  private serviceName: string;
  private apiCollectionName: string;
  private apiEndpointName: string;
  service: {
    name: string;
    serviceType: string;
    connection: {
      config: {
        type: string;
        openAPISchemaURL: string;
      };
    };
  };
<<<<<<< HEAD

  entity = {
    name: this.apiCollectionName,
    service: this.service.name,
    description: 'description',
=======
  entity: {
    name: string;
    service: string;
>>>>>>> 727560e8
  };
  apiEndpoint: {
    name: string;
    apiCollection: string;
    endpointURL: string;
    requestSchema: unknown;
    responseSchema: unknown;
  };

  serviceResponseData: ResponseDataType = {} as ResponseDataType;
  entityResponseData: ResponseDataWithServiceType =
    {} as ResponseDataWithServiceType;
  apiEndpointResponseData: ResponseDataType = {} as ResponseDataType;

  constructor(name?: string) {
    super(EntityTypeEndpoint.API_COLLECTION);
    this.serviceCategory = SERVICE_TYPE.ApiService;
    this.serviceType = ServiceTypes.API_SERVICES;
    this.type = 'Api Collection';

    // Generate names in constructor for deterministic behavior
    this.serviceName = name ?? `pw-api-service-${uuid()}`;
    this.apiCollectionName = name ?? `pw-api-collection-${uuid()}`;
    this.apiEndpointName = `pw-api-endpoint-${uuid()}`;

    this.service = {
      name: this.serviceName,
      serviceType: 'Rest',
      connection: {
        config: {
          type: 'Rest',
          openAPISchemaURL:
            'https://sandbox-beta.open-metadata.org/swagger.json',
        },
      },
    };

    this.entity = {
      name: this.apiCollectionName,
      service: this.service.name,
    };

    this.apiEndpoint = {
      name: this.apiEndpointName,
      apiCollection: `${this.service.name}.${this.entity.name}`,
      endpointURL: 'https://sandbox-beta.open-metadata.org/swagger.json',
      requestSchema: {
        schemaType: 'JSON',
        schemaFields: [
          {
            name: `default${uuid()}`,
            dataType: 'RECORD',
            tags: [],
            children: [
              {
                name: `name${uuid()}`,
                dataType: 'RECORD',
                tags: [],
                children: [
                  {
                    name: `first_name${uuid()}`,
                    dataType: 'STRING',
                    description: 'Description for schema field first_name',
                    tags: [],
                  },
                  {
                    name: `last_name${uuid()}`,
                    dataType: 'STRING',
                    tags: [],
                  },
                ],
              },
              {
                name: `age${uuid()}`,
                dataType: 'INT',
                tags: [],
              },
              {
                name: `club_name${uuid()}`,
                dataType: 'STRING',
                tags: [],
              },
            ],
          },
          {
            name: `secondary${uuid()}`,
            dataType: 'RECORD',
            tags: [],
          },
        ],
      },
      responseSchema: {
        schemaType: 'JSON',
        schemaFields: [
          {
            name: `default${uuid()}`,
            dataType: 'RECORD',
            tags: [],
            children: [
              {
                name: `name${uuid()}`,
                dataType: 'RECORD',
                tags: [],
                children: [
                  {
                    name: `first_name${uuid()}`,
                    dataType: 'STRING',
                    tags: [],
                  },
                  {
                    name: `last_name${uuid()}`,
                    dataType: 'STRING',
                    tags: [],
                  },
                ],
              },
              {
                name: `age${uuid()}`,
                dataType: 'INT',
                tags: [],
              },
              {
                name: `club_name${uuid()}`,
                dataType: 'STRING',
                tags: [],
              },
            ],
          },
          {
            name: `secondary${uuid()}`,
            dataType: 'RECORD',
            tags: [],
          },
        ],
      },
    };
  }

  async create(apiContext: APIRequestContext) {
    const serviceResponse = await apiContext.post(
      '/api/v1/services/apiServices',
      {
        data: this.service,
      }
    );
    const entityResponse = await apiContext.post('/api/v1/apiCollections', {
      data: this.entity,
    });

    const apiEndpointResponse = await apiContext.post('/api/v1/apiEndpoints', {
      data: this.apiEndpoint,
    });

    const service = await serviceResponse.json();
    const entity = await entityResponse.json();
    const apiEndpoint = await apiEndpointResponse.json();

    this.serviceResponseData = service;
    this.entityResponseData = entity;
    this.apiEndpointResponseData = apiEndpoint;

    return {
      service,
      entity,
      apiEndpoint,
    };
  }

  async patch(apiContext: APIRequestContext, payload: Operation[]) {
    const apiCollectionResponse = await apiContext.patch(
      `/api/v1/apiCollections/name/${this.entityResponseData?.['fullyQualifiedName']}`,
      {
        data: payload,
        headers: {
          'Content-Type': 'application/json-patch+json',
        },
      }
    );

    const apiCollection = await apiCollectionResponse.json();

    this.entityResponseData = apiCollection;

    return apiCollection;
  }

  get() {
    return {
      service: this.serviceResponseData,
      entity: this.entityResponseData,
      apiEndpoint: this.apiEndpointResponseData,
    };
  }

  public set(data: {
    entity: ResponseDataWithServiceType;
    service: ResponseDataType;
    apiEndpoint: ResponseDataType;
  }): void {
    this.entityResponseData = data.entity;
    this.serviceResponseData = data.service;
    this.apiEndpointResponseData = data.apiEndpoint;
  }

  async visitEntityPage(page: Page) {
    await visitServiceDetailsPage(
      page,
      {
        name: this.service.name,
        type: SERVICE_TYPE.ApiService,
      },
      false
    );

    const apiCollectionsResponse = page.waitForResponse(
      `/api/v1/apiCollections/name/*${this.entity}?*`
    );
    await page.getByTestId(this.entity.name).click();
    await apiCollectionsResponse;
  }

  async delete(apiContext: APIRequestContext) {
    const serviceResponse = await apiContext.delete(
      `/api/v1/services/apiServices/name/${encodeURIComponent(
        this.serviceResponseData?.['fullyQualifiedName']
      )}?recursive=true&hardDelete=true`
    );

    return {
      service: serviceResponse.body,
      entity: this.entityResponseData,
    };
  }

  async verifyOwnerPropagation(page: Page, owner: string) {
    await redirectToHomePage(page);
    await visitEntityPage({
      page,
      searchTerm: this.apiEndpointResponseData?.['fullyQualifiedName'],
      dataTestId: `${this.service.name}-${this.apiEndpoint.name}`,
    });
    await page.getByRole('link', { name: owner }).isVisible();
    await this.visitEntityPage(page);
  }
}<|MERGE_RESOLUTION|>--- conflicted
+++ resolved
@@ -38,17 +38,10 @@
       };
     };
   };
-<<<<<<< HEAD
-
-  entity = {
-    name: this.apiCollectionName,
-    service: this.service.name,
-    description: 'description',
-=======
   entity: {
     name: string;
     service: string;
->>>>>>> 727560e8
+    description: string;
   };
   apiEndpoint: {
     name: string;
@@ -89,6 +82,7 @@
     this.entity = {
       name: this.apiCollectionName,
       service: this.service.name,
+      description: `Description for ${this.apiCollectionName}`,
     };
 
     this.apiEndpoint = {
