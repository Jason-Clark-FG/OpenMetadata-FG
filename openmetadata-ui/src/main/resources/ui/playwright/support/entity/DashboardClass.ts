/*
 *  Copyright 2024 Collate.
 *  Licensed under the Apache License, Version 2.0 (the "License");
 *  you may not use this file except in compliance with the License.
 *  You may obtain a copy of the License at
 *  http://www.apache.org/licenses/LICENSE-2.0
 *  Unless required by applicable law or agreed to in writing, software
 *  distributed under the License is distributed on an "AS IS" BASIS,
 *  WITHOUT WARRANTIES OR CONDITIONS OF ANY KIND, either express or implied.
 *  See the License for the specific language governing permissions and
 *  limitations under the License.
 */
import { APIRequestContext, Page } from '@playwright/test';
import { Operation } from 'fast-json-patch';
import { SERVICE_TYPE } from '../../constant/service';
import { ServiceTypes } from '../../constant/settings';
import { uuid } from '../../utils/common';
import { visitEntityPage } from '../../utils/entity';
import {
  EntityTypeEndpoint,
  ResponseDataType,
  ResponseDataWithServiceType,
} from './Entity.interface';
import { EntityClass } from './EntityClass';

export class DashboardClass extends EntityClass {
  private dashboardName: string;
  private dashboardDataModelName: string;
  private projectName: string;
  service: {
    name: string;
    serviceType: string;
    connection: {
      config: {
        type: string;
        hostPort: string;
        connection: {
          provider: string;
          username: string;
          password: string;
        };
        supportsMetadataExtraction: boolean;
      };
    };
  };
<<<<<<< HEAD
  entity = {
    name: this.dashboardName,
    displayName: this.dashboardName,
    description: 'description',
    service: this.service.name,
    project: this.projectName,
=======
  charts: { name: string; displayName: string; service: string };
  entity: {
    name: string;
    displayName: string;
    service: string;
    project: string;
>>>>>>> 727560e8
  };
  children: unknown[];
  dataModel: {
    name: string;
    displayName: string;
    service: string;
    columns: unknown[];
    dataModelType: string;
  };

  serviceResponseData: ResponseDataType = {} as ResponseDataType;
  entityResponseData: ResponseDataWithServiceType =
    {} as ResponseDataWithServiceType;
  dataModelResponseData: ResponseDataWithServiceType =
    {} as ResponseDataWithServiceType;
  chartsResponseData: ResponseDataType = {} as ResponseDataType;

  constructor(name?: string, dataModelType = 'SupersetDataModel') {
    super(EntityTypeEndpoint.Dashboard);
    this.type = 'Dashboard';
    this.serviceCategory = SERVICE_TYPE.Dashboard;
    this.serviceType = ServiceTypes.DASHBOARD_SERVICES;

    const serviceName = name ?? `pw-dashboard-service-${uuid()}`;
    this.dashboardName = `pw-dashboard-${uuid()}`;
    this.dashboardDataModelName = `pw-dashboard-data-model-${uuid()}`;
    this.projectName = `pw-project-${uuid()}`;

    this.service = {
      name: serviceName,
      serviceType: 'Superset',
      connection: {
        config: {
          type: 'Superset',
          hostPort: 'http://localhost:8088',
          connection: {
            provider: 'ldap',
            username: 'admin',
            password: 'admin',
          },
          supportsMetadataExtraction: true,
        },
      },
    };

    this.charts = {
      name: `pw-chart-${uuid()}`,
      displayName: `PW Chart ${uuid()}`,
      service: this.service.name,
    };

    this.entity = {
      name: this.dashboardName,
      displayName: this.dashboardName,
      service: this.service.name,
      project: this.projectName,
    };

    this.children = [
      {
        name: 'merchant',
        dataType: 'VARCHAR',
        dataLength: 256,
        dataTypeDisplay: 'varchar',
        description: 'merchant',
      },
      {
        name: 'notes',
        dataType: 'VARCHAR',
        dataLength: 256,
        dataTypeDisplay: 'varchar',
        description: 'merchant',
      },
      {
        name: 'country_name',
        dataType: 'VARCHAR',
        dataLength: 256,
        dataTypeDisplay: 'varchar',
        description: 'Name of the country.',
      },
    ];

    this.dataModel = {
      name: this.dashboardDataModelName,
      displayName: this.dashboardDataModelName,
      service: this.service.name,
      columns: this.children,
      dataModelType: dataModelType,
    };

    this.childrenSelectorId = `${this.service.name}.${this.charts.name}`;
  }

  async create(apiContext: APIRequestContext) {
    const serviceResponse = await apiContext.post(
      '/api/v1/services/dashboardServices',
      {
        data: this.service,
      }
    );
    const chartsResponse = await apiContext.post('/api/v1/charts', {
      data: this.charts,
    });

    const entityResponse = await apiContext.post('/api/v1/dashboards', {
      data: {
        ...this.entity,
        charts: [`${this.service.name}.${this.charts.name}`],
      },
    });
    const dataModelResponse = await apiContext.post(
      '/api/v1/dashboard/datamodels',
      {
        data: this.dataModel,
      }
    );

    this.serviceResponseData = await serviceResponse.json();
    this.chartsResponseData = await chartsResponse.json();
    this.dataModelResponseData = await dataModelResponse.json();
    this.entityResponseData = await entityResponse.json();

    return {
      service: this.serviceResponseData,
      entity: this.entityResponseData,
      charts: this.chartsResponseData,
      dataModel: this.dataModelResponseData,
    };
  }

  async patch({
    apiContext,
    patchData,
  }: {
    apiContext: APIRequestContext;
    patchData: Operation[];
  }) {
    const response = await apiContext.patch(
      `/api/v1/dashboards/name/${this.entityResponseData?.['fullyQualifiedName']}`,
      {
        data: patchData,
        headers: {
          'Content-Type': 'application/json-patch+json',
        },
      }
    );

    this.entityResponseData = await response.json();

    return {
      entity: this.entityResponseData,
    };
  }

  get() {
    return {
      service: this.serviceResponseData,
      entity: this.entityResponseData,
      charts: this.chartsResponseData,
      dataModel: this.dataModelResponseData,
    };
  }

  public set(data: {
    entity: ResponseDataWithServiceType;
    service: ResponseDataType;
    charts: ResponseDataType;
    dataModel: ResponseDataWithServiceType;
  }): void {
    this.entityResponseData = data.entity;
    this.serviceResponseData = data.service;
    this.chartsResponseData = data.charts;
    this.dataModelResponseData = data.dataModel;
  }

  async visitEntityPage(page: Page) {
    await visitEntityPage({
      page,
      searchTerm: this.entityResponseData?.['fullyQualifiedName'],
      dataTestId: `${this.service.name}-${this.entity.name}`,
    });
  }

  async delete(apiContext: APIRequestContext) {
    const chartResponse = await apiContext.delete(
      `/api/v1/charts/name/${encodeURIComponent(
        this.chartsResponseData?.['fullyQualifiedName']
      )}?recursive=true&hardDelete=true`
    );

    const serviceResponse = await apiContext.delete(
      `/api/v1/services/dashboardServices/name/${encodeURIComponent(
        this.serviceResponseData?.['fullyQualifiedName']
      )}?recursive=true&hardDelete=true`
    );

    return {
      service: serviceResponse.body,
      entity: this.entityResponseData,
      chart: chartResponse.body,
    };
  }
}<|MERGE_RESOLUTION|>--- conflicted
+++ resolved
@@ -43,21 +43,13 @@
       };
     };
   };
-<<<<<<< HEAD
-  entity = {
-    name: this.dashboardName,
-    displayName: this.dashboardName,
-    description: 'description',
-    service: this.service.name,
-    project: this.projectName,
-=======
   charts: { name: string; displayName: string; service: string };
   entity: {
     name: string;
     displayName: string;
+    description: string;
     service: string;
     project: string;
->>>>>>> 727560e8
   };
   children: unknown[];
   dataModel: {
@@ -114,6 +106,7 @@
       displayName: this.dashboardName,
       service: this.service.name,
       project: this.projectName,
+      description: `Description for ${this.dashboardName}`,
     };
 
     this.children = [
