--- conflicted
+++ resolved
@@ -23,13 +23,8 @@
 import { EntityClass } from '../EntityClass';
 
 export class DatabaseServiceClass extends EntityClass {
-<<<<<<< HEAD
-  entity = {
+  entity: ServiceEntity = {
     name: `pw.database%service-${uuid()}`,
-=======
-  entity: ServiceEntity = {
-    name: `pw-database-service-${uuid()}`,
->>>>>>> 7437e3b8
     serviceType: 'Mysql',
     connection: {
       config: {
