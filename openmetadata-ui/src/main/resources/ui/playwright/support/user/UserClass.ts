--- conflicted
+++ resolved
@@ -203,17 +203,11 @@
     password = this.data.password
   ) {
     await page.goto('/');
-<<<<<<< HEAD
-    await page.waitForLoadState('domcontentloaded');
-
+    await page.waitForURL('**/signin');
+    await page.waitForLoadState('networkidle');
     const emailInput = page.locator('input[id="email"]');
     await emailInput.waitFor({ state: 'visible' });
     await emailInput.fill(userName);
-=======
-    await page.waitForURL('**/signin');
-    await page.waitForLoadState('networkidle');
-    await page.fill('input[id="email"]', userName);
->>>>>>> 64361882
     await page.locator('#email').press('Tab');
     await page.fill('input[id="password"]', password);
     const loginRes = page.waitForResponse('/api/v1/users/login');
