/*
 *  Copyright 2024 Collate.
 *  Licensed under the Apache License, Version 2.0 (the "License");
 *  you may not use this file except in compliance with the License.
 *  You may obtain a copy of the License at
 *  http://www.apache.org/licenses/LICENSE-2.0
 *  Unless required by applicable law or agreed to in writing, software
 *  distributed under the License is distributed on an "AS IS" BASIS,
 *  WITHOUT WARRANTIES OR CONDITIONS OF ANY KIND, either express or implied.
 *  See the License for the specific language governing permissions and
 *  limitations under the License.
 */
import { expect, Locator, Page } from '@playwright/test';
import { clickOutside } from './common';
import { getEncodedFqn } from './entity';

type EntityFields = {
  id: string;
  name: string;
  localSearch: boolean;
  skipConditions?: string[];
};

export const FIELDS: EntityFields[] = [
  {
    id: 'Owners',
    name: 'owners.displayName.keyword',
    localSearch: false,
  },
  {
    id: 'Tags',
    name: 'tags.tagFQN',
    localSearch: false,
  },
  {
    id: 'Tier',
    name: 'tier.tagFQN',
    localSearch: true,
  },
  {
    id: 'Service',
    name: 'service.displayName.keyword',
    localSearch: false,
  },
  {
    id: 'Database',
    name: 'database.displayName.keyword',
    localSearch: false,
  },
  {
    id: 'Database Schema',
    name: 'databaseSchema.displayName.keyword',
    localSearch: false,
  },
  {
    id: 'Column',
    name: 'columns.name.keyword',
    localSearch: false,
  },
  {
    id: 'Display Name',
    name: 'displayName.keyword',
    localSearch: false,
    skipConditions: ['isNull', 'isNotNull'], // Null and isNotNull conditions are not present for display name
  },
  {
    id: 'Service Type',
    name: 'serviceType',
    localSearch: false,
  },
  {
    id: 'Schema Field',
    name: 'messageSchema.schemaFields.name.keyword',
    localSearch: false,
  },
  {
    id: 'Container Column',
    name: 'dataModel.columns.name.keyword',
    localSearch: false,
  },
  {
    id: 'Data Model Type',
    name: 'dataModelType',
    localSearch: false,
  },
  {
    id: 'Field',
    name: 'fields.name.keyword',
    localSearch: false,
  },
  {
    id: 'Task',
    name: 'tasks.displayName.keyword',
    localSearch: false,
  },
  {
    id: 'Domains',
    name: 'domains.displayName.keyword',
    localSearch: false,
  },
  {
    id: 'Name',
    name: 'name.keyword',
    localSearch: false,
    skipConditions: ['isNull', 'isNotNull'], // Null and isNotNull conditions are not present for name
  },
  {
    id: 'Project',
    name: 'project.keyword',
    localSearch: false,
  },
  {
    id: 'Status',
    name: 'status',
    localSearch: false,
  },
  {
    id: 'Table Type',
    name: 'tableType',
    localSearch: false,
  },
  {
    id: 'Chart',
    name: 'charts.displayName.keyword',
    localSearch: false,
  },
  {
    id: 'Response Schema Field',
    name: 'responseSchema.schemaFields.name.keyword',
    localSearch: false,
  },
  {
    id: 'Request Schema Field',
    name: 'requestSchema.schemaFields.name.keyword',
    localSearch: false,
  },
];

export const OPERATOR = {
  AND: {
    name: 'AND',
    index: 1,
  },
  OR: {
    name: 'OR',
    index: 2,
  },
};

export const CONDITIONS_MUST = {
  equalTo: {
    name: '==',
    filter: 'must',
  },
  contains: {
    name: 'Contains',
    filter: 'must',
  },
  anyIn: {
    name: 'Any in',
    filter: 'must',
  },
};

export const CONDITIONS_MUST_NOT = {
  notEqualTo: {
    name: '!=',
    filter: 'must_not',
  },
  notIn: {
    name: 'Not in',
    filter: 'must_not',
  },
  notContains: {
    name: 'Not contains',
    filter: 'must_not',
  },
};

export const NULL_CONDITIONS = {
  isNull: {
    name: 'Is null',
    filter: 'empty',
  },
  isNotNull: {
    name: 'Is not null',
    filter: 'empty',
  },
};

export const showAdvancedSearchDialog = async (page: Page) => {
  await page.getByTestId('advance-search-button').click();

  await expect(page.locator('[role="dialog"].ant-modal')).toBeVisible();
};

export const selectOption = async (
  page: Page,
  dropdownLocator: Locator,
  optionTitle: string,
  isSearchable = false
) => {
  if (isSearchable) {
    // Force click on the selector to ensure it opens even if there's an existing selection
    await dropdownLocator
      .locator('.ant-select-selector')
      .click({ force: true });

    // Clear any existing input and type the new value
    const combobox = dropdownLocator.getByRole('combobox');
    await combobox.clear();
    await combobox.fill(optionTitle);
  } else {
    await dropdownLocator.click();
  }

  await expect(dropdownLocator).toHaveClass(/(^|\s)ant-select-focused(\s|$)/);

  await page.waitForSelector(`.ant-select-dropdown:visible`, {
    state: 'visible',
  });

<<<<<<< HEAD
  const optionLocator = page
    .locator(`.ant-select-dropdown:visible [title="${optionTitle}"]`)
    .first();
  await optionLocator.waitFor({ state: 'visible' });
  await optionLocator.click();
=======
  await page.click(`.ant-select-dropdown:visible [title="${optionTitle}"]`);
>>>>>>> 64361882
};

export const fillRule = async (
  page: Page,
  {
    condition,
    field,
    searchCriteria,
    index,
  }: {
    condition: string;
    field: EntityFields;
    searchCriteria?: string;
    index: number;
  }
) => {
  const ruleLocator = page.locator('.rule').nth(index - 1);

  // Perform click on rule field
  await selectOption(
    page,
    ruleLocator.locator('.rule--field .ant-select'),
    field.id,
    true
  );

  // Perform click on operator
  await selectOption(
    page,
    ruleLocator.locator('.rule--operator .ant-select'),
    condition
  );

  if (searchCriteria) {
    const inputElement = ruleLocator.locator(
      '.rule--widget--TEXT input[type="text"]'
    );
    const searchData = field.localSearch
      ? searchCriteria
      : searchCriteria.toLowerCase();

    if (await inputElement.isVisible()) {
      await inputElement.fill(searchData);
    } else {
      const dropdownInput = ruleLocator.locator(
        '.widget--widget > .ant-select > .ant-select-selector input'
      );
      let aggregateRes;

      if (!field.localSearch) {
        aggregateRes = page.waitForResponse('/api/v1/search/aggregate?*');
      }

      await dropdownInput.click();
      if (aggregateRes) {
        await aggregateRes;
      }
      await dropdownInput.fill(searchData);

      if (aggregateRes) {
        await aggregateRes;
      }

      await page
        .locator(`.ant-select-dropdown:visible [title="${searchData}"]`)
        .click();
    }

    await clickOutside(page);
  }
};

export const checkMustPaths = async (
  page: Page,
  {
    condition,
    field,
    searchCriteria,
    index,
  }: {
    condition: string;
    field: EntityFields;
    searchCriteria: string;
    index: number;
  }
) => {
  const searchData = field.localSearch
    ? searchCriteria
    : searchCriteria.toLowerCase();

  await fillRule(page, {
    condition,
    field,
    searchCriteria,
    index,
  });

  const searchRes = page.waitForResponse(
    '/api/v1/search/query?*index=dataAsset&from=0&size=15*'
  );
  await page.getByTestId('apply-btn').click();

  const res = await searchRes;

  expect(res.request().url()).toContain(getEncodedFqn(searchData, true));

  const json = await res.json();

  expect(JSON.stringify(json.hits.hits)).toContain(searchCriteria);

  await expect(
    page.getByTestId('advance-search-filter-container')
  ).toContainText(searchData);
};

export const checkMustNotPaths = async (
  page: Page,
  {
    condition,
    field,
    searchCriteria,
    index,
  }: {
    condition: string;
    field: EntityFields;
    searchCriteria: string;
    index: number;
  }
) => {
  const searchData = field.localSearch
    ? searchCriteria
    : searchCriteria.toLowerCase();

  await fillRule(page, {
    condition,
    field,
    searchCriteria,
    index,
  });

  const searchRes = page.waitForResponse(
    '/api/v1/search/query?*index=dataAsset&from=0&size=15*'
  );
  await page.getByTestId('apply-btn').click();
  const res = await searchRes;

  expect(res.request().url()).toContain(getEncodedFqn(searchData, true));

  if (!['columns.name.keyword'].includes(field.name)) {
    const json = await res.json();

    expect(JSON.stringify(json.hits.hits)).not.toContain(searchCriteria);
  }

  await expect(
    page.getByTestId('advance-search-filter-container')
  ).toContainText(searchData);
};

export const checkNullPaths = async (
  page: Page,
  {
    condition,
    field,
    searchCriteria,
    index,
  }: {
    condition: string;
    field: EntityFields;
    searchCriteria?: string;
    index: number;
  }
) => {
  await fillRule(page, {
    condition,
    field,
    searchCriteria,
    index,
  });

  const searchRes = page.waitForResponse(
    '/api/v1/search/query?*index=dataAsset&from=0&size=15*'
  );
  await page.getByTestId('apply-btn').click();
  const res = await searchRes;
  const urlParams = new URLSearchParams(res.request().url());
  const queryFilter = JSON.parse(urlParams.get('query_filter') ?? '');

  const resultQuery =
    condition === 'Is null'
      ? {
          query: {
            bool: {
              must: [
                {
                  bool: {
                    must: [
                      {
                        bool: {
                          must_not: {
                            exists: { field: field.name },
                          },
                        },
                      },
                    ],
                  },
                },
              ],
            },
          },
        }
      : {
          query: {
            bool: {
              must: [
                {
                  bool: {
                    must: [{ exists: { field: field.name } }],
                  },
                },
              ],
            },
          },
        };

  expect(JSON.stringify(queryFilter)).toContain(JSON.stringify(resultQuery));
};

export const verifyAllConditions = async (
  page: Page,
  field: EntityFields,
  searchCriteria: string
) => {
  // Check for Must conditions
  for (const condition of Object.values(CONDITIONS_MUST)) {
    await showAdvancedSearchDialog(page);
    await checkMustPaths(page, {
      condition: condition.name,
      field,
      searchCriteria: searchCriteria,
      index: 1,
    });
    await page.getByTestId('clear-filters').click();
  }

  // Check for Must Not conditions
  for (const condition of Object.values(CONDITIONS_MUST_NOT)) {
    await showAdvancedSearchDialog(page);
    await checkMustNotPaths(page, {
      condition: condition.name,
      field,
      searchCriteria: searchCriteria,
      index: 1,
    });
    await page.getByTestId('clear-filters').click();
  }

  // Don't run null path if it's present in skipConditions
  if (
    !field.skipConditions?.includes('isNull') ||
    !field.skipConditions?.includes('isNotNull')
  ) {
    // Check for Null and Not Null conditions
    for (const condition of Object.values(NULL_CONDITIONS)) {
      await showAdvancedSearchDialog(page);
      await checkNullPaths(page, {
        condition: condition.name,
        field,
        searchCriteria: undefined,
        index: 1,
      });
      await page.getByTestId('clear-filters').click();
    }
  }
};

export const checkAddRuleOrGroupWithOperator = async (
  page: Page,
  {
    field,
    operator,
    condition1,
    condition2,
    searchCriteria1,
    searchCriteria2,
  }: {
    field: EntityFields;
    operator: string;
    condition1: string;
    condition2: string;
    searchCriteria1: string;
    searchCriteria2: string;
  },
  isGroupTest = false
) => {
  await showAdvancedSearchDialog(page);
  await fillRule(page, {
    condition: condition1,
    field,
    searchCriteria: searchCriteria1,
    index: 1,
  });

  if (!isGroupTest) {
    await page.getByTestId('advanced-search-add-rule').nth(1).click();
  } else {
    await page.getByTestId('advanced-search-add-group').first().click();
  }

  await fillRule(page, {
    condition: condition2,
    field,
    searchCriteria: searchCriteria2,
    index: 2,
  });

  if (operator === 'OR') {
    await page
      .getByTestId('advanced-search-modal')
      .getByRole('button', { name: 'Or' })
      .click();
  }

  const searchRes = page.waitForResponse(
    '/api/v1/search/query?*index=dataAsset&from=0&size=15*'
  );
  await page.getByTestId('apply-btn').click();

  // Since the OR operator with must not conditions will result in huge API response
  // with huge data, checking the required criteria might not be present on first page
  // Hence, checking the criteria only for AND operator
  if (field.id !== 'Column' && operator === 'AND') {
    const res = await searchRes;
    const json = await res.json();
    const hits = json.hits.hits;

    expect(JSON.stringify(hits)).toContain(searchCriteria1);
    expect(JSON.stringify(hits)).not.toContain(searchCriteria2);
  }
};

export const runRuleGroupTests = async (
  page: Page,
  field: EntityFields,
  operator: string,
  isGroupTest: boolean,
  searchCriteria: Record<string, string[]>
) => {
  const searchCriteria1 = searchCriteria[field.name][0];
  const searchCriteria2 = searchCriteria[field.name][1];

  const testCases = [
    {
      condition1: CONDITIONS_MUST.equalTo.name,
      condition2: CONDITIONS_MUST_NOT.notEqualTo.name,
    },
    {
      condition1: CONDITIONS_MUST.contains.name,
      condition2: CONDITIONS_MUST_NOT.notContains.name,
    },
    {
      condition1: CONDITIONS_MUST.anyIn.name,
      condition2: CONDITIONS_MUST_NOT.notIn.name,
    },
  ];

  for (const { condition1, condition2 } of testCases) {
    await checkAddRuleOrGroupWithOperator(
      page,
      {
        field,
        operator,
        condition1,
        condition2,
        searchCriteria1,
        searchCriteria2,
      },
      isGroupTest
    );
    await page.getByTestId('clear-filters').click();
  }
};

export const runRuleGroupTestsWithNonExistingValue = async (page: Page) => {
  await showAdvancedSearchDialog(page);
  const ruleLocator = page.locator('.rule').nth(0);

  // Perform click on rule field
  await selectOption(
    page,
    ruleLocator.locator('.rule--field .ant-select'),
    'Database',
    true
  );
  await selectOption(
    page,
    ruleLocator.locator('.rule--operator .ant-select'),
    '=='
  );

  const inputElement = ruleLocator.locator(
    '.rule--widget--SELECT .ant-select-selection-search-input'
  );
  await inputElement.fill('non-existing-value');
  const dropdownText = page.locator('.ant-select-item-empty');

  await expect(dropdownText).toContainText('Loading...');

  await page.waitForTimeout(1000);

  await expect(dropdownText).not.toContainText('Loading...');
};<|MERGE_RESOLUTION|>--- conflicted
+++ resolved
@@ -220,15 +220,11 @@
     state: 'visible',
   });
 
-<<<<<<< HEAD
   const optionLocator = page
     .locator(`.ant-select-dropdown:visible [title="${optionTitle}"]`)
     .first();
   await optionLocator.waitFor({ state: 'visible' });
   await optionLocator.click();
-=======
-  await page.click(`.ant-select-dropdown:visible [title="${optionTitle}"]`);
->>>>>>> 64361882
 };
 
 export const fillRule = async (
