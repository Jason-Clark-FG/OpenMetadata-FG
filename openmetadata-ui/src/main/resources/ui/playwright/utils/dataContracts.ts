/*
 *  Copyright 2025 Collate.
 *  Licensed under the Apache License, Version 2.0 (the "License");
 *  you may not use this file except in compliance with the License.
 *  You may obtain a copy of the License at
 *  http://www.apache.org/licenses/LICENSE-2.0
 *  Unless required by applicable law or agreed to in writing, software
 *  distributed under the License is distributed on an "AS IS" BASIS,
 *  WITHOUT WARRANTIES OR CONDITIONS OF ANY KIND, either express or implied.
 *  See the License for the specific language governing permissions and
 *  limitations under the License.
 */
import { expect, Page } from '@playwright/test';
import {
  DataContractSecuritySlaData,
  DATA_CONTRACT_DETAILS,
  DATA_CONTRACT_SECURITY_CONSUMER_DETAILS,
} from '../constant/dataContracts';
import { SidebarItem } from '../constant/sidebar';
import { TableClass } from '../support/entity/TableClass';
import { getApiContext } from './common';
import { sidebarClick } from './sidebar';

export const saveAndTriggerDataContractValidation = async (
  page: Page,
  isContractStatusNotVisible?: boolean
): Promise<string | undefined> => {
  const saveContractResponse = page.waitForResponse('/api/v1/dataContracts/*');
  await page.getByTestId('save-contract-btn').click();
  const response = await saveContractResponse;
  const responseData = await response.json();

  if (isContractStatusNotVisible) {
    await expect(
      page
        .getByTestId('contract-card-title-container')
        .filter({ hasText: 'Contract Status' })
    ).not.toBeVisible();
  }

  const runNowResponse = page.waitForResponse(
    '/api/v1/dataContracts/*/validate'
  );
  await page.getByTestId('manage-contract-actions').click();

  await page.waitForSelector('.contract-action-dropdown', {
    state: 'visible',
  });

  await page.getByTestId('contract-run-now-button').click();
  await runNowResponse;

  await page.reload();

  await page.waitForLoadState('networkidle');
<<<<<<< HEAD
=======
  await page.waitForSelector('[data-testid="loader"]', {
    state: 'detached',
  });
>>>>>>> ce2ad728

  return responseData;
};

export const validateDataContractInsideBundleTestSuites = async (
  page: Page
) => {
  await sidebarClick(page, SidebarItem.DATA_QUALITY);

  const testSuiteResponse = page.waitForResponse(
    '/api/v1/dataQuality/testSuites/search/list?*'
  );
  await page.getByTestId('test-suites').click();
  await testSuiteResponse;

  await page.waitForLoadState('networkidle');

  await page
    .locator('.ant-radio-button-wrapper')
    .filter({ hasText: 'Bundle Suites' })
    .click();

  await expect(page.getByTestId('test-suite-table')).toBeVisible();
};

export const waitForDataContractExecution = async (
  page: Page,
  contractId: string,
  resultId: string,
  maxConsecutiveErrors = 3
) => {
  const { apiContext } = await getApiContext(page);
  let consecutiveErrors = 0;

  await expect
    .poll(
      async () => {
        try {
          const response = await apiContext
            .get(`/api/v1/dataContracts/${contractId}/results/${resultId}`)
            .then((res) => res.json());

          consecutiveErrors = 0; // Reset error counter on success

          return response.contractExecutionStatus;
        } catch (error) {
          consecutiveErrors++;
          if (consecutiveErrors >= maxConsecutiveErrors) {
            throw new Error(
              `Failed to get contract execution status after ${maxConsecutiveErrors} consecutive attempts: ${error}`
            );
          }

          throw error;
        }
      },
      {
        message: 'Wait for data contract execution to complete',
        timeout: 300_000,
        intervals: [30_000, 20_000, 10_000],
      }
    )
    .toEqual(
      expect.stringMatching(/(Aborted|Success|Failed|PartialSuccess|Queued)/)
    );
};

export const saveSecurityAndSLADetails = async (
  page: Page,
  data: DataContractSecuritySlaData,
  tableData: TableClass,
  addAnotherConsumer?: boolean,
  isUpdate?: boolean
) => {
  await page.getByRole('tab', { name: 'Security' }).click();

  await page
    .getByTestId('data-classification-input')
    .fill(data.dataClassificationName);

  await expect(page.getByTestId('add-policy-button')).toBeDisabled();

  await page
    .getByTestId('access-policy-input-0')
    .fill(data.consumers.accessPolicyName);

  for (const identity of data.consumers.identities) {
    await page.locator('#identities-input-0').fill(identity);
    await page.locator('#identities-input-0').press('Enter');
  }

  // Add Column Information
  for (const filter of data.consumers.row_filters) {
    await page
      .locator(`#columnName-input-0-${filter.index}`)
      .fill(tableData.columnsName[filter.index]);
    await page.locator(`#columnName-input-0-${filter.index}`).press('Enter');

    for (const value of filter.values) {
      await page.locator(`#values-0-${filter.index}`).fill(value);
      await page.locator(`#values-0-${filter.index}`).press('Enter');
    }

    if (filter.index === 0) {
      await page.getByTestId('add-row-filter-button-0').click();
    }
  }

  await page.getByTestId('save-policy-button').click();

  await expect(page.getByTestId('add-policy-button')).not.toBeDisabled();
  await expect(page.getByTestId('edit-policy-0')).toBeVisible();
  await expect(page.getByTestId('delete-policy-0')).toBeVisible();
  await expect(page.getByText(data.consumers.accessPolicyName)).toBeVisible();

  if (addAnotherConsumer) {
    await page.getByTestId('add-policy-button').click();

    await page
      .getByTestId('access-policy-input-1')
      .fill(DATA_CONTRACT_SECURITY_CONSUMER_DETAILS.accessPolicyName);

    for (const identity of DATA_CONTRACT_SECURITY_CONSUMER_DETAILS.identities) {
      await page.locator('#identities-input-1').fill(identity);
      await page.locator('#identities-input-1').press('Enter');
    }

    // Add Column Information
    for (const filter of DATA_CONTRACT_SECURITY_CONSUMER_DETAILS.row_filters) {
      await page
        .locator(`#columnName-input-1-${filter.index}`)
        .fill(tableData.columnsName[1]);
      await page.locator(`#columnName-input-1-${filter.index}`).press('Enter');

      for (const value of filter.values) {
        await page.locator(`#values-1-${filter.index}`).fill(value);
        await page.locator(`#values-1-${filter.index}`).press('Enter');
      }

      if (filter.index === 0) {
        await page.getByTestId('add-row-filter-button-1').click();
      }
    }

    await page.getByTestId('save-policy-button').click();

    await expect(
      page.getByText(DATA_CONTRACT_SECURITY_CONSUMER_DETAILS.accessPolicyName)
    ).toBeVisible();

    await page.getByTestId('edit-policy-1').click();

    // identities value check
    await expect(
      page.getByText(
        DATA_CONTRACT_SECURITY_CONSUMER_DETAILS.identities.join('')
      )
    ).toBeVisible();

    await page.getByTestId('cancel-policy-button').click();

    await page.getByTestId('delete-policy-1').click();

    await expect(
      page.getByText(DATA_CONTRACT_SECURITY_CONSUMER_DETAILS.accessPolicyName)
    ).not.toBeVisible();
  }

  await page.getByRole('tab', { name: 'SLA' }).click();

  await page
    .getByTestId('refresh-frequency-interval-input')
    .fill(data.refreshFrequencyIntervalInput);
  await page
    .getByTestId('max-latency-value-input')
    .fill(data.maxLatencyValueInput);
  await page
    .getByTestId('retention-period-input')
    .fill(data.retentionPeriodInput);

  await page.locator('.availability-time-picker').click();

  await page.waitForSelector('.ant-picker-dropdown', {
    state: 'attached',
  });

  await page.getByTestId('availability').fill(data.availability);

  await page.locator('.ant-picker-ok .ant-btn').click();

  await page.locator('#timezone').fill(data.timezone);
  await page.locator('#timezone').press('Enter');

  await page.getByTestId('refresh-frequency-unit-select').click();
  await page
    .locator(
      `.refresh-frequency-unit-select [title=${data.refreshFrequencyUnitSelect}]`
    )
    .click();

  await page.getByTestId('max-latency-unit-select').click();
  await page
    .locator(`.max-latency-unit-select [title=${data.maxLatencyUnitSelect}]`)
    .click();

  await page.getByTestId('retention-unit-select').click();
  await page
    .locator(`.retention-unit-select [title=${data.retentionUnitSelect}]`)
    .click();

  await page
    .locator('#columnName-select')
    .fill(tableData.columnsName[isUpdate ? 1 : 0]);
  await page.locator('#columnName-select').press('Enter');

  await expect(page.getByTestId('save-contract-btn')).not.toBeDisabled();

  const saveContractResponse = page.waitForResponse('/api/v1/dataContracts/*');
  await page.getByTestId('save-contract-btn').click();
  await saveContractResponse;

  await page.waitForLoadState('networkidle');
  await page.waitForSelector('[data-testid="loader"]', {
    state: 'detached',
  });
};

export const validateSecurityAndSLADetails = async (
  page: Page,
  data: DataContractSecuritySlaData,
  table: TableClass,
  isUpdate?: boolean
) => {
  await page.getByRole('tab', { name: 'Security' }).click();

  await expect(page.getByTestId('add-policy-button')).toBeDisabled();
  await expect(page.getByTestId('data-classification-input')).toHaveValue(
    data.dataClassificationName
  );

  await expect(page.getByTestId('access-policy-input-0')).toHaveValue(
    data.consumers.accessPolicyName
  );

  // identities value check
  await expect(
    page.getByText(data.consumers.identities.join(''))
  ).toBeVisible();

  //   Verify Consumer information
  for (const filter of data.consumers.row_filters) {
    await expect(
      page
        .getByTestId(`columnName-input-0-${filter.index}`)
        .getByText(table.columnsName[filter.index])
    ).toBeVisible();

    await expect(page.getByText(filter.values.join(''))).toBeVisible();
  }

  await page.getByRole('tab', { name: 'SLA' }).click();

  await expect(
    page.getByTestId('refresh-frequency-interval-input')
  ).toHaveValue(data.refreshFrequencyIntervalInput);

  await expect(page.getByTestId('max-latency-value-input')).toHaveValue(
    data.maxLatencyValueInput
  );

  await expect(page.getByTestId('retention-period-input')).toHaveValue(
    data.retentionPeriodInput
  );

  await expect(page.getByTestId('availability')).toHaveValue(data.availability);

  await expect(page.getByText(data.timezone)).toBeVisible();

  await expect(
    page
      .getByTestId('columnName-select')
      .getByText(table.columnsName[isUpdate ? 1 : 0])
  ).toBeVisible();

  await expect(page.getByTestId('refresh-frequency-unit-select')).toContainText(
    data.refreshFrequencyUnitSelect
  );

  await expect(page.getByTestId('max-latency-unit-select')).toContainText(
    data.maxLatencyUnitSelect
  );

  await expect(page.getByTestId('retention-unit-select')).toContainText(
    data.retentionUnitSelect
  );
};

export const performInitialStepForRules = async (page: Page) => {
  await page.click('[data-testid="contract"]');
  await page.waitForSelector('[data-testid="loader"]', {
    state: 'detached',
  });

  await expect(page.getByTestId('no-data-placeholder')).toBeVisible();
  await expect(page.getByTestId('add-contract-button')).toBeVisible();

  await page.getByTestId('add-contract-button').click();

  await expect(page.getByTestId('add-contract-card')).toBeVisible();

  await page.getByTestId('contract-name').fill(DATA_CONTRACT_DETAILS.name);
};<|MERGE_RESOLUTION|>--- conflicted
+++ resolved
@@ -53,12 +53,9 @@
   await page.reload();
 
   await page.waitForLoadState('networkidle');
-<<<<<<< HEAD
-=======
   await page.waitForSelector('[data-testid="loader"]', {
     state: 'detached',
   });
->>>>>>> ce2ad728
 
   return responseData;
 };
