/*
 *  Copyright 2025 Collate.
 *  Licensed under the Apache License, Version 2.0 (the "License");
 *  you may not use this file except in compliance with the License.
 *  You may obtain a copy of the License at
 *  http://www.apache.org/licenses/LICENSE-2.0
 *  Unless required by applicable law or agreed to in writing, software
 *  distributed under the License is distributed on an "AS IS" BASIS,
 *  WITHOUT WARRANTIES OR CONDITIONS OF ANY KIND, either express or implied.
 *  See the License for the specific language governing permissions and
 *  limitations under the License.
 */
import { expect, Page } from '@playwright/test';

export const openEntitySummaryPanel = async (
  page: Page,
  entityName: string
) => {
  const searchResponse = page.waitForResponse('/api/v1/search/query*');

  await page.getByTestId('searchBox').fill(entityName);
  await searchResponse;

  await page.getByTestId('searchBox').press('Enter');
  await page.waitForSelector('[data-testid="loader"]', {
    state: 'detached',
  });
  await page.waitForLoadState('networkidle');

  const entityCard = page
    .locator('[data-testid="table-data-card"]')
    .filter({ hasText: entityName })
    .first();
  if (await entityCard.isVisible()) {
    await entityCard.click();
    await page.waitForLoadState('networkidle');
  }
};

export const waitForPatchResponse = async (page: Page) => {
  return page.waitForResponse(
    (resp) =>
      resp.url().includes('/api/v1/') &&
      resp.request().method() === 'PATCH' &&
      !resp.url().includes('/api/v1/analytics')
  );
};

export const navigateToEntityPanelTab = async (page: Page, tabName: string) => {
  const summaryPanel = page.locator('.entity-summary-panel-container');
  const tab = summaryPanel.getByRole('menuitem', {
    name: new RegExp(tabName, 'i'),
  });

  await tab.click();
  await page.waitForSelector('[data-testid="loader"]', {
    state: 'detached',
  });
};

export const editTags = async (
  page: Page,
  tagName: string,
  clearExisting = false
) => {
  await page.locator('[data-testid="edit-icon-tags"]').scrollIntoViewIfNeeded();

  await page.locator('[data-testid="edit-icon-tags"]').click();

  if (clearExisting) {
    const clearAllButton = page.locator('[data-testid="clear-all-button"]');
    await page.waitForSelector('[data-testid="loader"]', {
      state: 'detached',
    });
    if (await clearAllButton.isVisible()) {
      await clearAllButton.click();
      const updateButton = page.getByRole('button', {
        name: 'Update',
      });
      await updateButton.click();
      await page.waitForSelector('[data-testid="loader"]', {
        state: 'detached',
      });

      await page
        .locator('[data-testid="edit-icon-tags"]')
        .scrollIntoViewIfNeeded();
      await page.locator('[data-testid="edit-icon-tags"]').click();
    }
  }

  await page
    .locator('[data-testid="selectable-list"]')
    .waitFor({ state: 'visible' });

  await page
    .locator('[data-testid="selectable-list"]')
    .scrollIntoViewIfNeeded();

<<<<<<< HEAD
  const searchTagResponse = page.waitForResponse(
    `/api/v1/search/query?q=*${encodeURIComponent(
      tagName
    )}*index=tag_search_index*`
  );
=======
    const searchTagResponse = page.waitForResponse(
      `/api/v1/search/query?q=*${encodeURIComponent(
        tagName
      )}*index=tag_search_index*`
    );
>>>>>>> 20f11003
  const searchBar = page.locator('[data-testid="tag-select-search-bar"]');
  await searchBar.fill(tagName);
  await searchTagResponse;
  await page.waitForSelector('[data-testid="loader"]', {
    state: 'detached',
  });

  const tagOption = page.getByTitle(tagName);
  if (await tagOption.isVisible()) {
    await tagOption.click();

    const updateBtn = page.getByRole('button', { name: 'Update' });
    if (await updateBtn.isVisible()) {
      await updateBtn.click();
      await waitForPatchResponse(page);

      await expect(page.getByText(/Tags updated successfully/i)).toBeVisible();
    }
  }
};

export const editGlossaryTerms = async (
  page: Page,
  termName?: string,
  clearExisting = false
) => {
  await page
    .locator('[data-testid="edit-glossary-terms"]')
    .scrollIntoViewIfNeeded();
  await page.waitForSelector('[data-testid="edit-glossary-terms"]', {
    state: 'visible',
  });

  await page.locator('[data-testid="edit-glossary-terms"]').click();

  if (clearExisting) {
    const glossaryTermItems = page.locator('.selected-glossary-term-chip');
    const glossaryTermsCount = await glossaryTermItems.count();

    if (glossaryTermsCount >= 1) {
      const clearAllButton = page.locator('[data-testid="clear-all-button"]');
      if (await clearAllButton.isVisible()) {
        await clearAllButton.click();
        const updateButton = page.getByRole('button', {
          name: 'Update',
        });
        await updateButton.click();
        await waitForPatchResponse(page);
        await page.waitForSelector('[data-testid="loader"]', {
          state: 'detached',
        });

        await page
          .locator('[data-testid="edit-glossary-terms"]')
          .scrollIntoViewIfNeeded();
        await page.waitForSelector('[data-testid="edit-glossary-terms"]', {
          state: 'visible',
        });
        await page.locator('[data-testid="edit-glossary-terms"]').click();
      }
    } else {
      await page.waitForTimeout(100);
    }
  }

  await page
    .locator('[data-testid="selectable-list"]')
    .scrollIntoViewIfNeeded();

  if (termName) {
    const searchBar = page.locator(
      '[data-testid="glossary-term-select-search-bar"]'
    );

    await searchBar.fill(termName);
    await page.waitForSelector('[data-testid="loader"]', {
      state: 'detached',
    });
    const termOption = page
      .locator('.ant-list-item')
      .filter({ hasText: termName });

    await termOption.click();
  } else {
    const firstTerm = page.locator('.ant-list-item').first();
    await firstTerm.click();
  }

  const patchResp = waitForPatchResponse(page);
  await page.getByRole('button', { name: 'Update' }).click();
  await patchResp;
};

export const clearAndAddGlossaryTerms = async (
  page: Page,
  termName?: string
) => {
  const glossaryTermItems = page.locator('.selected-glossary-term-chip');
  const glossaryTermsCount = await glossaryTermItems.count();

  if (glossaryTermsCount >= 1) {
    const editGlossaryTermsButton = page.locator(
      '[data-testid="edit-glossary-terms"]'
    );
    await editGlossaryTermsButton.click();
    const clearAllButton = page.locator('[data-testid="clear-all-button"]');
    await clearAllButton.click();

    const updateButton = page.getByRole('button', {
      name: 'Update',
    });
    await updateButton.click();
    await waitForPatchResponse(page);
    await page.waitForSelector('[data-testid="loader"]', {
      state: 'detached',
    });
  }

  await editGlossaryTerms(page, termName);
};

export const editDomain = async (page: Page, domainName: string) => {
  const summaryPanel = page.locator('.entity-summary-panel-container');
  const domainsSection = summaryPanel.locator('.domains-section');

  await domainsSection
    .locator('[data-testid="add-domain"]')
    .scrollIntoViewIfNeeded();
  await page.waitForSelector('[data-testid="add-domain"]', {
    state: 'visible',
  });
  await page.locator('[data-testid="add-domain"]').click();
  const tree = page.getByTestId('domain-selectable-tree');

  await tree.waitFor({ state: 'visible' });

  const searchDomain = page.waitForResponse(
    `/api/v1/search/query?q=*${domainName}*`
  );

  await page
    .getByTestId('domain-selectable-tree')
    .getByTestId('searchbar')
    .fill(domainName);

  await searchDomain;

  const tagSelector = page.getByTestId(`tag-${domainName}`);
  await tagSelector.waitFor({ state: 'visible' });

  const patchReq = page.waitForResponse(
    (req) => req.request().method() === 'PATCH'
  );

  await tagSelector.click();

  await patchReq;
  await page.waitForSelector('[data-testid="loader"]', {
    state: 'detached',
  });
};

export const clearDataProducts = async (page: Page) => {
  const dataProductItems = page.locator('[data-testid="data-product-item"]');
  const dataProductCount = await dataProductItems.count();

  if (dataProductCount >= 1) {
    const editDataProductsButton = page.locator(
      '[data-testid="edit-data-products"]'
    );
    if (await editDataProductsButton.isVisible()) {
      await editDataProductsButton.click();
      await page.waitForTimeout(500);

      const clearAllButton = page.locator('[data-testid="clear-all-button"]');
      if (await clearAllButton.isVisible()) {
        await clearAllButton.click();

        const updateButton = page.getByRole('button', {
          name: 'Update',
        });
        await updateButton.click();
        await waitForPatchResponse(page);
        await page.waitForSelector('[data-testid="loader"]', {
          state: 'detached',
        });
      }
    }
  }
};

export const verifyDeletedEntityNotVisible = async (
  page: Page,
  entityName: string,
  searchBarTestId: string,
  searchIndexType: 'user' | 'team' | 'tag' | 'glossaryTerm'
) => {
  const searchIndexMap = {
    user: 'user_search_index',
    team: 'team_search_index',
    tag: 'tag_search_index',
    glossaryTerm: 'glossary_term_search_index',
  };

  const searchBar = await page.waitForSelector(
    `[data-testid="${searchBarTestId}"]`
  );
  const searchResponse = page.waitForResponse(
    (response) =>
      response.url().includes('/api/v1/search/query') &&
      response.url().includes(`index=${searchIndexMap[searchIndexType]}`)
  );
  await searchBar.fill(entityName);
  await searchResponse;
  await page.waitForSelector('[data-testid="loader"]', {
    state: 'detached',
  });

  const deletedItem = page.getByTitle(entityName);

  return deletedItem;
};

export const clickDataQualityStatCard = async (
  page: Page,
  statType: 'success' | 'failed' | 'aborted'
) => {
  const statCard = page.locator(
    `[data-testid="data-quality-stat-card-${statType}"]`
  );
  await statCard.click();
  await page.waitForSelector('[data-testid="loader"]', {
    state: 'detached',
  });
};

export const navigateToIncidentsTab = async (page: Page) => {
  const summaryPanel = page.locator('.entity-summary-panel-container');
  const tabContent = summaryPanel.locator('.data-quality-tab-container');

  const incidentsTabButton = tabContent
    .locator('.ant-tabs-tab')
    .filter({ hasText: /incident/i });

  if (await incidentsTabButton.isVisible()) {
    await incidentsTabButton.click();
    await page.waitForSelector('[data-testid="loader"]', {
      state: 'detached',
    });
  }
};<|MERGE_RESOLUTION|>--- conflicted
+++ resolved
@@ -97,19 +97,11 @@
     .locator('[data-testid="selectable-list"]')
     .scrollIntoViewIfNeeded();
 
-<<<<<<< HEAD
   const searchTagResponse = page.waitForResponse(
     `/api/v1/search/query?q=*${encodeURIComponent(
       tagName
     )}*index=tag_search_index*`
   );
-=======
-    const searchTagResponse = page.waitForResponse(
-      `/api/v1/search/query?q=*${encodeURIComponent(
-        tagName
-      )}*index=tag_search_index*`
-    );
->>>>>>> 20f11003
   const searchBar = page.locator('[data-testid="tag-select-search-bar"]');
   await searchBar.fill(tagName);
   await searchTagResponse;
