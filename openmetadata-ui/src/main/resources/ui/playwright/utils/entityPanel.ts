/*
 *  Copyright 2025 Collate.
 *  Licensed under the Apache License, Version 2.0 (the "License");
 *  you may not use this file except in compliance with the License.
 *  You may obtain a copy of the License at
 *  http://www.apache.org/licenses/LICENSE-2.0
 *  Unless required by applicable law or agreed to in writing, software
 *  distributed under the License is distributed on an "AS IS" BASIS,
 *  WITHOUT WARRANTIES OR CONDITIONS OF ANY KIND, either express or implied.
 *  See the License for the specific language governing permissions and
 *  limitations under the License.
 */
<<<<<<< HEAD
import { Page } from '@playwright/test';
import { waitForAllLoadersToDisappear } from './entity';
=======
import { expect, Page } from '@playwright/test';
>>>>>>> 66a0b4ae

export const openEntitySummaryPanel = async (
  page: Page,
  entityName: string
) => {
  const searchResponse = page.waitForResponse('/api/v1/search/query*');

  await page.getByTestId('searchBox').fill(entityName);
  await searchResponse;

  await page.getByTestId('searchBox').press('Enter');
  await waitForAllLoadersToDisappear(page);
  await page.waitForLoadState('networkidle');

  const entityCard = page
    .locator('[data-testid="table-data-card"]')
    .filter({ hasText: entityName })
    .first();
  if (await entityCard.isVisible()) {
    await entityCard.click();
    await page.waitForLoadState('networkidle');
  }
};

export const waitForPatchResponse = async (page: Page) => {
  return page.waitForResponse(
    (resp) =>
      resp.url().includes('/api/v1/') &&
      resp.request().method() === 'PATCH' &&
      !resp.url().includes('/api/v1/analytics')
  );
};

export const navigateToEntityPanelTab = async (page: Page, tabName: string) => {
  const summaryPanel = page.locator('.entity-summary-panel-container');
  const tab = summaryPanel.getByRole('menuitem', {
    name: new RegExp(tabName, 'i'),
  });

  await tab.click();
  await page.waitForSelector('[data-testid="loader"]', {
    state: 'detached',
  });
};

export const editTags = async (
  page: Page,
  tagName: string,
  clearExisting = false
) => {
  await page.locator('[data-testid="edit-icon-tags"]').scrollIntoViewIfNeeded();

  await page.locator('[data-testid="edit-icon-tags"]').click();

  if (clearExisting) {
    const clearAllButton = page.locator('[data-testid="clear-all-button"]');
    if (await clearAllButton.isVisible()) {
      await clearAllButton.click();
      const updateButton = page.getByRole('button', {
        name: 'Update',
      });
      await updateButton.click();
      await page.waitForSelector('[data-testid="loader"]', {
        state: 'detached',
      });

      await page
        .locator('[data-testid="edit-icon-tags"]')
        .scrollIntoViewIfNeeded();
      await page.locator('[data-testid="edit-icon-tags"]').click();
    }
  }

  await page
    .locator('[data-testid="selectable-list"]')
    .waitFor({ state: 'visible' });

  await page
    .locator('[data-testid="selectable-list"]')
    .scrollIntoViewIfNeeded();

    const searchTagResponse = page.waitForResponse(
      `/api/v1/search/query?q=*${encodeURIComponent(
        tagName
      )}*index=tag_search_index*`
    );
  const searchBar = page.locator('[data-testid="tag-select-search-bar"]');
  await searchBar.fill(tagName);
  await searchTagResponse;
  await page.waitForSelector('[data-testid="loader"]', {
    state: 'detached',
  });

  const tagOption = page.getByTitle(tagName);
  if (await tagOption.isVisible()) {
    await tagOption.click();

    const updateBtn = page.getByRole('button', { name: 'Update' });
    if (await updateBtn.isVisible()) {
      await updateBtn.click();
      await waitForPatchResponse(page);

      await expect(page.getByText(/Tags updated successfully/i)).toBeVisible();
    }
  }
};

export const editGlossaryTerms = async (
  page: Page,
  termName?: string,
  clearExisting = false
) => {
  await page
    .locator('[data-testid="edit-glossary-terms"]')
    .scrollIntoViewIfNeeded();
  await page.waitForSelector('[data-testid="edit-glossary-terms"]', {
    state: 'visible',
  });

  await page.locator('[data-testid="edit-glossary-terms"]').click();

  if (clearExisting) {
    const glossaryTermItems = page.locator('.selected-glossary-term-chip');
    const glossaryTermsCount = await glossaryTermItems.count();

    if (glossaryTermsCount >= 1) {
      const clearAllButton = page.locator('[data-testid="clear-all-button"]');
      if (await clearAllButton.isVisible()) {
        await clearAllButton.click();
        const updateButton = page.getByRole('button', {
          name: 'Update',
        });
        await updateButton.click();
        await waitForPatchResponse(page);
        await page.waitForSelector('[data-testid="loader"]', {
          state: 'detached',
        });

        await page
          .locator('[data-testid="edit-glossary-terms"]')
          .scrollIntoViewIfNeeded();
        await page.waitForSelector('[data-testid="edit-glossary-terms"]', {
          state: 'visible',
        });
        await page.locator('[data-testid="edit-glossary-terms"]').click();
      }
    } else {
      await page.waitForTimeout(100);
    }
  }

  await page
    .locator('[data-testid="selectable-list"]')
    .scrollIntoViewIfNeeded();

  if (termName) {
    const searchBar = page.locator(
      '[data-testid="glossary-term-select-search-bar"]'
    );

    await searchBar.fill(termName);
    await page.waitForSelector('[data-testid="loader"]', {
      state: 'detached',
    });
    const termOption = page
      .locator('.ant-list-item')
      .filter({ hasText: termName });

    await termOption.click();
  } else {
    const firstTerm = page.locator('.ant-list-item').first();
    await firstTerm.click();
  }

  const patchResp = waitForPatchResponse(page);
  await page.getByRole('button', { name: 'Update' }).click();
  await patchResp;
};

export const clearAndAddGlossaryTerms = async (
  page: Page,
  termName?: string
) => {
  const glossaryTermItems = page.locator('.selected-glossary-term-chip');
  const glossaryTermsCount = await glossaryTermItems.count();

  if (glossaryTermsCount >= 1) {
    const editGlossaryTermsButton = page.locator(
      '[data-testid="edit-glossary-terms"]'
    );
    await editGlossaryTermsButton.click();
    const clearAllButton = page.locator('[data-testid="clear-all-button"]');
    await clearAllButton.click();

    const updateButton = page.getByRole('button', {
      name: 'Update',
    });
    await updateButton.click();
    await waitForPatchResponse(page);
    await page.waitForSelector('[data-testid="loader"]', {
      state: 'detached',
    });
  }

  await editGlossaryTerms(page, termName);
};

export const editDomain = async (page: Page, domainName: string) => {
  const summaryPanel = page.locator('.entity-summary-panel-container');
  const domainsSection = summaryPanel.locator('.domains-section');

  await domainsSection
    .locator('[data-testid="add-domain"]')
    .scrollIntoViewIfNeeded();
  await page.waitForSelector('[data-testid="add-domain"]', {
    state: 'visible',
  });
  await page.locator('[data-testid="add-domain"]').click();
  const tree = page.getByTestId('domain-selectable-tree');

  await tree.waitFor({ state: 'visible' });

  const searchDomain = page.waitForResponse(
    `/api/v1/search/query?q=*${domainName}*`
  );

  await page
    .getByTestId('domain-selectable-tree')
    .getByTestId('searchbar')
    .fill(domainName);

  await searchDomain;

  const tagSelector = page.getByTestId(`tag-${domainName}`);
  await tagSelector.waitFor({ state: 'visible' });

  const patchReq = page.waitForResponse(
    (req) => req.request().method() === 'PATCH'
  );

  await tagSelector.click();

  await patchReq;
  await page.waitForSelector('[data-testid="loader"]', {
    state: 'detached',
  });
};

export const clearDataProducts = async (page: Page) => {
  const dataProductItems = page.locator('[data-testid="data-product-item"]');
  const dataProductCount = await dataProductItems.count();

  if (dataProductCount >= 1) {
    const editDataProductsButton = page.locator(
      '[data-testid="edit-data-products"]'
    );
    if (await editDataProductsButton.isVisible()) {
      await editDataProductsButton.click();
      await page.waitForTimeout(500);

      const clearAllButton = page.locator('[data-testid="clear-all-button"]');
      if (await clearAllButton.isVisible()) {
        await clearAllButton.click();

        const updateButton = page.getByRole('button', {
          name: 'Update',
        });
        await updateButton.click();
        await waitForPatchResponse(page);
        await page.waitForSelector('[data-testid="loader"]', {
          state: 'detached',
        });
      }
    }
  }
};

export const verifyDeletedEntityNotVisible = async (
  page: Page,
  entityName: string,
  searchBarTestId: string,
  searchIndexType: 'user' | 'team' | 'tag' | 'glossaryTerm'
) => {
  const searchIndexMap = {
    user: 'user_search_index',
    team: 'team_search_index',
    tag: 'tag_search_index',
    glossaryTerm: 'glossary_term_search_index',
  };

  const searchBar = await page.waitForSelector(
    `[data-testid="${searchBarTestId}"]`
  );
  const searchResponse = page.waitForResponse(
    (response) =>
      response.url().includes('/api/v1/search/query') &&
      response.url().includes(`index=${searchIndexMap[searchIndexType]}`)
  );
  await searchBar.fill(entityName);
  await searchResponse;
  await page.waitForSelector('[data-testid="loader"]', {
    state: 'detached',
  });

  const deletedItem = page.getByTitle(entityName);

  return deletedItem;
};

export const clickDataQualityStatCard = async (
  page: Page,
  statType: 'success' | 'failed' | 'aborted'
) => {
  const statCard = page.locator(
    `[data-testid="data-quality-stat-card-${statType}"]`
  );
  await statCard.click();
  await page.waitForSelector('[data-testid="loader"]', {
    state: 'detached',
  });
};

export const navigateToIncidentsTab = async (page: Page) => {
  const summaryPanel = page.locator('.entity-summary-panel-container');
  const tabContent = summaryPanel.locator('.data-quality-tab-container');

  const incidentsTabButton = tabContent
    .locator('.ant-tabs-tab')
    .filter({ hasText: /incident/i });

  if (await incidentsTabButton.isVisible()) {
    await incidentsTabButton.click();
    await page.waitForSelector('[data-testid="loader"]', {
      state: 'detached',
    });
  }
};<|MERGE_RESOLUTION|>--- conflicted
+++ resolved
@@ -10,12 +10,8 @@
  *  See the License for the specific language governing permissions and
  *  limitations under the License.
  */
-<<<<<<< HEAD
-import { Page } from '@playwright/test';
+import { expect, Page } from '@playwright/test';
 import { waitForAllLoadersToDisappear } from './entity';
-=======
-import { expect, Page } from '@playwright/test';
->>>>>>> 66a0b4ae
 
 export const openEntitySummaryPanel = async (
   page: Page,
@@ -97,11 +93,11 @@
     .locator('[data-testid="selectable-list"]')
     .scrollIntoViewIfNeeded();
 
-    const searchTagResponse = page.waitForResponse(
-      `/api/v1/search/query?q=*${encodeURIComponent(
-        tagName
-      )}*index=tag_search_index*`
-    );
+  const searchTagResponse = page.waitForResponse(
+    `/api/v1/search/query?q=*${encodeURIComponent(
+      tagName
+    )}*index=tag_search_index*`
+  );
   const searchBar = page.locator('[data-testid="tag-select-search-bar"]');
   await searchBar.fill(tagName);
   await searchTagResponse;
