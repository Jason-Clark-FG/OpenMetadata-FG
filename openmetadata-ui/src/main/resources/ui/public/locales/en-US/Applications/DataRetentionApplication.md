# Retention Configuration

Configure retention policy for ephemeral objects in OpenMetadata. These are not metadata entities but represent changes in the system that are used for tracking changes or statuses of processes. It is recommended to keep these records for a limited time to avoid unnecessary storage usage.

$$section
### Change Event Retention Period (days) $(id="changeEventRetentionPeriod")

Enter the retention period for change event records in days (e.g., 7 for one week, 30 for one month).

$$

$$section
<<<<<<< HEAD
### App Records Retention Period (days) $(id="appRecordsRetentionPeriod")

Enter the retention period for app records (logs and statuses) in days (e.g., 7 for one week, 30 for one month).
=======
### Activity Threads Retention Period (days) $(id="activityThreadsRetentionPeriod")

Enter the retention period for Activity Threads of type = 'Conversation' records in days (e.g., 30 for one month, 60 for two months).
>>>>>>> 26ae339a

$$<|MERGE_RESOLUTION|>--- conflicted
+++ resolved
@@ -1,6 +1,6 @@
 # Retention Configuration
 
-Configure retention policy for ephemeral objects in OpenMetadata. These are not metadata entities but represent changes in the system that are used for tracking changes or statuses of processes. It is recommended to keep these records for a limited time to avoid unnecessary storage usage.
+Configure retention policies for each entity.
 
 $$section
 ### Change Event Retention Period (days) $(id="changeEventRetentionPeriod")
@@ -10,14 +10,15 @@
 $$
 
 $$section
-<<<<<<< HEAD
 ### App Records Retention Period (days) $(id="appRecordsRetentionPeriod")
 
 Enter the retention period for app records (logs and statuses) in days (e.g., 7 for one week, 30 for one month).
-=======
+
+$$
+
+$$section
 ### Activity Threads Retention Period (days) $(id="activityThreadsRetentionPeriod")
 
 Enter the retention period for Activity Threads of type = 'Conversation' records in days (e.g., 30 for one month, 60 for two months).
->>>>>>> 26ae339a
 
 $$