/*
 *  Copyright 2023 Collate.
 *  Licensed under the Apache License, Version 2.0 (the "License");
 *  you may not use this file except in compliance with the License.
 *  You may obtain a copy of the License at
 *  http://www.apache.org/licenses/LICENSE-2.0
 *  Unless required by applicable law or agreed to in writing, software
 *  distributed under the License is distributed on an "AS IS" BASIS,
 *  WITHOUT WARRANTIES OR CONDITIONS OF ANY KIND, either express or implied.
 *  See the License for the specific language governing permissions and
 *  limitations under the License.
 */
@import url('../../../styles/variables.less');

.feed-explore-heading {
  background-color: @grey-1;
}

.activity-feed-tab {
  display: flex;
  width: 100%;
  width: 100%;
  overflow-x: hidden;
  border: 1px solid @blue-15;
  border-radius: @border-radius-sm;

  .custom-menu.ant-menu-root.ant-menu-inline {
    .ant-menu-item {
      height: 40px;
    }
  }

  .center-container {
    flex: 1;
    min-width: 0;
    height: @user-profile-page-panel-height;
    overflow-y: scroll;
    border-radius: 12px;
    background-color: @white;
    margin-right: 20px;
    display: flex;
    flex-direction: column;
    border: 1px solid @grey-15;

    .full-width {
      flex: 10;
      margin-right: 0px;
    }
  }

  .right-container {
    flex: 1;
    min-width: 0;
    border: none;
    height: @user-profile-page-panel-height;
    overflow-y: scroll;
    background-color: @white;
<<<<<<< HEAD
    border-radius: 12px;
    border: 1px solid @grey-15;

=======
    border-radius: 0px;
    border-left: 1px solid @grey-15;
>>>>>>> 663839bd
    .full-width {
      flex: 0;
    }

    .activity-feed-card-container {
      margin: 0px;
    }

    .activity-feed-comments-container {
      border-radius: 12px;
      padding: 16px;
      margin: 20px 0px 0px 0px;
      border: 0.5px solid #eaecf5;
      background: @grey-9;
    }

    .activity-feed-reply-button {
      border-radius: 24px;
      border: 1px solid #d4d4d8;
      color: #52525b;
      font-size: 12px;
    }

    .comments-input-field {
      background-color: @grey-16;
      border-radius: 20px;
      border: 1px solid #eaecf5;
      height: 36px;
      font-size: 12px;
      line-height: 14.52px;

      &::placeholder {
        color: @grey-14;
        font-size: 12px;
        font-style: normal;
        font-weight: 400;
        line-height: normal;
      }
    }
  }

  .three-panel-layout {
    border-radius: 0px;
    margin-right: 0px;
    border: 0px;
  }

  .three-panel-layout.right-container {
    border-left: 1px solid @grey-15;
  }

  .hide-panel {
    flex: 0;
    margin-right: 0px;
    border: none;
  }

  .left-container {
    flex: 0 0 @left-side-panel-width;
    border-right: @global-border !important;
  }

  .activity-feed-card-new {
    border-radius: 12px;
    background: @grey-9;
    display: flex;
    flex-direction: column;
    flex-wrap: wrap;
    width: inherit;
    border: 0.5px solid #eaecf5;

    .ant-card-body {
      width: inherit;
      padding: 20px;

      .ant-space-item {
        width: inherit;
      }
    }
  }

  .activity-feed-card-new.is-active {
    background: #eff8ff;
    border: 1px solid #84caff;
  }

  .activity-feed-card-message {
    padding: 20px;
    background-color: @white;
    width: inherit;
    margin-top: 2px;
    border: 0.5px solid #eaecf5;

    .ant-card-body {
      padding: 0px;
      border-radius: 8px;
    }
  }

  .activity-feed-card-message-right-panel {
    background: rgba(239, 244, 250, 0.25);
    margin-top: 10px;
  }

  .activity-feed-reply-card {
    border-radius: 8px;

    display: flex;
    flex-direction: column;
    flex-wrap: wrap;
    width: inherit;

    .ant-card-body {
      width: inherit;
      padding: 0px;
      //  margin: 10px  0px 20px 0px;
      padding-top: 20px;
      border-bottom: 1.5px solid #d4d4d8;
      background: rgba(239, 244, 250, 0.25);

      padding-bottom: 16px;

      .ant-space-item {
        width: inherit;
      }
    }

    .activity-feed-reply-card-message {
      padding-left: 50px;
      border: none;
      background: rgba(239, 244, 250, 0.25);

      .ant-card-body {
        margin: 0px;
        margin-top: -8px;
        margin-bottom: -6px;
        border: none;
        padding: 0px;
        background: rgba(239, 244, 250, 0.25);
      }

      .activity-feed-comment-text {
        word-wrap: break-word;
        white-space: normal;
        color: #535862;
      }
    }
  }

  .activity-feed-card-new-right-panel {
    background-color: @white;
    border: none;
  }

  .header-link {
    word-wrap: break-word;
    white-space: normal;
    font-weight: 600;

    .ant-typography,
    .ant-typography a,
    &.ant-typography,
    &.ant-typography a,
    & a.ant-typography,
    & .ant-typography a {
      color: @blue-9;

      &:hover {
        color: @blue-9;
      }
    }
  }

  .feed-card-header-v2-timestamp {
    color: @grey-8;
  }

  .seperator {
    vertical-align: middle;
    font-size: 18px;
    font-weight: 800;
    color: @grey-8;
    padding-bottom: 2px;
  }
}

.activity-feed-task {
  background-color: @grey-1;
}

.count-loader.ant-skeleton-element .ant-skeleton-button-sm {
  width: 72px;
}

.activity-feed-editor-container-new {
  background-color: @grey-9;
  border: 0.5px solid @blue-15;
  border-radius: 10px;
  width: 100%;

  .ql-container {
    background-color: @grey-9;
    border: 1px solid @blue-15;
    width: 100%;

    &:focus-within {
      border: 0.5px solid @blue-15;
    }
  }

  .ql-toolbar {
    background-color: @grey-9;
    border: 1px solid @blue-15;
    flex-wrap: wrap;

    &:focus-within {
      border: 0.5px solid @blue-15;
    }
  }

  .ql-toolbar button {
    color: #292929;
  }
}

.activity-feed-editor-send-btn {
  color: @white;

  .ant-btn.send-button {
    position: absolute;
    bottom: 8px;
    right: 8px;
    width: 34px;
    height: 34px;
    padding: 0;
    border-radius: 50%;
  }
}

.activity-feed-user-name {
  font-size: 14px;
  font-weight: 600;
  line-height: 20px;
  letter-spacing: 0.03em;
  color: #181d27;
}

.activity-feed-user-name.ant-typography a {
  color: #181d27;
  font-weight: 600;
}

.reply-card-user-name {
  font-size: 14px;
  font-weight: 500;
  line-height: 24px;
  color: #373e44;
}

.activity-feed-reply-card-footer {
  margin-left: 45px;
}

.active-card {
  background-color: #e6f1fe !important;
}

.task-tab-custom-dropdown {
  border-radius: 6px;

  .task-tab-filter-item {
    color: @text-color;
    font-size: 14px;
    font-weight: 400;
    line-height: 20px;

    &.selected {
      color: #2e90fa;
    }
  }

  .ant-dropdown-menu {
    padding: 0px;
  }

  .task-count-container {
    background: #e9eaeb;
    border-radius: 16px;
    width: 30px;
    height: 22px;
    display: flex;
    padding: 2px 8px;
    justify-content: center;
    align-items: center;

    &.active {
      background-color: #2e90fa !important;
    }

    .task-count-text {
      color: #414651;
      text-align: center;
      font-family: Inter;
      font-size: 12px;
      font-weight: 500;
      line-height: 18px;
    }

    &.active .task-count-text {
      color: @white;
    }
  }

  .ant-dropdown-menu .ant-dropdown-menu-item {
    box-shadow: 0px 1px 2px 0px rgba(10, 13, 18, 0.05);
    padding: 0px;

    .active {
      box-shadow: 0px 1px 2px 0px rgba(10, 13, 18, 0.05);
      background-color: #f5faff;

      svg path {
        fill: #2e90fa;
      }
    }
  }
}

.task-toggle {
  background: white;
  border-radius: 8px;
  padding: 4px;
  border: 1px solid #dce3ec;

  .ant-segmented-item {
    color: @text-color;
    transition: all 0.3s ease;

    &-selected {
      background: #e6f1fe;
      color: @blue-9;
      text-align: center;

      .ant-segmented-item-label {
        color: @blue-9;
      }

      svg path {
        fill: @blue-9;
      }
    }
  }

  &:hover {
    background: none !important;
  }

  &:focus {
    background: none !important;
  }

  .ant-segmented:not(.ant-segmented-disabled):hover,
  .ant-segmented:not(.ant-segmented-disabled):focus {
    background: none !important;
  }
}

.header-container-card {
  margin-top: -2px;
}

.toggle-item {
  display: flex;
  align-items: center;
  justify-content: center;
  gap: 5px;
  font-size: 14px;
  height: 40px;
  width: 100px;

  .ant-segmented-item-label {
    color: @grey-13;
    font-size: 12px;
    font-style: normal;
    font-weight: 400;
    line-height: 20px;
  }
}

.activity-feed-card-container.ant-btn:hover,
.activity-feed-card-container.ant-btn:focus {
  background-color: inherit !important;
  color: inherit !important;
  border-radius: 12px !important;
}

.activity-feed-comments-title {
  font-size: 14px;
  font-style: normal;
  font-weight: 600;
  line-height: 20px;
  color: #414651;
}

.card-style-feed-header {
  color: #535862;
  font-size: 14px;
  font-style: normal;
  font-weight: 400;
  line-height: 20px;
}

.close-tab-icon {
  position: absolute;
  top: 24px;
  right: 20px;
}

// .full-width {
//   flex: auto !important; // Applies when .full-width is added to .center-container
//   margin-right: 0px !important;
// }
.reply-feed-editor {
  .editor-container {
    margin: 0px;
  }
}

.footer-container {
  height: 24px;
}

.profile-picture {
  width: 32px;
}

.reply-card {
  padding-top: @padding-lg;
}

.reply-card-border-bottom {
  border-bottom: 0.5px solid #e4e4e4;
}

.reply-message {
  color: #4a4a4a;
  white-space: normal;
  word-break: break-word;
  display: block;
  font-size: 12px;
}

.reply-card-user-name.activity-feed-user-name.ant-typography a {
  color: @text-color;
  font-style: normal;
  font-weight: 500;
  line-height: 24px;
}

.feed-footer-avatar-group .ant-avatar {
  margin-inline-end: -8px !important;
  border: 1px solid #fff;
}

.no-description-suggestion-card {
  padding: 20px;
  border: 0.5px solid #eaecf5;
  background: @white;
  border-radius: 12px;
  margin-top: 16px;
}

.task-toggle.ant-segmented {
  background-color: @white;

  &:hover {
    .ant-segmented-item:not(.ant-segmented-item-selected) {
      background-color: @white;
    }
  }
}

.view-more-less-button {
  color: @blue-9;
  font-size: 14px;
  font-style: normal;
  font-family: 'Inter', sans-serif;
  font-weight: 400;
  line-height: 20px;
  border: none;
  padding: 0;
  background: none;
  box-shadow: none;

  &.ant-btn {
    color: @blue-9;
    border: none;
    background: none;
    box-shadow: none;

    &:hover,
    &:focus,
    &:active {
      color: @blue-9;
      border: none;
      background: none;
      box-shadow: none;
      outline: none;
    }

    &::before,
    &::after {
      display: none;
      content: none;
    }
  }
}

.task-filter-container {
  padding: 20px 20px 0px 20px;
}

.owners-label {
  font-style: normal;
  font-weight: 600;
  line-height: normal;
  margin-left: @margin-xs;
  margin-right: @margin-xs;
}

.owner-chip {
  border-radius: 8px;
  background: @grey-16;
  padding: 4px 8px;
  margin-right: @margin-xs;
  border: 1px solid @grey-15;
}

.owner-chip-text {
  color: @text-color;
  font-style: normal;
  font-weight: 400;
  line-height: normal;
  margin-left: @margin-xss;
}

.task-filter-icon {
  stroke: @grey-8;
  cursor: pointer;

  &.disabled {
    cursor: not-allowed;
    stroke: @grey-300;

    path {
      stroke: @grey-300;
    }
  }
}<|MERGE_RESOLUTION|>--- conflicted
+++ resolved
@@ -55,14 +55,8 @@
     height: @user-profile-page-panel-height;
     overflow-y: scroll;
     background-color: @white;
-<<<<<<< HEAD
     border-radius: 12px;
     border: 1px solid @grey-15;
-
-=======
-    border-radius: 0px;
-    border-left: 1px solid @grey-15;
->>>>>>> 663839bd
     .full-width {
       flex: 0;
     }
