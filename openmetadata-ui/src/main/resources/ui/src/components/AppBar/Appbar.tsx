/*
 *  Copyright 2022 Collate.
 *  Licensed under the Apache License, Version 2.0 (the "License");
 *  you may not use this file except in compliance with the License.
 *  You may obtain a copy of the License at
 *  http://www.apache.org/licenses/LICENSE-2.0
 *  Unless required by applicable law or agreed to in writing, software
 *  distributed under the License is distributed on an "AS IS" BASIS,
 *  WITHOUT WARRANTIES OR CONDITIONS OF ANY KIND, either express or implied.
 *  See the License for the specific language governing permissions and
 *  limitations under the License.
 */

<<<<<<< HEAD
import React, { useEffect } from 'react';
=======
import { isString } from 'lodash';
import Qs from 'qs';
import React, { useEffect, useState } from 'react';
import { useHistory } from 'react-router-dom';
import { TOUR_SEARCH_TERM } from '../../constants/constants';
import { useTourProvider } from '../../context/TourProvider/TourProvider';
import { CurrentTourPageType } from '../../enums/tour.enum';
>>>>>>> 20ab64d1
import { useApplicationStore } from '../../hooks/useApplicationStore';
import useCustomLocation from '../../hooks/useCustomLocation/useCustomLocation';
import TokenService from '../../utils/Auth/TokenService/TokenServiceUtil';
import {
  extractDetailsFromToken,
  isProtectedRoute,
  isTourRoute,
} from '../../utils/AuthProvider.util';
import { getOidcToken } from '../../utils/LocalStorageUtils';
<<<<<<< HEAD
=======
import { getExplorePath } from '../../utils/RouterUtils';
import searchClassBase from '../../utils/SearchClassBase';
>>>>>>> 20ab64d1
import NavBar from '../NavBar/NavBar';
import './app-bar.style.less';

const Appbar: React.FC = (): JSX.Element => {
  const location = useCustomLocation();

  const { isAuthenticated } = useApplicationStore();

  useEffect(() => {
    const handleDocumentVisibilityChange = () => {
      if (
        isProtectedRoute(location.pathname) &&
        isTourRoute(location.pathname)
      ) {
        return;
      }
      const { isExpired } = extractDetailsFromToken(getOidcToken());
      if (!document.hidden && isExpired) {
        // force logout
        TokenService.getInstance().refreshToken();
      }
    };

    addEventListener('focus', handleDocumentVisibilityChange);

    return () => {
      removeEventListener('focus', handleDocumentVisibilityChange);
    };
  }, []);

  return (
    <>
      {isProtectedRoute(location.pathname) && isAuthenticated ? (
        <NavBar />
      ) : null}
    </>
  );
};

export default Appbar;<|MERGE_RESOLUTION|>--- conflicted
+++ resolved
@@ -11,9 +11,6 @@
  *  limitations under the License.
  */
 
-<<<<<<< HEAD
-import React, { useEffect } from 'react';
-=======
 import { isString } from 'lodash';
 import Qs from 'qs';
 import React, { useEffect, useState } from 'react';
@@ -21,7 +18,6 @@
 import { TOUR_SEARCH_TERM } from '../../constants/constants';
 import { useTourProvider } from '../../context/TourProvider/TourProvider';
 import { CurrentTourPageType } from '../../enums/tour.enum';
->>>>>>> 20ab64d1
 import { useApplicationStore } from '../../hooks/useApplicationStore';
 import useCustomLocation from '../../hooks/useCustomLocation/useCustomLocation';
 import TokenService from '../../utils/Auth/TokenService/TokenServiceUtil';
@@ -31,11 +27,6 @@
   isTourRoute,
 } from '../../utils/AuthProvider.util';
 import { getOidcToken } from '../../utils/LocalStorageUtils';
-<<<<<<< HEAD
-=======
-import { getExplorePath } from '../../utils/RouterUtils';
-import searchClassBase from '../../utils/SearchClassBase';
->>>>>>> 20ab64d1
 import NavBar from '../NavBar/NavBar';
 import './app-bar.style.less';
 
