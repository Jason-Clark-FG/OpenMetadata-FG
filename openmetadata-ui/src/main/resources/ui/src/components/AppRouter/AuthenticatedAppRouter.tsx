/*
 *  Copyright 2022 Collate.
 *  Licensed under the Apache License, Version 2.0 (the "License");
 *  you may not use this file except in compliance with the License.
 *  You may obtain a copy of the License at
 *  http://www.apache.org/licenses/LICENSE-2.0
 *  Unless required by applicable law or agreed to in writing, software
 *  distributed under the License is distributed on an "AS IS" BASIS,
 *  WITHOUT WARRANTIES OR CONDITIONS OF ANY KIND, either express or implied.
 *  See the License for the specific language governing permissions and
 *  limitations under the License.
 */

import React, { FunctionComponent, useMemo } from 'react';
import { useTranslation } from 'react-i18next';
import { Navigate, Route, Routes } from 'react-router-dom';
import {
  PLACEHOLDER_ROUTE_ENTITY_TYPE,
  ROUTES,
} from '../../constants/constants';
import { usePermissionProvider } from '../../context/PermissionProvider/PermissionProvider';
import { ResourceEntity } from '../../context/PermissionProvider/PermissionProvider.interface';
import { Operation } from '../../generated/entity/policies/policy';
import AddCustomMetricPage from '../../pages/AddCustomMetricPage/AddCustomMetricPage';
import { CustomizablePage } from '../../pages/CustomizablePage/CustomizablePage';
import DataQualityPage from '../../pages/DataQuality/DataQualityPage';
import ForbiddenPage from '../../pages/ForbiddenPage/ForbiddenPage';
import PlatformLineage from '../../pages/PlatformLineage/PlatformLineage';
import TagPage from '../../pages/TagPage/TagPage';
import { checkPermission, userPermissions } from '../../utils/PermissionsUtils';
import AdminProtectedRoute from './AdminProtectedRoute';
import withSuspenseFallback from './withSuspenseFallback';

const DomainRouter = withSuspenseFallback(
  React.lazy(
    () => import(/* webpackChunkName: "DomainRouter" */ './DomainRouter')
  )
);
const SettingsRouter = withSuspenseFallback(
  React.lazy(
    () => import(/* webpackChunkName: "SettingsRouter" */ './SettingsRouter')
  )
);
const EntityRouter = withSuspenseFallback(
  React.lazy(
    () => import(/* webpackChunkName: "EntityRouter" */ './EntityRouter')
  )
);
const ClassificationRouter = withSuspenseFallback(
  React.lazy(
    () =>
      import(
        /* webpackChunkName: "ClassificationRouter" */ './ClassificationRouter'
      )
  )
);
const GlossaryRouter = withSuspenseFallback(
  React.lazy(
    () =>
      import(
        /* webpackChunkName: "GlossaryRouter" */ './GlossaryRouter/GlossaryRouter'
      )
  )
);

const GlossaryTermRouter = withSuspenseFallback(
  React.lazy(
    () =>
      import(
        /* webpackChunkName: "GlossaryTermRouter" */ './GlossaryTermRouter/GlossaryTermRouter'
      )
  )
);

const MyDataPage = withSuspenseFallback(
  React.lazy(() => import('../../pages/MyDataPage/MyDataPage.component'))
);

const TestSuiteIngestionPage = withSuspenseFallback(
  React.lazy(
    () => import('../../pages/TestSuiteIngestionPage/TestSuiteIngestionPage')
  )
);

const TestSuiteDetailsPage = withSuspenseFallback(
  React.lazy(
    () =>
      import('../../pages/TestSuiteDetailsPage/TestSuiteDetailsPage.component')
  )
);

const AddDataQualityTestPage = withSuspenseFallback(
  React.lazy(
    () => import('../../pages/AddDataQualityTestPage/AddDataQualityTestPage')
  )
);

const AddCustomProperty = withSuspenseFallback(
  React.lazy(
    () =>
      import('../Settings/CustomProperty/AddCustomProperty/AddCustomProperty')
  )
);

const MarketPlacePage = withSuspenseFallback(
  React.lazy(() => import('../../pages/MarketPlacePage/MarketPlacePage'))
);

const BotDetailsPage = withSuspenseFallback(
  React.lazy(() => import('../../pages/BotDetailsPage/BotDetailsPage'))
);
const ServicePage = withSuspenseFallback(
  React.lazy(() => import('../../pages/ServiceDetailsPage/ServiceDetailsPage'))
);

const SwaggerPage = withSuspenseFallback(
  React.lazy(() => import('../../pages/SwaggerPage'))
);
const TourPageComponent = withSuspenseFallback(
  React.lazy(() => import('../../pages/TourPage/TourPage.component'))
);
const UserPage = withSuspenseFallback(
  React.lazy(() => import('../../pages/UserPage/UserPage.component'))
);

const DomainVersionPage = withSuspenseFallback(
  React.lazy(
    () =>
      import('../../components/Domain/DomainVersion/DomainVersion.component')
  )
);

const AddIngestionPage = withSuspenseFallback(
  React.lazy(
    () => import('../../pages/AddIngestionPage/AddIngestionPage.component')
  )
);
const AddServicePage = withSuspenseFallback(
  React.lazy(
    () => import('../../pages/AddServicePage/AddServicePage.component')
  )
);

const MarketPlaceAppDetails = withSuspenseFallback(
  React.lazy(
    () =>
      import(
        '../Settings/Applications/MarketPlaceAppDetails/MarketPlaceAppDetails.component'
      )
  )
);

const AppInstallPage = withSuspenseFallback(
  React.lazy(() => import('../../pages/AppInstall/AppInstall.component'))
);

const EditConnectionFormPage = withSuspenseFallback(
  React.lazy(
    () =>
      import(
        '../../pages/EditConnectionFormPage/EditConnectionFormPage.component'
      )
  )
);

const CreateUserPage = withSuspenseFallback(
  React.lazy(
    () => import('../../pages/CreateUserPage/CreateUserPage.component')
  )
);
const EditIngestionPage = withSuspenseFallback(
  React.lazy(
    () => import('../../pages/EditIngestionPage/EditIngestionPage.component')
  )
);
const ServiceVersionPage = withSuspenseFallback(
  React.lazy(() => import('../../pages/ServiceVersionPage/ServiceVersionPage'))
);

const ExplorePageV1 = withSuspenseFallback(
  React.lazy(() => import('../../pages/ExplorePage/ExplorePageV1.component'))
);

const RequestDescriptionPage = withSuspenseFallback(
  React.lazy(
    () =>
      import(
        '../../pages/TasksPage/RequestDescriptionPage/RequestDescriptionPage'
      )
  )
);

const RequestTagsPage = withSuspenseFallback(
  React.lazy(
    () => import('../../pages/TasksPage/RequestTagPage/RequestTagPage')
  )
);

const UpdateDescriptionPage = withSuspenseFallback(
  React.lazy(
    () =>
      import(
        '../../pages/TasksPage/UpdateDescriptionPage/UpdateDescriptionPage'
      )
  )
);

const UpdateTagsPage = withSuspenseFallback(
  React.lazy(() => import('../../pages/TasksPage/UpdateTagPage/UpdateTagPage'))
);

const LogsViewerPage = withSuspenseFallback(
  React.lazy(() => import('../../pages/LogsViewerPage/LogsViewerPage'))
);

const DataInsightPage = withSuspenseFallback(
  React.lazy(
    () => import('../../pages/DataInsightPage/DataInsightPage.component')
  )
);

const AddKPIPage = withSuspenseFallback(
  React.lazy(() => import('../../pages/KPIPage/AddKPIPage'))
);

const EditKPIPage = withSuspenseFallback(
  React.lazy(() => import('../../pages/KPIPage/EditKPIPage'))
);

const AddTestSuitePage = withSuspenseFallback(
  React.lazy(
    () => import('../DataQuality/TestSuite/TestSuiteStepper/TestSuiteStepper')
  )
);

const QueryPage = withSuspenseFallback(
  React.lazy(() => import('../../pages/QueryPage/QueryPage.component'))
);
const AddQueryPage = withSuspenseFallback(
  React.lazy(() => import('../../pages/AddQueryPage/AddQueryPage.component'))
);

const IncidentManagerPage = withSuspenseFallback(
  React.lazy(() => import('../../pages/IncidentManager/IncidentManagerPage'))
);

const IncidentManagerDetailPage = withSuspenseFallback(
  React.lazy(
    () =>
      import(
        '../../pages/IncidentManager/IncidentManagerDetailPage/IncidentManagerDetailPage'
      )
  )
);

const TestCaseVersionPage = withSuspenseFallback(
  React.lazy(
    () => import('../../pages/TestCaseVersionPage/TestCaseVersionPage')
  )
);

const ObservabilityAlertsPage = withSuspenseFallback(
  React.lazy(
    () => import('../../pages/ObservabilityAlertsPage/ObservabilityAlertsPage')
  )
);

const AlertDetailsPage = withSuspenseFallback(
  React.lazy(() => import('../../pages/AlertDetailsPage/AlertDetailsPage'))
);

const AddObservabilityPage = withSuspenseFallback(
  React.lazy(
    () => import('../../pages/AddObservabilityPage/AddObservabilityPage')
  )
);

const MetricListPage = withSuspenseFallback(
  React.lazy(
    () => import('../../pages/MetricsPage/MetricListPage/MetricListPage')
  )
);

const AddMetricPage = withSuspenseFallback(
  React.lazy(
    () => import('../../pages/MetricsPage/AddMetricPage/AddMetricPage')
  )
);

const AuthenticatedAppRouter: FunctionComponent = () => {
  const { permissions } = usePermissionProvider();
  const { t } = useTranslation();

  const createBotPermission = useMemo(
    () =>
      checkPermission(Operation.Create, ResourceEntity.USER, permissions) &&
      checkPermission(Operation.Create, ResourceEntity.BOT, permissions),
    [permissions]
  );

  return (
    <Routes>
      <Route
        element={<ForbiddenPage pageTitle={t('label.no-access')} />}
        path={ROUTES.FORBIDDEN}
      />
      <Route element={<MyDataPage />} path={ROUTES.MY_DATA} />
      <Route element={<TourPageComponent />} path={ROUTES.TOUR} />
      <Route
        element={<ExplorePageV1 pageTitle={t('label.explore')} />}
        path={ROUTES.EXPLORE}
      />
      <Route element={<PlatformLineage />} path={ROUTES.PLATFORM_LINEAGE} />
      <Route
        element={<PlatformLineage />}
        path={ROUTES.PLATFORM_LINEAGE_WITH_FQN}
      />
      <Route
        element={<ExplorePageV1 pageTitle={t('label.explore')} />}
        path={ROUTES.EXPLORE_WITH_TAB}
      />
      <Route
        element={
          <EditConnectionFormPage
            pageTitle={t('label.edit-entity', {
              entity: t('label.connection'),
            })}
          />
        }
        path={ROUTES.EDIT_SERVICE_CONNECTION}
      />
      <Route
        element={
          <AddServicePage
            pageTitle={t('label.add-entity', {
              entity: t('label.service'),
            })}
          />
        }
        path={ROUTES.ADD_SERVICE}
      />
      <Route element={<QueryPage />} path={ROUTES.QUERY_FULL_SCREEN_VIEW} />
      <Route
        element={
          <AddQueryPage
            pageTitle={t('label.add-entity', {
              entity: t('label.query'),
            })}
          />
        }
        path={ROUTES.ADD_QUERY}
      />
      <Route
        element={
          <AdminProtectedRoute
            hasPermission={checkPermission(
              Operation.Create,
              ResourceEntity.INGESTION_PIPELINE,
              permissions
            )}>
            <AddIngestionPage
              pageTitle={t('label.add-entity', {
                entity: t('label.ingestion'),
              })}
            />
          </AdminProtectedRoute>
        }
        path={ROUTES.ADD_INGESTION}
      />
      <Route
        element={
          <AdminProtectedRoute
            hasPermission={checkPermission(
              Operation.EditAll,
              ResourceEntity.INGESTION_PIPELINE,
              permissions
            )}>
            <EditIngestionPage
              pageTitle={t('label.edit-entity', {
                entity: t('label.ingestion'),
              })}
            />
          </AdminProtectedRoute>
        }
        path={ROUTES.EDIT_INGESTION}
      />
      <Route element={<ServiceVersionPage />} path={ROUTES.SERVICE_VERSION} />
      <Route element={<ServicePage />} path={ROUTES.SERVICE_WITH_SUB_TAB} />
      <Route element={<ServicePage />} path={ROUTES.SERVICE_WITH_TAB} />
      <Route element={<ServicePage />} path={ROUTES.SERVICE} />
      <Route
        element={
          <AdminProtectedRoute>
            <MarketPlacePage />
          </AdminProtectedRoute>
        }
        path={ROUTES.MARKETPLACE}
      />
      <Route
        element={
          <AdminProtectedRoute>
            <MarketPlaceAppDetails />
          </AdminProtectedRoute>
        }
        path={ROUTES.MARKETPLACE_APP_DETAILS}
      />
      <Route
        element={
          <AdminProtectedRoute>
            <AppInstallPage />
          </AdminProtectedRoute>
        }
        path={ROUTES.MARKETPLACE_APP_INSTALL}
      />
      <Route element={<SwaggerPage />} path={ROUTES.SWAGGER} />
      <Route element={<DomainVersionPage />} path={ROUTES.DOMAIN_VERSION} />
      <Route element={<UserPage />} path={ROUTES.USER_PROFILE_WITH_SUB_TAB} />
      <Route element={<UserPage />} path={ROUTES.USER_PROFILE_WITH_TAB} />
      <Route element={<UserPage />} path={ROUTES.USER_PROFILE} />
      <Route
        element={
          <AddDataQualityTestPage
            pageTitle={t('label.add-entity', {
              entity: t('label.data-quality-test'),
            })}
          />
        }
        path={ROUTES.ADD_DATA_QUALITY_TEST_CASE}
      />
      <Route
        element={
          <AdminProtectedRoute
            hasPermission={checkPermission(
              Operation.Create,
              ResourceEntity.TABLE,
              permissions
            )}>
            <AddCustomMetricPage
              pageTitle={t('label.add-entity', {
                entity: t('label.custom-metric'),
              })}
            />
          </AdminProtectedRoute>
        }
        path={ROUTES.ADD_CUSTOM_METRIC}
      />
      <Route
        element={
          <AdminProtectedRoute
            hasPermission={checkPermission(
              Operation.Create,
              ResourceEntity.USER,
              permissions
            )}>
            <CreateUserPage />
          </AdminProtectedRoute>
        }
        path={ROUTES.CREATE_USER}
      />
      <Route
        element={
          <AdminProtectedRoute hasPermission={createBotPermission}>
            <CreateUserPage />
          </AdminProtectedRoute>
        }
        path={ROUTES.CREATE_USER_WITH_BOT}
      />
      <Route element={<BotDetailsPage />} path={ROUTES.BOTS_PROFILE} />
      <Route
        element={<AddCustomProperty />}
        path={ROUTES.ADD_CUSTOM_PROPERTY}
      />
      <Route
        element={
          <RequestDescriptionPage
            pageTitle={t('message.request-description')}
          />
        }
        path={ROUTES.REQUEST_DESCRIPTION}
      />
      <Route
        element={
          <UpdateDescriptionPage pageTitle={t('label.update-description')} />
        }
        path={ROUTES.UPDATE_DESCRIPTION}
      />
      <Route
        element={<RequestTagsPage pageTitle={t('label.request-tag-plural')} />}
        path={ROUTES.REQUEST_TAGS}
      />
      <Route
        element={
          <UpdateTagsPage
            pageTitle={t('label.update-entity', {
              entity: t('label.tag'),
            })}
          />
        }
        path={ROUTES.UPDATE_TAGS}
      />
      <Route
        element={<TestSuiteDetailsPage />}
        path={ROUTES.TEST_SUITES_WITH_FQN}
      />
      <Route element={<LogsViewerPage />} path={ROUTES.LOGS} />
      <Route
        element={
          <TestSuiteIngestionPage
            pageTitle={t('label.add-entity', {
              entity: t('label.test-suite'),
            })}
          />
        }
        path={ROUTES.TEST_SUITES_ADD_INGESTION}
      />
      <Route
        element={
          <TestSuiteIngestionPage
            pageTitle={t('label.add-entity', {
              entity: t('label.test-suite'),
            })}
          />
        }
        path={ROUTES.TEST_SUITES_EDIT_INGESTION}
      />
      <Route
        element={
          <AdminProtectedRoute
            hasPermission={userPermissions.hasViewPermissions(
              ResourceEntity.TEST_SUITE,
              permissions
            )}>
            <DataQualityPage
              pageTitle={t('label.add-entity', {
                entity: t('label.data-quality'),
              })}
            />
          </AdminProtectedRoute>
        }
        path={ROUTES.DATA_QUALITY_WITH_TAB}
      />
      <Route
        element={
          <AdminProtectedRoute
            hasPermission={userPermissions.hasViewPermissions(
              ResourceEntity.TEST_SUITE,
              permissions
            )}>
            <DataQualityPage
              pageTitle={t('label.add-entity', {
                entity: t('label.data-quality'),
              })}
            />
          </AdminProtectedRoute>
        }
        path={ROUTES.DATA_QUALITY}
      />
      <Route
        element={
          <AdminProtectedRoute
            hasPermission={userPermissions.hasViewPermissions(
              ResourceEntity.TEST_CASE,
              permissions
            )}>
            <IncidentManagerPage />
          </AdminProtectedRoute>
        }
        path={ROUTES.INCIDENT_MANAGER}
      />
<<<<<<< HEAD
      <Route
        element={
          <AdminProtectedRoute
            hasPermission={userPermissions.hasViewPermissions(
              ResourceEntity.TEST_CASE,
              permissions
            )}>
            <IncidentManagerDetailPage />
          </AdminProtectedRoute>
        }
        path={ROUTES.INCIDENT_MANAGER_DETAILS}
      />
      <Route
        element={
          <AdminProtectedRoute
            hasPermission={userPermissions.hasViewPermissions(
              ResourceEntity.TEST_CASE,
              permissions
            )}>
            <IncidentManagerDetailPage />
          </AdminProtectedRoute>
        }
        path={ROUTES.INCIDENT_MANAGER_DETAILS_WITH_TAB}
      />
      <Route
        element={
          <AdminProtectedRoute
            hasPermission={userPermissions.hasViewPermissions(
              ResourceEntity.EVENT_SUBSCRIPTION,
              permissions
            )}>
            <ObservabilityAlertsPage />
          </AdminProtectedRoute>
        }
=======

      <AdminProtectedRoute
        exact
        component={IncidentManagerDetailPage}
        hasPermission={userPermissions.hasViewPermissions(
          ResourceEntity.TEST_CASE,
          permissions
        )}
        path={[ROUTES.TEST_CASE_DETAILS, ROUTES.TEST_CASE_DETAILS_WITH_TAB]}
      />
      <AdminProtectedRoute
        exact
        component={TestCaseVersionPage}
        hasPermission={userPermissions.hasViewPermissions(
          ResourceEntity.TEST_CASE,
          permissions
        )}
        path={[
          ROUTES.TEST_CASE_VERSION,
          ROUTES.TEST_CASE_DETAILS_WITH_TAB_VERSION,
        ]}
      />

      <AdminProtectedRoute
        exact
        component={ObservabilityAlertsPage}
        hasPermission={userPermissions.hasViewPermissions(
          ResourceEntity.EVENT_SUBSCRIPTION,
          permissions
        )}
>>>>>>> c00ed228
        path={ROUTES.OBSERVABILITY_ALERTS}
      />
      <Route
        element={
          <AdminProtectedRoute
            hasPermission={userPermissions.hasViewPermissions(
              ResourceEntity.EVENT_SUBSCRIPTION,
              permissions
            )}>
            <AlertDetailsPage isNotificationAlert={false} />
          </AdminProtectedRoute>
        }
        path={ROUTES.OBSERVABILITY_ALERT_DETAILS_WITH_TAB}
      />
      <Route
        element={
          <AddObservabilityPage
            pageTitle={t('label.add-entity', {
              entity: t('label.observability'),
            })}
          />
        }
        path={ROUTES.ADD_OBSERVABILITY_ALERTS}
      />
      <Route
        element={
          <AddObservabilityPage
            pageTitle={t('label.add-entity', {
              entity: t('label.observability'),
            })}
          />
        }
        path={ROUTES.EDIT_OBSERVABILITY_ALERTS}
      />
      <Route
        element={<DataInsightPage pageTitle={t('label.data-insight')} />}
        path={ROUTES.DATA_INSIGHT_WITH_TAB}
      />
      <Route
        element={<DataInsightPage pageTitle={t('label.data-insight')} />}
        path={ROUTES.DATA_INSIGHT}
      />
      <Route
        element={
          <AddKPIPage
            pageTitle={t('label.add-new-entity', {
              entity: t('label.kpi-uppercase'),
            })}
          />
        }
        path={ROUTES.ADD_KPI}
      />
      <Route
        element={
          <EditKPIPage
            pageTitle={t('label.edit-entity', {
              entity: t('label.kpi-uppercase'),
            })}
          />
        }
        path={ROUTES.EDIT_KPI}
      />
      <Route element={<AddTestSuitePage />} path={ROUTES.ADD_TEST_SUITES} />
      <Route element={<Navigate to={ROUTES.MY_DATA} />} path={ROUTES.HOME} />
      <Route
        element={
          <AdminProtectedRoute>
            <CustomizablePage />
          </AdminProtectedRoute>
        }
        path={ROUTES.CUSTOMIZE_PAGE}
      />
      <Route element={<ClassificationRouter />} path="/tags/*" />
      <Route element={<TagPage />} path={ROUTES.TAG_ITEM} />
      <Route element={<TagPage />} path={ROUTES.TAG_ITEM_WITH_TAB} />
      <Route element={<GlossaryRouter />} path="/glossary/*" />
      <Route element={<GlossaryTermRouter />} path="/glossary-term/*" />
      <Route element={<SettingsRouter />} path="/settings/*" />
      <Route element={<DomainRouter />} path="/domain/*" />
      <Route element={<MetricListPage />} path={ROUTES.METRICS} />
      <Route
        element={
          <AddMetricPage
            pageTitle={t('label.add-new-entity', {
              entity: t('label.metric'),
            })}
          />
        }
        path={ROUTES.ADD_METRIC}
      />
      <Route
        element={<EntityRouter />}
        path={`/${PLACEHOLDER_ROUTE_ENTITY_TYPE}/*`}
      />
      <Route element={<Navigate to={ROUTES.MY_DATA} />} path={ROUTES.SIGNIN} />
      <Route
        element={<Navigate to={ROUTES.MY_DATA} />}
        path={ROUTES.REGISTER}
      />
      <Route
        element={<Navigate to={ROUTES.MY_DATA} />}
        path={ROUTES.FORGOT_PASSWORD}
      />
      <Route element={<Navigate to={ROUTES.NOT_FOUND} />} path="*" />
    </Routes>
  );
};

export default AuthenticatedAppRouter;<|MERGE_RESOLUTION|>--- conflicted
+++ resolved
@@ -567,7 +567,6 @@
         }
         path={ROUTES.INCIDENT_MANAGER}
       />
-<<<<<<< HEAD
       <Route
         element={
           <AdminProtectedRoute
@@ -578,8 +577,9 @@
             <IncidentManagerDetailPage />
           </AdminProtectedRoute>
         }
-        path={ROUTES.INCIDENT_MANAGER_DETAILS}
-      />
+        path={ROUTES.TEST_CASE_DETAILS}
+      />
+
       <Route
         element={
           <AdminProtectedRoute
@@ -590,7 +590,33 @@
             <IncidentManagerDetailPage />
           </AdminProtectedRoute>
         }
-        path={ROUTES.INCIDENT_MANAGER_DETAILS_WITH_TAB}
+        path={ROUTES.TEST_CASE_DETAILS_WITH_TAB}
+      />
+
+      <Route
+        element={
+          <AdminProtectedRoute
+            hasPermission={userPermissions.hasViewPermissions(
+              ResourceEntity.TEST_CASE,
+              permissions
+            )}>
+            <TestCaseVersionPage />
+          </AdminProtectedRoute>
+        }
+        path={ROUTES.TEST_CASE_VERSION}
+      />
+
+      <Route
+        element={
+          <AdminProtectedRoute
+            hasPermission={userPermissions.hasViewPermissions(
+              ResourceEntity.TEST_CASE,
+              permissions
+            )}>
+            <TestCaseVersionPage />
+          </AdminProtectedRoute>
+        }
+        path={ROUTES.TEST_CASE_DETAILS_WITH_TAB_VERSION}
       />
       <Route
         element={
@@ -602,38 +628,6 @@
             <ObservabilityAlertsPage />
           </AdminProtectedRoute>
         }
-=======
-
-      <AdminProtectedRoute
-        exact
-        component={IncidentManagerDetailPage}
-        hasPermission={userPermissions.hasViewPermissions(
-          ResourceEntity.TEST_CASE,
-          permissions
-        )}
-        path={[ROUTES.TEST_CASE_DETAILS, ROUTES.TEST_CASE_DETAILS_WITH_TAB]}
-      />
-      <AdminProtectedRoute
-        exact
-        component={TestCaseVersionPage}
-        hasPermission={userPermissions.hasViewPermissions(
-          ResourceEntity.TEST_CASE,
-          permissions
-        )}
-        path={[
-          ROUTES.TEST_CASE_VERSION,
-          ROUTES.TEST_CASE_DETAILS_WITH_TAB_VERSION,
-        ]}
-      />
-
-      <AdminProtectedRoute
-        exact
-        component={ObservabilityAlertsPage}
-        hasPermission={userPermissions.hasViewPermissions(
-          ResourceEntity.EVENT_SUBSCRIPTION,
-          permissions
-        )}
->>>>>>> c00ed228
         path={ROUTES.OBSERVABILITY_ALERTS}
       />
       <Route
