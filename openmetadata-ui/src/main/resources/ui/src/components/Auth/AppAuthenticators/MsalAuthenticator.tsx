--- conflicted
+++ resolved
@@ -16,12 +16,7 @@
   InteractionStatus,
 } from '@azure/msal-browser';
 import { useAccount, useMsal } from '@azure/msal-react';
-<<<<<<< HEAD
-import { AxiosError } from 'axios';
 import {
-=======
-import React, {
->>>>>>> c00ed228
   forwardRef,
   Fragment,
   ReactNode,
@@ -65,7 +60,7 @@
           // Use login with redirect for normal window context
           await instance.loginRedirect(msalLoginRequest);
         }
-      } catch (error) {
+      } catch {
         handleFailedLogin();
       }
     };
@@ -155,7 +150,7 @@
 
           handleSuccessfulLogin(user);
         }
-      } catch (error) {
+      } catch {
         handleFailedLogin();
       }
     };
