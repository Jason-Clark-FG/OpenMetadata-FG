--- conflicted
+++ resolved
@@ -20,12 +20,7 @@
 import QueryString from 'qs';
 import { useCallback, useEffect, useMemo, useState } from 'react';
 import { useTranslation } from 'react-i18next';
-<<<<<<< HEAD
 import { Link, useNavigate } from 'react-router-dom';
-import { ReactComponent as IconExternalLink } from '../../../assets/svg/external-links.svg';
-=======
-import { Link, useHistory, useParams } from 'react-router-dom';
->>>>>>> 50a798dd
 import { ReactComponent as RedAlertIcon } from '../../../assets/svg/ic-alert-red.svg';
 import { ReactComponent as TaskOpenIcon } from '../../../assets/svg/ic-open-task.svg';
 import { ReactComponent as VersionIcon } from '../../../assets/svg/ic-version.svg';
