/*
 *  Copyright 2023 Collate.
 *  Licensed under the Apache License, Version 2.0 (the "License");
 *  you may not use this file except in compliance with the License.
 *  You may obtain a copy of the License at
 *  http://www.apache.org/licenses/LICENSE-2.0
 *  Unless required by applicable law or agreed to in writing, software
 *  distributed under the License is distributed on an "AS IS" BASIS,
 *  WITHOUT WARRANTIES OR CONDITIONS OF ANY KIND, either express or implied.
 *  See the License for the specific language governing permissions and
 *  limitations under the License.
 */
import { act, fireEvent, render, screen } from '@testing-library/react';
<<<<<<< HEAD
=======
import React from 'react';
import { AUTO_PILOT_APP_NAME } from '../../../constants/Applications.constant';
>>>>>>> 50a798dd
import { EntityType } from '../../../enums/entity.enum';
import { ServiceCategory } from '../../../enums/service.enum';
import {
  Container,
  StorageServiceType,
} from '../../../generated/entity/data/container';
import { DatabaseServiceType } from '../../../generated/entity/services/databaseService';
import { LabelType, State, TagSource } from '../../../generated/tests/testCase';
import { AssetCertification } from '../../../generated/type/assetCertification';
import { MOCK_TIER_DATA } from '../../../mocks/TableData.mock';
import { triggerOnDemandApp } from '../../../rest/applicationAPI';
import { getDataQualityLineage } from '../../../rest/lineageAPI';
import { getContainerByName } from '../../../rest/storageAPI';
import { ExtraInfoLink } from '../../../utils/DataAssetsHeader.utils';
import { DEFAULT_ENTITY_PERMISSION } from '../../../utils/PermissionsUtils';
import { DataAssetsHeader } from './DataAssetsHeader.component';
import { DataAssetsHeaderProps } from './DataAssetsHeader.interface';

const mockProps: DataAssetsHeaderProps = {
  dataAsset: {
    id: 'assets-id',
    name: 'testContainer',
    fullyQualifiedName: 'fullyQualifiedName',
    parent: {
      id: 'id',
      type: 'container',
      fullyQualifiedName: 'fullyQualifiedName',
    },
    service: {
      id: 'service-id',
      name: 's3_storage_sample',
      type: 'storageService',
    },
    serviceType: 'moc service' as StorageServiceType,
  } as Container,
  entityType: EntityType.CONTAINER,
  permissions: DEFAULT_ENTITY_PERMISSION,
  onRestoreDataAsset: jest.fn(),
  onDisplayNameUpdate: jest.fn(),
  onFollowClick: jest.fn(),
  onVersionClick: jest.fn(),
  onTierUpdate: jest.fn(),
  onOwnerUpdate: jest.fn(),
};

jest.mock('react-router-dom', () => ({
  ...jest.requireActual('react-router-dom'),
  useParams: jest.fn().mockImplementation(() => ({
    serviceCategory: ServiceCategory.DATABASE_SERVICES,
  })),
}));

jest.mock('../../../rest/applicationAPI', () => ({
  triggerOnDemandApp: jest.fn().mockImplementation(() => Promise.resolve()),
}));

jest.mock('../../../utils/ServiceUtils', () => ({
  getEntityTypeFromServiceCategory: jest
    .fn()
    .mockImplementation(() => EntityType.DATABASE_SERVICE),
}));

jest.mock('../../../utils/EntityUtils', () => ({
  getEntityName: jest.fn().mockImplementation(() => 'name'),
  getEntityFeedLink: jest.fn().mockImplementation(() => 'entityFeedLink'),
  getEntityVoteStatus: jest.fn().mockImplementation(() => 'unVoted'),
}));

jest.mock('../../../utils/DataAssetsHeader.utils', () => ({
  getDataAssetsHeaderInfo: jest.fn().mockImplementation(() => ({
    breadcrumbs: [],
    extraInfo: [],
  })),
  getEntityExtraInfoLength: jest.fn().mockImplementation(() => 0),
  isDataAssetsWithServiceField: jest.fn().mockImplementation(() => true),
  ExtraInfoLabel: jest
    .fn()
    .mockImplementation(({ label, value, dataTestId }) => (
      <div data-testid={dataTestId}>
        {label && <span>{label}</span>}
        <div>{value}</div>
      </div>
    )),
  ExtraInfoLink: jest.fn().mockImplementation(({ value, href, newTab }) => {
    const props = {
      href,
      ...(newTab ? { target: '_blank', rel: 'noopener noreferrer' } : {}),
    };

    return <a {...props}>{value}</a>;
  }),
}));

jest.mock('../../common/CertificationTag/CertificationTag', () => {
  return jest.fn().mockImplementation(() => <div>CertificationTag</div>);
});

jest.mock(
  '../../../components/common/TitleBreadcrumb/TitleBreadcrumb.component',
  () => {
    return jest
      .fn()
      .mockImplementation(() => <div>TitleBreadcrumb.component</div>);
  }
);
jest.mock(
  '../../../components/Entity/EntityHeaderTitle/EntityHeaderTitle.component',
  () => {
    return jest
      .fn()
      .mockImplementation(() => <div>EntityHeaderTitle.component</div>);
  }
);
jest.mock('../../../components/common/OwnerLabel/OwnerLabel.component', () => ({
  OwnerLabel: jest
    .fn()
    .mockImplementation(() => <div>OwnerLabel.component</div>),
}));
jest.mock('../../../components/common/TierCard/TierCard', () =>
  jest.fn().mockImplementation(({ children }) => (
    <div>
      TierCard.component
      <div>{children}</div>
    </div>
  ))
);
jest.mock(
  '../../../components/common/EntityPageInfos/ManageButton/ManageButton',
  () => jest.fn().mockImplementation(() => <div>ManageButton.component</div>)
);
jest.mock(
  '../../../components/common/EntityPageInfos/AnnouncementCard/AnnouncementCard',
  () =>
    jest.fn().mockImplementation(() => <div>AnnouncementCard.component</div>)
);
jest.mock(
  '../../../components/common/EntityPageInfos/AnnouncementDrawer/AnnouncementDrawer',
  () =>
    jest.fn().mockImplementation(() => <div>AnnouncementDrawer.component</div>)
);

jest.mock('../../Tag/TagsV1/TagsV1.component', () =>
  jest.fn().mockImplementation(() => <div>TagsV1.component</div>)
);

jest.mock('../../../rest/storageAPI', () => ({
  getContainerByName: jest
    .fn()
    .mockImplementation(() => Promise.resolve({ name: 'test' })),
}));

let mockIsAlertSupported = false;
jest.mock('../../../utils/TableClassBase', () => ({
  getAlertEnableStatus: jest
    .fn()
    .mockImplementation(() => mockIsAlertSupported),
}));

jest.mock('../../../rest/lineageAPI', () => ({
  getDataQualityLineage: jest.fn(),
}));

describe('ExtraInfoLink component', () => {
  const mockProps = {
    label: 'myLabel',
    value: 'example',
    href: 'http://example.com/',
  };

  it('should not have target and rel attributes when newTab is false (default)', () => {
    const { container } = render(<ExtraInfoLink {...mockProps} />);

    const elm = container.querySelector('a');

    expect(elm).toHaveAttribute('href', mockProps.href);
    expect(elm).not.toHaveAttribute('target');
    expect(elm).not.toHaveAttribute('rel');
  });

  it('should have target and rel attributes when newTab is true', () => {
    const { container } = render(<ExtraInfoLink {...mockProps} newTab />);

    const elm = container.querySelector('a');

    expect(elm).toHaveAttribute('href', mockProps.href);
    expect(elm).toHaveAttribute('target', '_blank');

    const rel = (elm?.getAttribute('rel') || '').split(/\s+/g);

    expect(rel.sort()).toStrictEqual(['noopener', 'noreferrer'].sort());
  });
});

describe('DataAssetsHeader component', () => {
  it('should call getContainerByName API on Page load for container assets', () => {
    const mockGetContainerByName = getContainerByName as jest.Mock;
    render(<DataAssetsHeader {...mockProps} />);

    expect(mockGetContainerByName).toHaveBeenCalledWith('fullyQualifiedName', {
      fields: 'parent',
    });
    expect(getDataQualityLineage).not.toHaveBeenCalled();
  });

  it('should not call getContainerByName API if parent is undefined', () => {
    const mockGetContainerByName = getContainerByName as jest.Mock;
    render(
      <DataAssetsHeader
        {...mockProps}
        dataAsset={{ ...mockProps.dataAsset, parent: undefined }}
      />
    );

    expect(mockGetContainerByName).not.toHaveBeenCalled();
  });

  it('should render the Tier data if present', () => {
    render(
      <DataAssetsHeader
        {...mockProps}
        dataAsset={{
          ...mockProps.dataAsset,
          tags: [MOCK_TIER_DATA],
        }}
      />
    );

    expect(screen.getByText('TagsV1.component')).toBeInTheDocument();
  });

  it('should not render the Tier data if not  present', () => {
    render(<DataAssetsHeader {...mockProps} dataAsset={mockProps.dataAsset} />);

    expect(screen.getByTestId('Tier')).toContainHTML('label.no-entity');
  });

  it('should not call getDataQualityLineage, if isDqAlertSupported and alert supported is false', () => {
    act(() => {
      render(<DataAssetsHeader {...mockProps} />);
    });

    expect(getDataQualityLineage).not.toHaveBeenCalled();
  });

  it('should not call getDataQualityLineage, if isDqAlertSupported is false & alert supported is true', () => {
    mockIsAlertSupported = true;
    act(() => {
      render(<DataAssetsHeader {...mockProps} />);
    });

    expect(getDataQualityLineage).not.toHaveBeenCalled();

    mockIsAlertSupported = false;
  });

  it('should not call getDataQualityLineage, if isDqAlertSupported is true & alert supported is false', () => {
    act(() => {
      render(<DataAssetsHeader isDqAlertSupported {...mockProps} />);
    });

    expect(getDataQualityLineage).not.toHaveBeenCalled();
  });

  it('should call getDataQualityLineage, if isDqAlertSupported and alert supported is true', () => {
    mockIsAlertSupported = true;
    act(() => {
      render(<DataAssetsHeader isDqAlertSupported {...mockProps} />);
    });

    expect(getDataQualityLineage).toHaveBeenCalledWith('fullyQualifiedName', {
      upstreamDepth: 1,
    });

    mockIsAlertSupported = false;
  });

  it('should render source URL button when sourceUrl is present', () => {
    const mockSourceUrl = 'http://test-source.com';

    render(
      <DataAssetsHeader
        {...mockProps}
        dataAsset={{
          ...mockProps.dataAsset,
          sourceUrl: mockSourceUrl,
        }}
      />
    );

    const sourceUrlButton = screen.getByTestId('source-url-button');

    const sourceUrlLink = screen.getByRole('link');

    expect(sourceUrlButton).toBeInTheDocument();
    expect(sourceUrlLink).toHaveAttribute('href', mockSourceUrl);
    expect(sourceUrlLink).toHaveAttribute('target', '_blank');
    expect(screen.getByText('label.view-in-service-type')).toBeInTheDocument();
  });

  it('should not render source URL button when sourceUrl is not present', () => {
    render(<DataAssetsHeader {...mockProps} />);

    expect(screen.queryByTestId('source-url-button')).not.toBeInTheDocument();
  });

  it('should always render certification', () => {
    const mockCertification: AssetCertification = {
      tagLabel: {
        tagFQN: 'Certification.Bronze',
        name: 'Bronze',
        displayName: 'Bronze_Medal',
        description: 'Bronze certified Data Asset test',
        style: {
          color: '#C08329',
          iconURL: 'BronzeCertification.svg',
        },
        source: TagSource.Classification,
        labelType: LabelType.Manual,
        state: State.Confirmed,
      },
      appliedDate: 1732814645688,
      expiryDate: 1735406645688,
    };

    // First test with certification
    const { unmount } = render(
      <DataAssetsHeader
        {...mockProps}
        dataAsset={{
          ...mockProps.dataAsset,
          certification: mockCertification,
        }}
      />
    );

    expect(screen.getByText('label.certification')).toBeInTheDocument();

    const certificatComponent = screen.getByText(`CertificationTag`);

    expect(certificatComponent).toBeInTheDocument();

    // Clean up the first render before rendering again
    unmount();

    // Second test without certification
    render(<DataAssetsHeader {...mockProps} />);

    expect(screen.getByTestId('certification-label')).toContainHTML(
      'label.no-entity'
    );
  });

  it('should trigger the AutoPilot application when the button is clicked', () => {
    render(
      <DataAssetsHeader
        {...mockProps}
        dataAsset={{
          ...mockProps.dataAsset,
          serviceType: DatabaseServiceType.BigQuery,
        }}
        disableRunAgentsButton={false}
        entityType={EntityType.DATABASE_SERVICE}
      />
    );

    const button = screen.getByTestId('trigger-auto-pilot-application-button');

    expect(button).toBeInTheDocument();

    fireEvent.click(button);

    expect(triggerOnDemandApp).toHaveBeenCalledWith(AUTO_PILOT_APP_NAME, {
      entityLink: 'entityFeedLink',
    });
  });
});<|MERGE_RESOLUTION|>--- conflicted
+++ resolved
@@ -11,11 +11,7 @@
  *  limitations under the License.
  */
 import { act, fireEvent, render, screen } from '@testing-library/react';
-<<<<<<< HEAD
-=======
-import React from 'react';
 import { AUTO_PILOT_APP_NAME } from '../../../constants/Applications.constant';
->>>>>>> 50a798dd
 import { EntityType } from '../../../enums/entity.enum';
 import { ServiceCategory } from '../../../enums/service.enum';
 import {
