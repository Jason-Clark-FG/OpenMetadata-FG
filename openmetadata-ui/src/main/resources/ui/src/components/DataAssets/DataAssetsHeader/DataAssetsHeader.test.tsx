--- conflicted
+++ resolved
@@ -11,13 +11,10 @@
  *  limitations under the License.
  */
 import { act, fireEvent, render, screen } from '@testing-library/react';
-<<<<<<< HEAD
-=======
-import React from 'react';
 import { useParams } from 'react-router-dom';
->>>>>>> 0821ada0
 import { AUTO_PILOT_APP_NAME } from '../../../constants/Applications.constant';
 import { EntityType } from '../../../enums/entity.enum';
+import { ServiceCategory } from '../../../enums/service.enum';
 import {
   Container,
   StorageServiceType,
