/*
 *  Copyright 2025 Collate.
 *  Licensed under the Apache License, Version 2.0 (the "License");
 *  you may not use this file except in compliance with the License.
 *  You may obtain a copy of the License at
 *  http://www.apache.org/licenses/LICENSE-2.0
 *  Unless required by applicable law or agreed to in writing, software
 *  distributed under the License is distributed on an "AS IS" BASIS,
 *  WITHOUT WARRANTIES OR CONDITIONS OF ANY KIND, either express or implied.
 *  See the License for the specific language governing permissions and
 *  limitations under the License.
 */

@import (reference) url('../../../styles/variables.less');

.ant-tabs.ant-tabs-left.contract-tabs {
  .ant-tabs-content-holder {
    flex: 1;
    padding: @size-lg;
    border-radius: 0 8px 8px 8px;

    .ant-tabs-tabpane {
      margin-top: 0;
      border: none;
      padding: 0;
      background: @white;
      height: initial;
      overflow: initial;
    }
  }
  .contract-prev-button,
  .contract-next-button {
    display: flex;
    align-items: center;
    justify-content: center;
    padding: @size-xs @size-sm;
    border: 1px solid @grey-300;
    border-radius: 8px;
    font-weight: 600;
    gap: 4px;
    box-shadow: 0px 1px 2px 0px @grey-27, 0px -2px 0px 0px @grey-27 inset,
      0px 0px 0px 1px @grey-27 inset;

    .anticon {
      margin-top: 2px;
      margin-left: 6px;
    }
  }
  .contract-prev-button {
    color: @grey-700;
    svg {
      color: @grey-400;
    }

    &:hover {
      background: @grey-100;

      svg {
        color: @grey-700;
      }
    }
  }
  .ant-tabs-left-content {
    height: 100%;
  }
  .ant-checkbox-checked {
    .ant-checkbox-inner {
      background-color: @primary-1;
      border: 1px solid @primary-color;
      &::after {
        border-color: @primary-color;
      }
    }
  }

  .ant-checkbox-indeterminate {
    .ant-checkbox-inner {
      background-color: @primary-1;
      border: 1px solid @primary-color;
      &::after {
        width: 7px;
        height: 2px;
        border-radius: 8px;
        border: 1px solid @primary-color;
      }
    }
  }
  .ant-tabs-nav {
    width: 180px;
    height: initial;
    border: none;
    padding: 0;
    padding-top: 20px;
    background: transparent;

    .ant-tabs-nav-list {
      width: 100%;

      .ant-tabs-tab {
        width: 100%;
        padding: 16px 20px;
        margin: 0;
        border: none;
        border-radius: 8px 0 0 8px;
        background: transparent;
        color: #6b7280;
        font-weight: 500;
        transition: all 0.2s ease;

        & + .ant-tabs-tab {
          margin-top: 8px;
        }

        &:hover {
          background: #f3f4f6;
          color: #374151;
        }

        &.ant-tabs-tab-active {
          background: #ebf5ff;
          color: #1d4ed8;
          border-right: 3px solid #1d4ed8;

          .ant-tabs-tab-btn {
            color: #1d4ed8;
            font-weight: 600;
          }
        }

        .ant-tabs-tab-btn {
          width: 100%;
          text-align: left;
          font-size: 14px;
          line-height: 20px;

          &:focus {
            color: inherit;
          }
        }
      }
    }

    .ant-tabs-ink-bar {
      display: none;
    }
  }

  .ant-tabs-tabpane {
    padding: 24px;
    background: @white;
  }

  // Content area styling
  .ant-tabs-content {
    background: @white;
    min-height: 500px;
    border-radius: 0 8px 8px 8px;
  }
  .schema-table-name {
    color: @grey-600;
    font-weight: @font-medium;
  }

  // Contract detail Forms
  .contract-detail-form-tab-title {
    display: block;
    font-size: 18px;
    font-weight: 600;
    color: @grey-900;
  }

  .contract-detail-form-tab-description {
    font-size: 14px;
    color: @grey-600;
    font-weight: 400;
  }

  .contract-form-content-container {
    margin-top: 20px;
    background: @white;
    padding: 20px;
    border-radius: 8px;
    border: 1px solid @border-color-7;
    box-shadow: @button-box-shadow-default;
    display: flex;
    flex-direction: column;
    gap: @size-lg;
  }

  // Table styling

  .ant-table-tbody > tr.ant-table-row-selected > td {
    background: transparent;
  }
}

// Additional styling for the contract form container
.container.bg-grey {
  background: @grey-50;
  border: none;
  height: 100%;

  & > div:first-child {
    background: transparent;
    padding: 0 0 20px 0;
  }

  // Form styling within tabs
  .ant-form {
    .ant-form-item {
      margin-bottom: 20px;

      .ant-form-item-label {
        padding-bottom: 8px;
        label {
          font-size: 14px;
          font-weight: 500;
          color: @grey-700;

          &.ant-form-item-required::before {
            color: #ef4444;
          }
        }
      }
      .ant-form-item-control-input-content {
        .group--field {
          align-self: baseline;
        }
        input[type='text'] {
          padding: 8px 14px;
          color: @grey-700;
          font-weight: 500;
          border: 1px solid @grey-300;
          border-radius: 8px;
          box-shadow: 0 1px 2px 0px @grey-27;
        }
      }
      .ant-form-item-control {
        .ant-select-selector,
        .ant-mentions {
          border-radius: 8px;
          border: 1px solid @grey-300;
          padding: 4px 12px;
          color: @grey-700;
          min-height: 40px;
          box-shadow: 0 1px 2px 0px @grey-27;

          &:focus,
          &:hover {
            border-color: @primary-color;
          }

          .ant-select-selection-search {
            input[type='search'] {
<<<<<<< HEAD
              min-height: 40px;
=======
              height: 40px;
              font-weight: 500;
>>>>>>> 3d23ffb1
            }
          }
        }
      }
    }
  }
}

.contract-tab-icon {
  width: 24px;
  height: 24px;
  margin-right: 8px;
}

.add-contract-card {
  .add-contract-card-header {
    .ant-btn.add-contract-cancel-button {
      margin-right: 8px;
      border: 1px solid @grey-300;
      color: @grey-700;
      font-weight: 600;
      box-shadow: 0px 1px 2px 0px @grey-27, 0px -2px 0px 0px @grey-27 inset,
        0px 0px 0px 1px @grey-27 inset;
    }

    .ant-btn.add-contract-save-button {
      font-weight: 600;
    }
  }

  .add-contract-card-title {
    font-size: 18px;
    font-weight: 600;
    color: @grey-900;
  }

  .add-contract-card-description {
    font-size: 14px;
    color: @grey-600;
    font-weight: 400;
    margin-bottom: 0;
  }

  > .ant-card-body {
    padding: 0;
    padding-left: 20px;
  }
}

.semantic-rule-editor-view-only {
<<<<<<< HEAD
  .query-builder {
    .rule_group {
      .group--field {
        align-self: baseline;
      }
    }

    input[type='text'] {
      padding: 8px 14px;
      color: @grey-700;
      box-shadow: 0px 1px 2px 0px @grey-27;
      border: 1px solid @grey-300;
    }
=======
  input[type='text'] {
    padding: 8px 14px;
    color: @grey-700;
    box-shadow: 0px 1px 2px 0px @grey-27;
    border: 1px solid @grey-300;
    font-weight: 500;
  }

  .ant-select-selector,
  .ant-mentions {
    border: 1px solid @grey-300;
    padding: 4px 12px !important;
    color: @grey-700;
    font-weight: 500;
    height: 40px !important;
    box-shadow: 0 1px 2px 0px @grey-27;
>>>>>>> 3d23ffb1

    .ant-select-selector,
    .ant-mentions {
      border: 1px solid @grey-300;
      padding: 4px 12px !important;
      color: @grey-700;
      min-height: 40px !important;
      box-shadow: 0 1px 2px 0px @grey-27;

      &:focus,
      &:hover {
        border-color: @primary-color;
      }
    }
  }
}<|MERGE_RESOLUTION|>--- conflicted
+++ resolved
@@ -252,12 +252,8 @@
 
           .ant-select-selection-search {
             input[type='search'] {
-<<<<<<< HEAD
-              min-height: 40px;
-=======
               height: 40px;
               font-weight: 500;
->>>>>>> 3d23ffb1
             }
           }
         }
@@ -308,21 +304,6 @@
 }
 
 .semantic-rule-editor-view-only {
-<<<<<<< HEAD
-  .query-builder {
-    .rule_group {
-      .group--field {
-        align-self: baseline;
-      }
-    }
-
-    input[type='text'] {
-      padding: 8px 14px;
-      color: @grey-700;
-      box-shadow: 0px 1px 2px 0px @grey-27;
-      border: 1px solid @grey-300;
-    }
-=======
   input[type='text'] {
     padding: 8px 14px;
     color: @grey-700;
@@ -339,7 +320,6 @@
     font-weight: 500;
     height: 40px !important;
     box-shadow: 0 1px 2px 0px @grey-27;
->>>>>>> 3d23ffb1
 
     .ant-select-selector,
     .ant-mentions {
