--- conflicted
+++ resolved
@@ -116,7 +116,6 @@
           </Form>
         </div>
       </Card>
-<<<<<<< HEAD
       {isNextVisible && (
         <div className="d-flex justify-end m-t-md">
           <Button
@@ -129,18 +128,6 @@
           </Button>
         </div>
       )}
-=======
-      <div className="d-flex justify-end  m-t-md">
-        <Button
-          className="contract-next-button"
-          htmlType="submit"
-          type="primary"
-          onClick={onNext}>
-          {nextLabel ?? t('label.next')}
-          <Icon component={RightIcon} />
-        </Button>
-      </div>
->>>>>>> ce2ad728
     </>
   );
 };