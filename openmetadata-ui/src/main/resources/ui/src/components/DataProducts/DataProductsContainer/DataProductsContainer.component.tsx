/*
 *  Copyright 2023 Collate.
 *  Licensed under the Apache License, Version 2.0 (the "License");
 *  you may not use this file except in compliance with the License.
 *  You may obtain a copy of the License at
 *  http://www.apache.org/licenses/LICENSE-2.0
 *  Unless required by applicable law or agreed to in writing, software
 *  distributed under the License is distributed on an "AS IS" BASIS,
 *  WITHOUT WARRANTIES OR CONDITIONS OF ANY KIND, either express or implied.
 *  See the License for the specific language governing permissions and
 *  limitations under the License.
 */
import { Col, Row, Space, Tag, Typography } from 'antd';
import classNames from 'classnames';
import { isEmpty, isUndefined } from 'lodash';
import React, { useCallback, useEffect, useMemo, useState } from 'react';
import { useTranslation } from 'react-i18next';
import { useHistory } from 'react-router-dom';
import { ReactComponent as DataProductIcon } from '../../../assets/svg/ic-data-product.svg';
import { NO_DATA_PLACEHOLDER } from '../../../constants/constants';
import { TAG_CONSTANT, TAG_START_WITH } from '../../../constants/Tag.constants';
import { EntityType } from '../../../enums/entity.enum';
import { DataProduct } from '../../../generated/entity/domains/dataProduct';
import { EntityReference } from '../../../generated/entity/type';
import { fetchDataProductsElasticSearch } from '../../../rest/dataProductAPI';
import { getEntityName } from '../../../utils/EntityUtils';
import { getEntityDetailsPath } from '../../../utils/RouterUtils';
<<<<<<< HEAD
import ExpandableCard from '../../common/ExpandableCard/ExpandableCard';
=======
import { EditIconButton } from '../../common/IconButtons/EditIconButton';
>>>>>>> 96e07e7c
import TagsV1 from '../../Tag/TagsV1/TagsV1.component';
import DataProductsSelectForm from '../DataProductSelectForm/DataProductsSelectForm';
interface DataProductsContainerProps {
  showHeader?: boolean;
  hasPermission: boolean;
  dataProducts: EntityReference[];
  activeDomain?: EntityReference;
  onSave?: (dataProducts: DataProduct[]) => Promise<void>;
}

const DataProductsContainer = ({
  showHeader = true,
  hasPermission,
  dataProducts,
  activeDomain,
  onSave,
}: DataProductsContainerProps) => {
  const { t } = useTranslation();
  const history = useHistory();
  const [isEditMode, setIsEditMode] = useState(false);
  const [previousDomainId, setPreviousDomainId] = useState<string | undefined>(
    activeDomain?.id
  );

  const handleAddClick = () => {
    setIsEditMode(true);
  };

  const fetchAPI = useCallback(
    (searchValue: string, page = 1) => {
      const searchText = searchValue ?? '';
      const domainFQN = activeDomain?.fullyQualifiedName ?? '';

      return fetchDataProductsElasticSearch(searchText, domainFQN, page);
    },
    [activeDomain]
  );

  const redirectLink = useCallback((fqn: string) => {
    history.push(getEntityDetailsPath(EntityType.DATA_PRODUCT, fqn));
  }, []);

  const handleSave = async (dataProducts: DataProduct[]) => {
    await onSave?.(dataProducts);
    setIsEditMode(false);
  };

  const handleCancel = () => {
    setIsEditMode(false);
  };

  // Check for domain changes and clear data products if needed
  useEffect(() => {
    const currentDomainId = activeDomain?.id;

    if (
      previousDomainId !== currentDomainId &&
      dataProducts.length > 0 &&
      onSave
    ) {
      onSave([]);
    }

    setPreviousDomainId(currentDomainId);
  }, [activeDomain?.id, previousDomainId, dataProducts, onSave]);

  const autoCompleteFormSelectContainer = useMemo(() => {
    return (
      <DataProductsSelectForm
        defaultValue={(dataProducts ?? []).map(
          (item) => item.fullyQualifiedName ?? ''
        )}
        fetchApi={fetchAPI}
        placeholder={t('label.data-product-plural')}
        onCancel={handleCancel}
        onSubmit={handleSave}
      />
    );
  }, [handleCancel, handleSave, dataProducts, fetchAPI]);

  const showAddTagButton = useMemo(
    () => hasPermission && !isUndefined(activeDomain) && isEmpty(dataProducts),
    [hasPermission, dataProducts, activeDomain]
  );

  const renderDataProducts = useMemo(() => {
    if (isEmpty(dataProducts) && !hasPermission) {
      return NO_DATA_PLACEHOLDER;
    }

    if (isEmpty(dataProducts) && hasPermission && isUndefined(activeDomain)) {
      return (
        <Typography.Text className="text-sm text-grey-muted">
          {t('message.select-domain-to-add-data-product')}
        </Typography.Text>
      );
    }

    return dataProducts.map((product) => {
      return (
        <Tag
          className="tag-chip tag-chip-content"
          key={`dp-tags-${product.fullyQualifiedName}`}
          onClick={() => redirectLink(product.fullyQualifiedName ?? '')}>
          <div className="d-flex w-full">
            <div className="d-flex items-center p-x-xs w-full gap-1">
              <DataProductIcon
                className="align-middle"
                height={12}
                width={12}
              />
              <Typography.Paragraph
                className="m-0 tags-label"
                data-testid={`data-product-${product.fullyQualifiedName}`}>
                {getEntityName(product)}
              </Typography.Paragraph>
            </div>
          </div>
        </Tag>
      );
    });
  }, [dataProducts, activeDomain]);

  const header = useMemo(() => {
    return (
      showHeader && (
        <Space align="center" className={classNames('w-full')} size="middle">
          <Typography.Text className={classNames('text-sm font-medium')}>
            {t('label.data-product-plural')}
          </Typography.Text>
          {hasPermission && !isUndefined(activeDomain) && (
            <Row gutter={12}>
              {!isEmpty(dataProducts) && (
                <Col>
                  <EditIconButton
                    data-testid="edit-button"
                    newLook={newLook}
                    size="small"
                    title={t('label.edit-entity', {
                      entity: t('label.data-product-plural'),
                    })}
                    onClick={handleAddClick}
                  />
                </Col>
              )}
            </Row>
          )}
        </Space>
      )
    );
  }, [showHeader, dataProducts, hasPermission]);

  const addTagButton = useMemo(
    () =>
      showAddTagButton ? (
        <Col
          className="m-t-xss"
          data-testid="add-data-product"
          onClick={handleAddClick}>
          <TagsV1 startWith={TAG_START_WITH.PLUS} tag={TAG_CONSTANT} />
        </Col>
      ) : null,
    [showAddTagButton]
  );

<<<<<<< HEAD
  const cardProps = useMemo(() => {
    return {
      title: header,
    };
  }, [header]);
=======
  if (newLook) {
    return (
      <Card
        className="new-header-border-card w-full"
        data-testid="data-products-container"
        title={header}>
        {!isEditMode && (
          <Row data-testid="data-products-list">
            <Col className="flex flex-wrap gap-2">
              {addTagButton}
              {renderDataProducts}
            </Col>
          </Row>
        )}
        {isEditMode && autoCompleteFormSelectContainer}
      </Card>
    );
  }
>>>>>>> 96e07e7c

  return (
    <ExpandableCard cardProps={cardProps} data-testid="data-products-container">
      {!isEditMode && (
        <Row data-testid="data-products-list">
          <Col className="flex flex-wrap gap-2">
            {addTagButton}
            {renderDataProducts}
          </Col>
        </Row>
      )}
      {isEditMode && autoCompleteFormSelectContainer}
    </ExpandableCard>
  );
};

export default DataProductsContainer;<|MERGE_RESOLUTION|>--- conflicted
+++ resolved
@@ -25,11 +25,8 @@
 import { fetchDataProductsElasticSearch } from '../../../rest/dataProductAPI';
 import { getEntityName } from '../../../utils/EntityUtils';
 import { getEntityDetailsPath } from '../../../utils/RouterUtils';
-<<<<<<< HEAD
 import ExpandableCard from '../../common/ExpandableCard/ExpandableCard';
-=======
 import { EditIconButton } from '../../common/IconButtons/EditIconButton';
->>>>>>> 96e07e7c
 import TagsV1 from '../../Tag/TagsV1/TagsV1.component';
 import DataProductsSelectForm from '../DataProductSelectForm/DataProductsSelectForm';
 interface DataProductsContainerProps {
@@ -165,8 +162,8 @@
               {!isEmpty(dataProducts) && (
                 <Col>
                   <EditIconButton
+                    newLook
                     data-testid="edit-button"
-                    newLook={newLook}
                     size="small"
                     title={t('label.edit-entity', {
                       entity: t('label.data-product-plural'),
@@ -195,32 +192,11 @@
     [showAddTagButton]
   );
 
-<<<<<<< HEAD
   const cardProps = useMemo(() => {
     return {
       title: header,
     };
   }, [header]);
-=======
-  if (newLook) {
-    return (
-      <Card
-        className="new-header-border-card w-full"
-        data-testid="data-products-container"
-        title={header}>
-        {!isEditMode && (
-          <Row data-testid="data-products-list">
-            <Col className="flex flex-wrap gap-2">
-              {addTagButton}
-              {renderDataProducts}
-            </Col>
-          </Row>
-        )}
-        {isEditMode && autoCompleteFormSelectContainer}
-      </Card>
-    );
-  }
->>>>>>> 96e07e7c
 
   return (
     <ExpandableCard cardProps={cardProps} data-testid="data-products-container">
