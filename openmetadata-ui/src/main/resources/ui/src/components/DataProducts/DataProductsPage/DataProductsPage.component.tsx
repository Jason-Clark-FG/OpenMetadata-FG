--- conflicted
+++ resolved
@@ -15,11 +15,7 @@
 import classNames from 'classnames';
 import { compare } from 'fast-json-patch';
 import { toString } from 'lodash';
-<<<<<<< HEAD
-import { useEffect, useState } from 'react';
-=======
-import React, { useCallback, useEffect, useMemo, useState } from 'react';
->>>>>>> dd9449c8
+import { useCallback, useEffect, useMemo, useState } from 'react';
 import { useTranslation } from 'react-i18next';
 import { useNavigate } from 'react-router-dom';
 import { ERROR_PLACEHOLDER_TYPE } from '../../../enums/common.enum';
@@ -53,15 +49,10 @@
 
 const DataProductsPage = () => {
   const { t } = useTranslation();
-<<<<<<< HEAD
   const navigate = useNavigate();
   const { version } = useRequiredParams<{ version: string }>();
-=======
-  const history = useHistory();
   const { currentUser } = useApplicationStore();
   const currentUserId = currentUser?.id ?? '';
-  const { version } = useParams<{ version: string }>();
->>>>>>> dd9449c8
   const { fqn: dataProductFqn } = useFqn();
   const [isMainContentLoading, setIsMainContentLoading] = useState(true);
   const [dataProduct, setDataProduct] = useState<DataProduct>();
