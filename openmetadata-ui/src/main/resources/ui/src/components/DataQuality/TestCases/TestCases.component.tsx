/*
 *  Copyright 2023 Collate.
 *  Licensed under the Apache License, Version 2.0 (the "License");
 *  you may not use this file except in compliance with the License.
 *  You may obtain a copy of the License at
 *  http://www.apache.org/licenses/LICENSE-2.0
 *  Unless required by applicable law or agreed to in writing, software
 *  distributed under the License is distributed on an "AS IS" BASIS,
 *  WITHOUT WARRANTIES OR CONDITIONS OF ANY KIND, either express or implied.
 *  See the License for the specific language governing permissions and
 *  limitations under the License.
 */
import { RightOutlined } from '@ant-design/icons';
import {
  Button,
  Col,
  Dropdown,
  Form,
  FormProps,
  Row,
  Select,
  Space,
  Typography,
} from 'antd';
import { useForm } from 'antd/lib/form/Form';
import { ItemType } from 'antd/lib/menu/hooks/useItems';
import { DefaultOptionType } from 'antd/lib/select';
import { AxiosError } from 'axios';
import {
  debounce,
  entries,
  isEmpty,
  isUndefined,
  startCase,
  uniq,
} from 'lodash';
import QueryString from 'qs';
import { useCallback, useEffect, useMemo, useState } from 'react';
import { useTranslation } from 'react-i18next';
<<<<<<< HEAD
import { useHistory, useParams } from 'react-router-dom';
=======
import { useNavigate } from 'react-router-dom';
>>>>>>> e36e5da2
import { WILD_CARD_CHAR } from '../../../constants/char.constants';
import {
  INITIAL_PAGING_VALUE,
  PAGE_SIZE_BASE,
  PAGE_SIZE_LARGE,
  TIER_CATEGORY,
} from '../../../constants/constants';
import {
  DEFAULT_SORT_ORDER,
  TEST_CASE_DIMENSIONS_OPTION,
  TEST_CASE_FILTERS,
  TEST_CASE_PLATFORM_OPTION,
  TEST_CASE_STATUS_OPTION,
  TEST_CASE_TYPE_OPTION,
} from '../../../constants/profiler.constant';
import { usePermissionProvider } from '../../../context/PermissionProvider/PermissionProvider';
import { ERROR_PLACEHOLDER_TYPE } from '../../../enums/common.enum';
import { TabSpecificField } from '../../../enums/entity.enum';
import { SearchIndex } from '../../../enums/search.enum';
import { TestCase } from '../../../generated/tests/testCase';
import { usePaging } from '../../../hooks/paging/usePaging';
import useCustomLocation from '../../../hooks/useCustomLocation/useCustomLocation';
import DataQualityClassBase from '../../../pages/DataQuality/DataQualityClassBase';
import { DataQualityPageTabs } from '../../../pages/DataQuality/DataQualityPage.interface';
import { useDataQualityProvider } from '../../../pages/DataQuality/DataQualityProvider';
import { searchQuery } from '../../../rest/searchAPI';
import { getTags } from '../../../rest/tagAPI';
import {
  getListTestCaseBySearch,
  ListTestCaseParamsBySearch,
} from '../../../rest/testAPI';
import { getTestCaseFiltersValue } from '../../../utils/DataQuality/DataQualityUtils';
import { getEntityName } from '../../../utils/EntityUtils';
import { getDataQualityPagePath } from '../../../utils/RouterUtils';
import tagClassBase from '../../../utils/TagClassBase';
import { showErrorToast } from '../../../utils/ToastUtils';
import DatePickerMenu from '../../common/DatePickerMenu/DatePickerMenu.component';
import ErrorPlaceHolder from '../../common/ErrorWithPlaceholder/ErrorPlaceHolder';
import { PagingHandlerParams } from '../../common/NextPrevious/NextPrevious.interface';
import Searchbar from '../../common/SearchBarComponent/SearchBar.component';
import DataQualityTab from '../../Database/Profiler/DataQualityTab/DataQualityTab';
import { TestCaseSearchParams } from '../DataQuality.interface';
import PieChartSummaryPanel from '../SummaryPannel/PieChartSummaryPanel.component';

export const TestCases = () => {
  const [form] = useForm();
<<<<<<< HEAD
  const { tab = DataQualityClassBase.getDefaultActiveTab() } =
    useParams<{ tab: DataQualityPageTabs }>();
  const history = useHistory();
=======
  const navigate = useNavigate();
>>>>>>> e36e5da2
  const location = useCustomLocation();
  const { t } = useTranslation();
  const { permissions } = usePermissionProvider();
  const { isTestCaseSummaryLoading, testCaseSummary } =
    useDataQualityProvider();
  const { testCase: testCasePermission } = permissions;
  const [tableOptions, setTableOptions] = useState<DefaultOptionType[]>([]);
  const [isOptionsLoading, setIsOptionsLoading] = useState(false);
  const [tagOptions, setTagOptions] = useState<DefaultOptionType[]>([]);
  const [tierOptions, setTierOptions] = useState<DefaultOptionType[]>([]);
  const [serviceOptions, setServiceOptions] = useState<DefaultOptionType[]>([]);
  const [sortOptions, setSortOptions] =
    useState<ListTestCaseParamsBySearch>(DEFAULT_SORT_ORDER);

  const params = useMemo(() => {
    const search = location.search;

    const params = QueryString.parse(
      search.startsWith('?') ? search.substring(1) : search
    );

    return params as TestCaseSearchParams;
  }, [location.search]);

  const { searchValue = '' } = params;
  const [testCase, setTestCase] = useState<TestCase[]>([]);
  const [isLoading, setIsLoading] = useState<boolean>(true);
  const [selectedFilter, setSelectedFilter] = useState<string[]>([
    TEST_CASE_FILTERS.status,
    TEST_CASE_FILTERS.type,
  ]);

  const {
    currentPage,
    handlePageChange,
    pageSize,
    handlePageSizeChange,
    paging,
    handlePagingChange,
    showPagination,
  } = usePaging();

  const handleSearchParam = <K extends keyof TestCaseSearchParams>(
    key: K,
    value?: TestCaseSearchParams[K]
  ) => {
    navigate({
      search: QueryString.stringify({ ...params, [key]: value || undefined }),
    });
  };

  const handleTestCaseUpdate = (data?: TestCase) => {
    if (data) {
      setTestCase((prev) => {
        const updatedTestCase = prev.map((test) =>
          test.id === data.id ? { ...test, ...data } : test
        );

        return updatedTestCase;
      });
    }
  };

  const fetchTestCases = async (
    currentPage = INITIAL_PAGING_VALUE,
    filters?: string[],
    apiParams?: ListTestCaseParamsBySearch
  ) => {
    const updatedParams = getTestCaseFiltersValue(
      params,
      filters ?? selectedFilter
    );

    setIsLoading(true);
    try {
      const { data, paging } = await getListTestCaseBySearch({
        ...updatedParams,
        ...sortOptions,
        ...apiParams,
        testCaseStatus: isEmpty(params?.testCaseStatus)
          ? undefined
          : params?.testCaseStatus,
        limit: pageSize,
        includeAllTests: true,
        fields: [
          TabSpecificField.TEST_CASE_RESULT,
          TabSpecificField.TESTSUITE,
          TabSpecificField.INCIDENT_ID,
        ],
        q: searchValue ? `*${searchValue}*` : undefined,
        offset: (currentPage - 1) * pageSize,
      });
      setTestCase(data);
      handlePagingChange(paging);
      handlePageChange(currentPage);
    } catch (error) {
      showErrorToast(error as AxiosError);
    } finally {
      setIsLoading(false);
    }
  };

  const sortTestCase = async (apiParams?: TestCaseSearchParams) => {
    const updatedValue = uniq([...selectedFilter, ...Object.keys(params)]);
    await fetchTestCases(
      INITIAL_PAGING_VALUE,
      updatedValue,
      apiParams ?? DEFAULT_SORT_ORDER
    );
    setSortOptions(apiParams ?? DEFAULT_SORT_ORDER);
  };

  const handleStatusSubmit = (testCase: TestCase) => {
    setTestCase((prev) => {
      const data = prev.map((test) => {
        if (test.fullyQualifiedName === testCase.fullyQualifiedName) {
          return testCase;
        }

        return test;
      });

      return data;
    });
  };

  const handlePagingClick = ({ currentPage }: PagingHandlerParams) => {
    fetchTestCases(currentPage);
  };

  const handleFilterChange: FormProps<TestCaseSearchParams>['onValuesChange'] =
    (value?: TestCaseSearchParams) => {
      if (!isUndefined(value)) {
        const [data] = Object.entries(value);
        handleSearchParam(data[0] as keyof TestCaseSearchParams, data[1]);
      }
    };

  const fetchTierOptions = async () => {
    try {
      setIsOptionsLoading(true);
      const { data } = await getTags({
        parent: 'Tier',
        limit: PAGE_SIZE_LARGE,
      });

      const options = data.map((hit) => {
        return {
          label: (
            <Space
              data-testid={hit.fullyQualifiedName}
              direction="vertical"
              size={0}>
              <Typography.Text className="text-xs text-grey-muted">
                {hit.fullyQualifiedName}
              </Typography.Text>
              <Typography.Text className="text-sm">
                {getEntityName(hit)}
              </Typography.Text>
            </Space>
          ),
          value: hit.fullyQualifiedName,
        };
      });

      setTierOptions(options);
    } catch {
      setTierOptions([]);
    } finally {
      setIsOptionsLoading(false);
    }
  };

  const fetchTagOptions = async (search?: string) => {
    setIsOptionsLoading(true);
    try {
      const { data } = await tagClassBase.getTags(search ?? '', 1);

      const options = data
        .filter(
          ({ data: { classification } }) =>
            classification?.name !== TIER_CATEGORY
        )
        .map(({ label, value }) => {
          return {
            label: (
              <Space data-testid={value} direction="vertical" size={0}>
                <Typography.Text className="text-xs text-grey-muted">
                  {value}
                </Typography.Text>
                <Typography.Text className="text-sm">{label}</Typography.Text>
              </Space>
            ),
            value: value,
          };
        });

      setTagOptions(options);
    } catch {
      setTagOptions([]);
    } finally {
      setIsOptionsLoading(false);
    }
  };

  const fetchTableData = async (search = WILD_CARD_CHAR) => {
    setIsOptionsLoading(true);
    try {
      const response = await searchQuery({
        query: `*${search}*`,
        pageNumber: 1,
        pageSize: PAGE_SIZE_BASE,
        searchIndex: SearchIndex.TABLE,
        fetchSource: true,
        includeFields: ['name', 'fullyQualifiedName', 'displayName'],
      });

      const options = response.hits.hits.map((hit) => {
        return {
          label: (
            <Space
              data-testid={hit._source.fullyQualifiedName}
              direction="vertical"
              size={0}>
              <Typography.Text className="text-xs text-grey-muted">
                {hit._source.fullyQualifiedName}
              </Typography.Text>
              <Typography.Text className="text-sm">
                {getEntityName(hit._source)}
              </Typography.Text>
            </Space>
          ),
          value: hit._source.fullyQualifiedName,
        };
      });
      setTableOptions(options);
    } catch {
      setTableOptions([]);
    } finally {
      setIsOptionsLoading(false);
    }
  };

  const fetchServiceOptions = async (search = WILD_CARD_CHAR) => {
    setIsOptionsLoading(true);
    try {
      const response = await searchQuery({
        query: `*${search}*`,
        pageNumber: 1,
        pageSize: PAGE_SIZE_BASE,
        searchIndex: SearchIndex.DATABASE_SERVICE,
        fetchSource: true,
        includeFields: ['name', 'fullyQualifiedName', 'displayName'],
      });

      const options = response.hits.hits.map((hit) => {
        return {
          label: (
            <Space
              data-testid={hit._source.fullyQualifiedName}
              direction="vertical"
              size={0}>
              <Typography.Text className="text-xs text-grey-muted">
                {hit._source.fullyQualifiedName}
              </Typography.Text>
              <Typography.Text className="text-sm">
                {getEntityName(hit._source)}
              </Typography.Text>
            </Space>
          ),
          value: hit._source.fullyQualifiedName,
        };
      });
      setServiceOptions(options);
    } catch {
      setServiceOptions([]);
    } finally {
      setIsOptionsLoading(false);
    }
  };

  const getInitialOptions = (key: string, isLengthCheck = false) => {
    switch (key) {
      case TEST_CASE_FILTERS.tier:
        (isEmpty(tierOptions) || !isLengthCheck) && fetchTierOptions();

        break;
      case TEST_CASE_FILTERS.table:
        (isEmpty(tableOptions) || !isLengthCheck) && fetchTableData();

        break;
      case TEST_CASE_FILTERS.tags:
        (isEmpty(tagOptions) || !isLengthCheck) && fetchTagOptions();

        break;
      case TEST_CASE_FILTERS.service:
        (isEmpty(serviceOptions) || !isLengthCheck) && fetchServiceOptions();

        break;

      default:
        break;
    }
  };

  const handleMenuClick = ({ key }: { key: string }) => {
    setSelectedFilter((prevSelected) => {
      if (prevSelected.includes(key)) {
        const updatedValue = prevSelected.filter(
          (selected) => selected !== key
        );
        form.setFieldsValue({ [key]: undefined });

        return updatedValue;
      }

      return uniq([...prevSelected, key]);
    });
    // Fetch options based on the selected filter
    getInitialOptions(key);
    handleSearchParam(key as keyof TestCaseSearchParams, undefined);
  };

  const filterMenu: ItemType[] = useMemo(() => {
    return entries(TEST_CASE_FILTERS).map(([name, filter]) => ({
      key: filter,
      label: startCase(name),
      value: filter,
    }));
  }, []);

  const debounceFetchTableData = useCallback(debounce(fetchTableData, 1000), [
    fetchTableData,
  ]);

  const debounceFetchTagOptions = useCallback(debounce(fetchTagOptions, 1000), [
    fetchTagOptions,
  ]);

  const debounceFetchServiceOptions = useCallback(
    debounce(fetchServiceOptions, 1000),
    [fetchServiceOptions]
  );

  const getTestCases = () => {
    if (!isEmpty(params)) {
      const updatedValue = uniq([...selectedFilter, ...Object.keys(params)]);
      for (const key of updatedValue) {
        getInitialOptions(key, true);
      }
      setSelectedFilter(updatedValue);
      fetchTestCases(INITIAL_PAGING_VALUE, updatedValue);
      form.setFieldsValue(params);
    } else {
      fetchTestCases(INITIAL_PAGING_VALUE);
    }
  };

  useEffect(() => {
    if (
      (testCasePermission?.ViewAll || testCasePermission?.ViewBasic) &&
      tab === DataQualityPageTabs.TEST_CASES
    ) {
      getTestCases();
    } else {
      setIsLoading(false);
    }
  }, [tab, testCasePermission, pageSize, params]);

  const pagingData = useMemo(
    () => ({
      paging,
      currentPage,
      pagingHandler: handlePagingClick,
      pageSize,
      onShowSizeChange: handlePageSizeChange,
      isNumberBased: true,
    }),
    [paging, currentPage, handlePagingClick, pageSize, handlePageSizeChange]
  );

  if (!testCasePermission?.ViewAll && !testCasePermission?.ViewBasic) {
    return (
      <ErrorPlaceHolder
        className="border-none"
        permissionValue={t('label.view-entity', {
          entity: t('label.test-case'),
        })}
        type={ERROR_PLACEHOLDER_TYPE.PERMISSION}
      />
    );
  }

  return (
    <Row data-testid="test-case-container" gutter={[16, 16]}>
      <Col span={24}>
        <Form<TestCaseSearchParams>
          form={form}
          layout="horizontal"
          onValuesChange={handleFilterChange}>
          <Space wrap align="center" className="w-full" size={16}>
            <Form.Item className="m-0 w-80">
              <Searchbar
                removeMargin
                placeholder={t('label.search-entity', {
                  entity: t('label.test-case-lowercase'),
                })}
                searchValue={searchValue}
                onSearch={(value) => handleSearchParam('searchValue', value)}
              />
            </Form.Item>
            <Form.Item noStyle name="selectedFilters">
              <Dropdown
                menu={{
                  items: filterMenu,
                  selectedKeys: selectedFilter,
                  onClick: handleMenuClick,
                }}
                trigger={['click']}>
                <Button
                  ghost
                  className="expand-btn"
                  data-testid="advanced-filter"
                  type="primary">
                  {t('label.advanced')}
                  <RightOutlined />
                </Button>
              </Dropdown>
            </Form.Item>
            {selectedFilter.includes(TEST_CASE_FILTERS.table) && (
              <Form.Item
                className="m-0 w-80"
                label={t('label.table')}
                name="tableFqn">
                <Select
                  allowClear
                  showSearch
                  data-testid="table-select-filter"
                  loading={isOptionsLoading}
                  options={tableOptions}
                  placeholder={t('label.table')}
                  onSearch={debounceFetchTableData}
                />
              </Form.Item>
            )}
            {selectedFilter.includes(TEST_CASE_FILTERS.platform) && (
              <Form.Item
                className="m-0 w-min-20"
                label={t('label.platform')}
                name="testPlatforms">
                <Select
                  allowClear
                  data-testid="platform-select-filter"
                  mode="multiple"
                  options={TEST_CASE_PLATFORM_OPTION}
                  placeholder={t('label.platform')}
                />
              </Form.Item>
            )}
            {selectedFilter.includes(TEST_CASE_FILTERS.type) && (
              <Form.Item
                className="m-0 w-40"
                label={t('label.type')}
                name="testCaseType">
                <Select
                  allowClear
                  data-testid="test-case-type-select-filter"
                  options={TEST_CASE_TYPE_OPTION}
                  placeholder={t('label.type')}
                />
              </Form.Item>
            )}
            {selectedFilter.includes(TEST_CASE_FILTERS.status) && (
              <Form.Item
                className="m-0 w-40"
                label={t('label.status')}
                name="testCaseStatus">
                <Select
                  allowClear
                  data-testid="status-select-filter"
                  options={TEST_CASE_STATUS_OPTION}
                  placeholder={t('label.status')}
                />
              </Form.Item>
            )}
            {selectedFilter.includes(TEST_CASE_FILTERS.lastRun) && (
              <Form.Item
                className="m-0"
                label={t('label.last-run')}
                name="lastRunRange"
                trigger="handleDateRangeChange"
                valuePropName="defaultDateRange">
                <DatePickerMenu showSelectedCustomRange />
              </Form.Item>
            )}
            {selectedFilter.includes(TEST_CASE_FILTERS.tags) && (
              <Form.Item
                className="m-0 w-80"
                label={t('label.tag-plural')}
                name="tags">
                <Select
                  allowClear
                  showSearch
                  data-testid="tags-select-filter"
                  loading={isOptionsLoading}
                  mode="multiple"
                  options={tagOptions}
                  placeholder={t('label.tag-plural')}
                  onSearch={debounceFetchTagOptions}
                />
              </Form.Item>
            )}
            {selectedFilter.includes(TEST_CASE_FILTERS.tier) && (
              <Form.Item
                className="m-0 w-40"
                label={t('label.tier')}
                name="tier">
                <Select
                  allowClear
                  showSearch
                  data-testid="tier-select-filter"
                  options={tierOptions}
                  placeholder={t('label.tier')}
                />
              </Form.Item>
            )}
            {selectedFilter.includes(TEST_CASE_FILTERS.service) && (
              <Form.Item
                className="m-0 w-80"
                label={t('label.service')}
                name="serviceName">
                <Select
                  allowClear
                  showSearch
                  data-testid="service-select-filter"
                  loading={isOptionsLoading}
                  options={serviceOptions}
                  placeholder={t('label.service')}
                  onSearch={debounceFetchServiceOptions}
                />
              </Form.Item>
            )}
            {selectedFilter.includes(TEST_CASE_FILTERS.dimension) && (
              <Form.Item
                className="m-0 w-80"
                label={t('label.dimension')}
                name="dataQualityDimension">
                <Select
                  allowClear
                  showSearch
                  data-testid="dimension-select-filter"
                  options={TEST_CASE_DIMENSIONS_OPTION}
                  placeholder={t('label.dimension')}
                />
              </Form.Item>
            )}
          </Space>
        </Form>
      </Col>
      {/* <Col span={24}>
          <SummaryPanel
            showAdditionalSummary
            isLoading={isTestCaseSummaryLoading}
            testSummary={testCaseSummary}
          />
        </Col> */}
      <Col span={24}>
        <PieChartSummaryPanel
          isLoading={isTestCaseSummaryLoading}
          testSummary={testCaseSummary}
        />
      </Col>
      <Col span={24}>
        <DataQualityTab
          afterDeleteAction={fetchTestCases}
          breadcrumbData={[
            {
              name: t('label.data-quality'),
              url: getDataQualityPagePath(DataQualityPageTabs.TEST_CASES),
            },
          ]}
          fetchTestCases={sortTestCase}
          isLoading={isLoading}
          pagingData={pagingData}
          showPagination={showPagination}
          testCases={testCase}
          onTestCaseResultUpdate={handleStatusSubmit}
          onTestUpdate={handleTestCaseUpdate}
        />
      </Col>
    </Row>
  );
};<|MERGE_RESOLUTION|>--- conflicted
+++ resolved
@@ -37,11 +37,7 @@
 import QueryString from 'qs';
 import { useCallback, useEffect, useMemo, useState } from 'react';
 import { useTranslation } from 'react-i18next';
-<<<<<<< HEAD
-import { useHistory, useParams } from 'react-router-dom';
-=======
-import { useNavigate } from 'react-router-dom';
->>>>>>> e36e5da2
+import { useNavigate, useParams } from 'react-router-dom';
 import { WILD_CARD_CHAR } from '../../../constants/char.constants';
 import {
   INITIAL_PAGING_VALUE,
@@ -88,13 +84,9 @@
 
 export const TestCases = () => {
   const [form] = useForm();
-<<<<<<< HEAD
   const { tab = DataQualityClassBase.getDefaultActiveTab() } =
     useParams<{ tab: DataQualityPageTabs }>();
-  const history = useHistory();
-=======
   const navigate = useNavigate();
->>>>>>> e36e5da2
   const location = useCustomLocation();
   const { t } = useTranslation();
   const { permissions } = usePermissionProvider();
