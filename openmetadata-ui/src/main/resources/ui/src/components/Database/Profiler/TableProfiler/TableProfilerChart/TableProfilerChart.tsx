/*
 *  Copyright 2022 Collate.
 *  Licensed under the Apache License, Version 2.0 (the "License");
 *  you may not use this file except in compliance with the License.
 *  You may obtain a copy of the License at
 *  http://www.apache.org/licenses/LICENSE-2.0
 *  Unless required by applicable law or agreed to in writing, software
 *  distributed under the License is distributed on an "AS IS" BASIS,
 *  WITHOUT WARRANTIES OR CONDITIONS OF ANY KIND, either express or implied.
 *  See the License for the specific language governing permissions and
 *  limitations under the License.
 */

import { DownOutlined } from '@ant-design/icons';
import { Button, Col, Dropdown, Row, Space, Tooltip } from 'antd';
import { AxiosError } from 'axios';
import classNames from 'classnames';
import { isEqual, pick } from 'lodash';
import { DateRangeObject } from 'Models';
<<<<<<< HEAD
import { useEffect, useMemo, useState } from 'react';
=======
import React, { useCallback, useEffect, useMemo, useState } from 'react';
>>>>>>> d87fd193
import { useTranslation } from 'react-i18next';
import { useNavigate } from 'react-router-dom';
import { ReactComponent as SettingIcon } from '../../../../../assets/svg/ic-settings-primery.svg';
import { PAGE_HEADERS } from '../../../../../constants/PageHeaders.constant';
import {
  DEFAULT_RANGE_DATA,
  INITIAL_OPERATION_METRIC_VALUE,
  INITIAL_ROW_METRIC_VALUE,
} from '../../../../../constants/profiler.constant';
import { ProfilerDashboardType } from '../../../../../enums/table.enum';
import { TableProfile } from '../../../../../generated/entity/data/table';
import LimitWrapper from '../../../../../hoc/LimitWrapper';
import { useFqn } from '../../../../../hooks/useFqn';
import {
  getSystemProfileList,
  getTableProfilesList,
} from '../../../../../rest/tableAPI';
import { Transi18next } from '../../../../../utils/CommonUtils';
import documentationLinksClassBase from '../../../../../utils/DocumentationLinksClassBase';
import {
  getAddCustomMetricPath,
  getAddDataQualityTableTestPath,
} from '../../../../../utils/RouterUtils';
import {
  calculateCustomMetrics,
  calculateRowCountMetrics,
  calculateSystemMetrics,
} from '../../../../../utils/TableProfilerUtils';
import { showErrorToast } from '../../../../../utils/ToastUtils';
import DatePickerMenu from '../../../../common/DatePickerMenu/DatePickerMenu.component';
import { SummaryCard } from '../../../../common/SummaryCard/SummaryCard.component';
import TabsLabel from '../../../../common/TabsLabel/TabsLabel.component';
import PageHeader from '../../../../PageHeader/PageHeader.component';
import CustomBarChart from '../../../../Visualisations/Chart/CustomBarChart';
import OperationDateBarChart from '../../../../Visualisations/Chart/OperationDateBarChart';
import { MetricChartType } from '../../ProfilerDashboard/profilerDashboard.interface';
import ProfilerDetailsCard from '../../ProfilerDetailsCard/ProfilerDetailsCard';
import ProfilerStateWrapper from '../../ProfilerStateWrapper/ProfilerStateWrapper.component';
import CustomMetricGraphs from '../CustomMetricGraphs/CustomMetricGraphs.component';
import NoProfilerBanner from '../NoProfilerBanner/NoProfilerBanner.component';
import { TableProfilerChartProps } from '../TableProfiler.interface';
import { useTableProfiler } from '../TableProfilerProvider';

const TableProfilerChart = ({
  entityFqn = '',
  showHeader = true,
  tableDetails,
}: TableProfilerChartProps) => {
  const {
    isProfilerDataLoading: isSummaryLoading,
    permissions,
    isTableDeleted = false,
    overallSummary,
    onSettingButtonClick,
    isProfilingEnabled,
    customMetric: tableCustomMetric,
    dateRangeObject = DEFAULT_RANGE_DATA,
    onDateRangeChange,
  } = useTableProfiler();

  const { fqn: datasetFQN } = useFqn();
  const navigate = useNavigate();
  const { t } = useTranslation();
  const customMetrics = useMemo(
    () => tableDetails?.customMetrics ?? tableCustomMetric?.customMetrics ?? [],
    [tableCustomMetric, tableDetails]
  );

  const editDataProfile = permissions?.EditAll || permissions?.EditDataProfile;
  const [rowCountMetrics, setRowCountMetrics] = useState<MetricChartType>(
    INITIAL_ROW_METRIC_VALUE
  );
  const [operationMetrics, setOperationMetrics] = useState<MetricChartType>(
    INITIAL_OPERATION_METRIC_VALUE
  );
  const [operationDateMetrics, setOperationDateMetrics] =
    useState<MetricChartType>(INITIAL_OPERATION_METRIC_VALUE);
  const [isTableProfilerLoading, setIsTableProfilerLoading] = useState(true);
  const [isSystemProfilerLoading, setIsSystemProfilerLoading] = useState(true);
  const [profileMetrics, setProfileMetrics] = useState<TableProfile[]>([]);
  const profilerDocsLink =
    documentationLinksClassBase.getDocsURLS()
      .DATA_QUALITY_PROFILER_WORKFLOW_DOCS;

  const addButtonContent = [
    {
      label: <TabsLabel id="test-case" name={t('label.test-case')} />,
      key: 'test-case',
      onClick: () => {
        navigate(
          getAddDataQualityTableTestPath(
            ProfilerDashboardType.TABLE,
            datasetFQN
          )
        );
      },
    },
    {
      label: <TabsLabel id="custom-metric" name={t('label.custom-metric')} />,
      key: 'custom-metric',
      onClick: () => {
        navigate(
          getAddCustomMetricPath(ProfilerDashboardType.TABLE, datasetFQN)
        );
      },
    },
  ];

  const noProfilerMessage = useMemo(() => {
    return isProfilingEnabled ? (
      t('message.profiler-is-enabled-but-no-data-available')
    ) : (
      <Transi18next
        i18nKey="message.no-profiler-card-message-with-link"
        renderElement={
          <a
            href={profilerDocsLink}
            rel="noreferrer"
            target="_blank"
            title="Profiler Documentation"
          />
        }
      />
    );
  }, [isProfilingEnabled]);

  const tableCustomMetricsProfiling = useMemo(
    () => calculateCustomMetrics(profileMetrics, customMetrics),
    [profileMetrics, customMetrics]
  );

  const handleDateRangeChange = (value: DateRangeObject) => {
    if (!isEqual(value, dateRangeObject)) {
      onDateRangeChange(value);
    }
  };

  const fetchTableProfiler = useCallback(
    async (fqn: string, dateRangeObj: DateRangeObject) => {
      setIsTableProfilerLoading(true);
      try {
        const { data } = await getTableProfilesList(fqn, dateRangeObj);
        const rowMetricsData = calculateRowCountMetrics(data, rowCountMetrics);
        setRowCountMetrics(rowMetricsData);
        setProfileMetrics(data);
      } catch (error) {
        showErrorToast(error as AxiosError);
      } finally {
        setIsTableProfilerLoading(false);
      }
    },
    [rowCountMetrics, profileMetrics]
  );
  const fetchSystemProfiler = useCallback(
    async (fqn: string, dateRangeObj: DateRangeObject) => {
      setIsSystemProfilerLoading(true);
      try {
        const { data } = await getSystemProfileList(fqn, dateRangeObj);
        const { operationMetrics: metricsData, operationDateMetrics } =
          calculateSystemMetrics(data, operationMetrics);

        setOperationDateMetrics(operationDateMetrics);
        setOperationMetrics(metricsData);
      } catch (error) {
        showErrorToast(error as AxiosError);
      } finally {
        setIsSystemProfilerLoading(false);
      }
    },
    [operationMetrics, operationDateMetrics]
  );

  const fetchProfilerData = useCallback(
    (fqn: string, dateRangeObj: DateRangeObject) => {
      const dateRange = pick(dateRangeObj, ['startTs', 'endTs']);
      fetchTableProfiler(fqn, dateRange);
      fetchSystemProfiler(fqn, dateRange);
    },
    [fetchSystemProfiler, fetchTableProfiler]
  );

  useEffect(() => {
    if (datasetFQN || entityFqn) {
      fetchProfilerData(datasetFQN || entityFqn, dateRangeObject);
    } else {
      setIsTableProfilerLoading(false);
      setIsSystemProfilerLoading(false);
    }
  }, [datasetFQN, dateRangeObject, entityFqn]);

  const operationDateMetricsCard = useMemo(() => {
    return (
      <ProfilerStateWrapper
        dataTestId="operation-date-metrics"
        isLoading={isSystemProfilerLoading}
        profilerLatestValueProps={{
          information: operationDateMetrics.information,
          stringValue: true,
        }}
        title={t('label.table-update-plural')}>
        <OperationDateBarChart
          chartCollection={operationDateMetrics}
          name="operationDateMetrics"
          noDataPlaceholderText={noProfilerMessage}
        />
      </ProfilerStateWrapper>
    );
  }, [isSystemProfilerLoading, operationDateMetrics, noProfilerMessage]);

  const operationMetricsCard = useMemo(() => {
    return (
      <ProfilerStateWrapper
        dataTestId="operation-metrics"
        isLoading={isSystemProfilerLoading}
        profilerLatestValueProps={{
          information: operationMetrics.information,
        }}
        title={t('label.volume-change')}>
        <CustomBarChart
          chartCollection={operationMetrics}
          name="operationMetrics"
          noDataPlaceholderText={noProfilerMessage}
        />
      </ProfilerStateWrapper>
    );
  }, [isSystemProfilerLoading, operationMetrics, noProfilerMessage]);

  return (
    <Row data-testid="table-profiler-chart-container" gutter={[16, 16]}>
      {showHeader && (
        <>
          <Col span={24}>
            <Row>
              <Col span={10}>
                <PageHeader data={PAGE_HEADERS.TABLE_PROFILE} />
              </Col>
              <Col span={14}>
                <Space align="center" className="w-full justify-end">
                  <DatePickerMenu
                    showSelectedCustomRange
                    defaultDateRange={dateRangeObject}
                    handleDateRangeChange={handleDateRangeChange}
                  />

                  {editDataProfile && !isTableDeleted && (
                    <>
                      <LimitWrapper resource="dataQuality">
                        <Dropdown
                          menu={{
                            items: addButtonContent,
                          }}
                          placement="bottomRight"
                          trigger={['click']}>
                          <Button
                            data-testid="profiler-add-table-test-btn"
                            type="primary">
                            <Space>
                              {t('label.add')}
                              <DownOutlined />
                            </Space>
                          </Button>
                        </Dropdown>
                      </LimitWrapper>
                      <Tooltip
                        placement="topRight"
                        title={t('label.setting-plural')}>
                        <Button
                          className="flex-center"
                          data-testid="profiler-setting-btn"
                          onClick={onSettingButtonClick}>
                          <SettingIcon />
                        </Button>
                      </Tooltip>
                    </>
                  )}
                </Space>
              </Col>
            </Row>
          </Col>
          {!isSummaryLoading && !isProfilingEnabled && (
            <Col span={24}>
              <NoProfilerBanner />
            </Col>
          )}
          <Col span={24}>
            <Row wrap className="justify-between" gutter={[16, 16]}>
              {overallSummary?.map((summary) => (
                <Col key={summary.title}>
                  <SummaryCard
                    className={classNames(summary.className, 'h-full')}
                    isLoading={isSummaryLoading}
                    showProgressBar={false}
                    title={summary.title}
                    total={0}
                    value={summary.value}
                  />
                </Col>
              ))}
            </Row>
          </Col>
        </>
      )}
      <Col data-testid="row-metrics" span={24}>
        <ProfilerDetailsCard
          chartCollection={rowCountMetrics}
          curveType="stepAfter"
          isLoading={isTableProfilerLoading}
          name="rowCount"
          noDataPlaceholderText={noProfilerMessage}
          title={t('label.data-volume')}
        />
      </Col>
      <Col span={24}>{operationDateMetricsCard}</Col>
      <Col span={24}>{operationMetricsCard}</Col>
      <Col span={24}>
        <CustomMetricGraphs
          customMetrics={customMetrics}
          customMetricsGraphData={tableCustomMetricsProfiling}
          isLoading={isTableProfilerLoading || isSummaryLoading}
        />
      </Col>
    </Row>
  );
};

export default TableProfilerChart;<|MERGE_RESOLUTION|>--- conflicted
+++ resolved
@@ -17,11 +17,7 @@
 import classNames from 'classnames';
 import { isEqual, pick } from 'lodash';
 import { DateRangeObject } from 'Models';
-<<<<<<< HEAD
-import { useEffect, useMemo, useState } from 'react';
-=======
-import React, { useCallback, useEffect, useMemo, useState } from 'react';
->>>>>>> d87fd193
+import { useCallback, useEffect, useMemo, useState } from 'react';
 import { useTranslation } from 'react-i18next';
 import { useNavigate } from 'react-router-dom';
 import { ReactComponent as SettingIcon } from '../../../../../assets/svg/ic-settings-primery.svg';
