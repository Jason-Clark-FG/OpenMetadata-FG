/*
 *  Copyright 2022 Collate.
 *  Licensed under the Apache License, Version 2.0 (the "License");
 *  you may not use this file except in compliance with the License.
 *  You may obtain a copy of the License at
 *  http://www.apache.org/licenses/LICENSE-2.0
 *  Unless required by applicable law or agreed to in writing, software
 *  distributed under the License is distributed on an "AS IS" BASIS,
 *  WITHOUT WARRANTIES OR CONDITIONS OF ANY KIND, either express or implied.
 *  See the License for the specific language governing permissions and
 *  limitations under the License.
 */

import { Button, Col, Form, Row, Select, Tooltip, Typography } from 'antd';
import { ColumnsType } from 'antd/lib/table';
import { ExpandableConfig } from 'antd/lib/table/interface';
import classNames from 'classnames';
import { groupBy, isEmpty, isEqual, isUndefined, omit, uniqBy } from 'lodash';
import { EntityTags, TagFilterOptions } from 'Models';
<<<<<<< HEAD
import { useEffect, useMemo, useState } from 'react';
=======
import React, { useCallback, useEffect, useMemo, useState } from 'react';
>>>>>>> 07432941
import { useTranslation } from 'react-i18next';
import { useNavigate } from 'react-router-dom';
import { ReactComponent as IconEdit } from '../../../assets/svg/edit-new.svg';
import { FQN_SEPARATOR_CHAR } from '../../../constants/char.constants';
import {
  DE_ACTIVE_COLOR,
  ICON_DIMENSION,
  NO_DATA_PLACEHOLDER,
  PAGE_SIZE_LARGE,
} from '../../../constants/constants';
import {
  COLUMN_CONSTRAINT_TYPE_OPTIONS,
  TABLE_SCROLL_VALUE,
} from '../../../constants/Table.constants';
import {
  COMMON_STATIC_TABLE_VISIBLE_COLUMNS,
  DEFAULT_SCHEMA_TABLE_VISIBLE_COLUMNS,
  TABLE_COLUMNS_KEYS,
} from '../../../constants/TableKeys.constants';
import { EntityType, FqnPart } from '../../../enums/entity.enum';
import {
  Column,
  Table as TableType,
} from '../../../generated/entity/data/table';
import {
  Suggestion,
  SuggestionType,
} from '../../../generated/entity/feed/suggestion';
import { TestSummary } from '../../../generated/tests/testCase';
import { TagSource } from '../../../generated/type/schema';
import { TagLabel } from '../../../generated/type/tagLabel';
import { usePaging } from '../../../hooks/paging/usePaging';
import { useFqn } from '../../../hooks/useFqn';
import { useSub } from '../../../hooks/usePubSub';
import {
  getTableColumnsByFQN,
  searchTableColumnsByFQN,
  updateTableColumn,
} from '../../../rest/tableAPI';
import { getTestCaseExecutionSummary } from '../../../rest/testAPI';
import { getPartialNameFromTableFQN } from '../../../utils/CommonUtils';
import { getBulkEditButton } from '../../../utils/EntityBulkEdit/EntityBulkEditUtils';
import {
  getColumnSorter,
  getEntityBulkEditPath,
  getEntityName,
  getFrequentlyJoinedColumns,
  highlightSearchArrayElement,
  highlightSearchText,
} from '../../../utils/EntityUtils';
import { getEntityColumnFQN } from '../../../utils/FeedUtils';
import { stringToHTML } from '../../../utils/StringsUtils';
import { columnFilterIcon } from '../../../utils/TableColumn.util';
import {
  getAllTags,
  searchTagInData,
} from '../../../utils/TableTags/TableTags.utils';
import {
  findColumnByEntityLink,
  getAllRowKeysByKeyName,
  getTableExpandableConfig,
  prepareConstraintIcon,
  updateColumnInNestedStructure,
} from '../../../utils/TableUtils';
import { EntityAttachmentProvider } from '../../common/EntityDescription/EntityAttachmentProvider/EntityAttachmentProvider';
import FilterTablePlaceHolder from '../../common/ErrorWithPlaceholder/FilterTablePlaceHolder';
import { PagingHandlerParams } from '../../common/NextPrevious/NextPrevious.interface';
import Table from '../../common/Table/Table';
import TestCaseStatusSummaryIndicator from '../../common/TestCaseStatusSummaryIndicator/TestCaseStatusSummaryIndicator.component';
import { useGenericContext } from '../../Customization/GenericProvider/GenericProvider';
import EntityNameModal from '../../Modals/EntityNameModal/EntityNameModal.component';
import {
  EntityName,
  EntityNameWithAdditionFields,
} from '../../Modals/EntityNameModal/EntityNameModal.interface';
import { ModalWithMarkdownEditor } from '../../Modals/ModalWithMarkdownEditor/ModalWithMarkdownEditor';
import { ColumnFilter } from '../ColumnFilter/ColumnFilter.component';
import TableDescription from '../TableDescription/TableDescription.component';
import TableTags from '../TableTags/TableTags.component';
import { TableCellRendered } from './SchemaTable.interface';

const SchemaTable = () => {
  const { t } = useTranslation();
  const navigate = useNavigate();
  const [testCaseSummary, setTestCaseSummary] = useState<TestSummary>();
  const [expandedRowKeys, setExpandedRowKeys] = useState<string[]>([]);
  const [searchText, setSearchText] = useState('');
  const [editColumn, setEditColumn] = useState<Column>();

  const {
    currentPage,
    pageSize,
    handlePageChange,
    handlePageSizeChange,
    showPagination,
    paging,
    handlePagingChange,
  } = usePaging(PAGE_SIZE_LARGE);

  // Pagination state for columns
  const [tableColumns, setTableColumns] = useState<Column[]>([]);
  const [columnsLoading, setColumnsLoading] = useState(true); // Start with loading state

  const { fqn: decodedEntityFqn } = useFqn();

  const [editColumnDisplayName, setEditColumnDisplayName] = useState<Column>();

  const {
    permissions: tablePermissions,
    data: table,
    onThreadLinkSelect,
  } = useGenericContext<TableType>();

  const { testCaseCounts, joins, tableConstraints, deleted } = useMemo(
    () => ({
      testCaseCounts: testCaseSummary?.columnTestSummary ?? [],
      joins: table?.joins?.columnJoins ?? [],
      tableConstraints: table?.tableConstraints,
      deleted: table?.deleted,
    }),
    [table, testCaseSummary]
  );

  const tableFqn = useMemo(
    () =>
      getPartialNameFromTableFQN(
        decodedEntityFqn,
        [FqnPart.Service, FqnPart.Database, FqnPart.Schema, FqnPart.Table],
        FQN_SEPARATOR_CHAR
      ),
    [decodedEntityFqn]
  );

  const {
    editTagsPermission,
    editGlossaryTermsPermission,
    editDescriptionPermission,
    editDisplayNamePermission,
  } = useMemo(
    () => ({
      editTagsPermission:
        (tablePermissions.EditTags || tablePermissions.EditAll) && !deleted,
      editDescriptionPermission:
        (tablePermissions.EditDescription || tablePermissions.EditAll) &&
        !deleted,
      editGlossaryTermsPermission:
        (tablePermissions.EditGlossaryTerms || tablePermissions.EditAll) &&
        !deleted,
      editAllPermission: tablePermissions.EditAll && !deleted,
      editLineagePermission:
        (tablePermissions.EditAll || tablePermissions.EditLineage) && !deleted,
      viewSampleDataPermission:
        tablePermissions.ViewAll || tablePermissions.ViewSampleData,
      viewQueriesPermission:
        tablePermissions.ViewAll || tablePermissions.ViewQueries,
      viewProfilerPermission:
        tablePermissions.ViewAll ||
        tablePermissions.ViewDataProfile ||
        tablePermissions.ViewTests,
      viewAllPermission: tablePermissions.ViewAll,
      viewBasicPermission:
        tablePermissions.ViewAll || tablePermissions.ViewBasic,
      editDisplayNamePermission:
        (tablePermissions.EditDisplayName || tablePermissions.EditAll) &&
        !deleted,
    }),
    [tablePermissions, deleted]
  );

  // Function to fetch paginated columns or search results
  const fetchPaginatedColumns = useCallback(
    async (page = 1, searchQuery?: string) => {
      if (!tableFqn) {
        return;
      }

      setColumnsLoading(true);
      try {
        const offset = (page - 1) * pageSize;

        // Use search API if there's a search query, otherwise use regular pagination
        const response = searchQuery
          ? await searchTableColumnsByFQN(tableFqn, {
              q: searchQuery,
              limit: pageSize,
              offset: offset,
              fields: 'tags,customMetrics',
            })
          : await getTableColumnsByFQN(tableFqn, {
              limit: pageSize,
              offset: offset,
              fields: 'tags,customMetrics',
            });

        setTableColumns(response.data || []);
        handlePagingChange(response.paging);
      } catch {
        // Set empty state if API fails
        setTableColumns([]);
        handlePagingChange({
          offset: 1,
          limit: PAGE_SIZE_LARGE,
          total: 0,
        });
      }
      setColumnsLoading(false);
    },
    [decodedEntityFqn, pageSize]
  );

  const handleColumnsPageChange = useCallback(
    ({ currentPage }: PagingHandlerParams) => {
      fetchPaginatedColumns(currentPage, searchText);
      handlePageChange(currentPage);
    },
    [paging, fetchPaginatedColumns, searchText]
  );

  const fetchTestCaseSummary = async () => {
    try {
      const response = await getTestCaseExecutionSummary(table?.testSuite?.id);
      setTestCaseSummary(response);
    } catch {
      setTestCaseSummary(undefined);
    }
  };

<<<<<<< HEAD
  const data = useMemo(() => makeData(searchedColumns), [searchedColumns]);
=======
  useEffect(() => {
    fetchTestCaseSummary();
  }, [tableFqn]);

  // Fetch columns when search changes
  useEffect(() => {
    if (tableFqn) {
      // Reset to first page when search changes
      fetchPaginatedColumns(1, searchText || undefined);
    }
  }, [tableFqn, searchText, fetchPaginatedColumns, pageSize]);

  const updateDescriptionTagFromSuggestions = useCallback(
    (suggestion: Suggestion) => {
      setTableColumns((prev) => {
        if (!prev) {
          return prev;
        }

        const activeCol = findColumnByEntityLink(
          tableFqn ?? '',
          prev,
          suggestion.entityLink
        );

        if (activeCol) {
          const update =
            suggestion.type === SuggestionType.SuggestDescription
              ? { description: suggestion.description }
              : { tags: suggestion.tagLabels };

          // Update the column in the nested structure
          const updatedColumns = updateColumnInNestedStructure(
            prev,
            activeCol.fullyQualifiedName ?? '',
            update
          );

          return updatedColumns;
        }

        return prev;
      });
    },
    []
  );
>>>>>>> 07432941

  useSub(
    'updateDetails',
    (suggestion: Suggestion) => {
      updateDescriptionTagFromSuggestions(suggestion);
    },
    [tableColumns]
  );

  const handleEditColumn = (column: Column): void => {
    setEditColumn(column);
  };
  const closeEditColumnModal = (): void => {
    setEditColumn(undefined);
  };

  const updateColumnDetails = async (
    columnFqn: string,
    column: Partial<Column>,
    field?: keyof Column
  ) => {
    const response = await updateTableColumn(columnFqn, column);

    setTableColumns((prev) =>
      prev.map((col) =>
        col.fullyQualifiedName === columnFqn
          ? // Have to omit the field which is being updated to avoid persisted old value
            { ...omit(col, field ?? ''), ...response }
          : col
      )
    );

    return response;
  };

  const handleEditColumnChange = async (columnDescription: string) => {
    if (!isUndefined(editColumn) && editColumn.fullyQualifiedName) {
      await updateColumnDetails(
        editColumn.fullyQualifiedName,
        {
          description: columnDescription,
        },
        'description'
      );
      setEditColumn(undefined);
    } else {
      setEditColumn(undefined);
    }
  };

  const handleTagSelection = async (
    selectedTags: EntityTags[],
    editColumnTag: Column
  ) => {
    if (selectedTags && editColumnTag.fullyQualifiedName) {
      await updateColumnDetails(
        editColumnTag.fullyQualifiedName,
        {
          tags: selectedTags,
        },
        'tags'
      );
    }
  };

  const handleUpdate = (column: Column) => {
    handleEditColumn(column);
  };

  const renderDataTypeDisplay: TableCellRendered<Column, 'dataTypeDisplay'> = (
    dataTypeDisplay,
    record
  ) => {
    const displayValue = isEmpty(dataTypeDisplay)
      ? record.dataType
      : dataTypeDisplay;

    if (isEmpty(displayValue)) {
      return NO_DATA_PLACEHOLDER;
    }

    return (
      <Typography.Paragraph
        className="cursor-pointer"
        ellipsis={{ tooltip: displayValue, rows: 3 }}>
        {highlightSearchArrayElement(dataTypeDisplay, searchText)}
      </Typography.Paragraph>
    );
  };

  const renderDescription: TableCellRendered<Column, 'description'> = (
    _,
    record,
    index
  ) => {
    return (
      <>
        <TableDescription
          columnData={{
            fqn: record.fullyQualifiedName ?? '',
            field: highlightSearchText(record.description, searchText),
            record,
          }}
          entityFqn={tableFqn}
          entityType={EntityType.TABLE}
          hasEditPermission={editDescriptionPermission}
          index={index}
          isReadOnly={deleted}
          onClick={() => handleUpdate(record)}
        />
        {getFrequentlyJoinedColumns(
          record?.name,
          joins,
          t('label.frequently-joined-column-plural')
        )}
      </>
    );
  };

  const expandableConfig: ExpandableConfig<Column> = useMemo(
    () => ({
      ...getTableExpandableConfig<Column>(),
      rowExpandable: (record) => !isEmpty(record.children),
      expandedRowKeys,
      onExpand: (expanded, record) => {
        setExpandedRowKeys(
          expanded
            ? [...expandedRowKeys, record.fullyQualifiedName ?? '']
            : expandedRowKeys.filter((key) => key !== record.fullyQualifiedName)
        );
      },
    }),
    [expandedRowKeys]
  );

  const handleEditDisplayNameClick = (record: Column) => {
    setEditColumnDisplayName(record);
  };

  const handleEditColumnData = async (data: EntityName) => {
    const { displayName, constraint } = data as EntityNameWithAdditionFields;
    if (
      !isUndefined(editColumnDisplayName) &&
      editColumnDisplayName.fullyQualifiedName
    ) {
      await updateColumnDetails(
        editColumnDisplayName.fullyQualifiedName,
        {
          displayName: displayName,
          ...(isEmpty(constraint)
            ? {
                removeConstraint: true,
              }
            : { constraint }),
        },
        'displayName'
      );

      setEditColumnDisplayName(undefined);
    } else {
      setEditColumnDisplayName(undefined);
    }
  };

  const tagFilter = useMemo(() => {
    const tags = getAllTags(tableColumns);

    return groupBy(uniqBy(tags, 'value'), (tag) => tag.source) as Record<
      TagSource,
      TagFilterOptions[]
    >;
  }, [tableColumns]);

  const columns: ColumnsType<Column> = useMemo(
    () => [
      {
        title: t('label.name'),
        dataIndex: TABLE_COLUMNS_KEYS.NAME,
        key: TABLE_COLUMNS_KEYS.NAME,
        width: 200,
        fixed: 'left',
        sorter: getColumnSorter<Column, 'name'>('name'),
        render: (name: Column['name'], record: Column) => {
          const { displayName } = record;

          return (
            <div className="d-inline-flex flex-column hover-icon-group w-max-90">
              <div className="d-inline-flex items-baseline">
                {prepareConstraintIcon({
                  columnName: name,
                  columnConstraint: record.constraint,
                  tableConstraints,
                })}
                <Typography.Text
                  className={classNames('m-b-0 d-block break-word', {
                    'text-grey-600': !isEmpty(displayName),
                  })}
                  data-testid="column-name">
                  {stringToHTML(highlightSearchText(name, searchText))}
                </Typography.Text>
              </div>
              {!isEmpty(displayName) ? (
                // It will render displayName fallback to name
                <Typography.Text
                  className="m-b-0 d-block break-word"
                  data-testid="column-display-name">
                  {stringToHTML(
                    highlightSearchText(getEntityName(record), searchText)
                  )}
                </Typography.Text>
              ) : null}

              {editDisplayNamePermission && (
                <Tooltip placement="right" title={t('label.edit')}>
                  <Button
                    className="cursor-pointer hover-cell-icon w-fit-content"
                    data-testid="edit-displayName-button"
                    style={{
                      color: DE_ACTIVE_COLOR,
                      padding: 0,
                      border: 'none',
                      background: 'transparent',
                    }}
                    onClick={() => handleEditDisplayNameClick(record)}>
                    <IconEdit
                      style={{ color: DE_ACTIVE_COLOR, ...ICON_DIMENSION }}
                    />
                  </Button>
                </Tooltip>
              )}
            </div>
          );
        },
      },
      {
        title: t('label.type'),
        dataIndex: TABLE_COLUMNS_KEYS.DATA_TYPE_DISPLAY,
        key: TABLE_COLUMNS_KEYS.DATA_TYPE_DISPLAY,
        width: 150,
        render: renderDataTypeDisplay,
      },
      {
        title: t('label.description'),
        dataIndex: TABLE_COLUMNS_KEYS.DESCRIPTION,
        key: TABLE_COLUMNS_KEYS.DESCRIPTION,
        width: 300,
        render: renderDescription,
      },
      {
        title: t('label.tag-plural'),
        dataIndex: TABLE_COLUMNS_KEYS.TAGS,
        key: TABLE_COLUMNS_KEYS.TAGS,
        width: 230,
        filterIcon: columnFilterIcon,
        render: (tags: TagLabel[], record: Column, index: number) => (
          <TableTags<Column>
            entityFqn={tableFqn}
            entityType={EntityType.TABLE}
            handleTagSelection={handleTagSelection}
            hasTagEditAccess={editTagsPermission}
            index={index}
            isReadOnly={deleted}
            record={record}
            tags={tags}
            type={TagSource.Classification}
          />
        ),
        filters: tagFilter.Classification,
        filterDropdown: ColumnFilter,
        onFilter: searchTagInData,
      },
      {
        title: t('label.glossary-term-plural'),
        dataIndex: TABLE_COLUMNS_KEYS.TAGS,
        key: TABLE_COLUMNS_KEYS.GLOSSARY,
        width: 230,
        filterIcon: columnFilterIcon,
        render: (tags: TagLabel[], record: Column, index: number) => (
          <TableTags<Column>
            entityFqn={tableFqn}
            entityType={EntityType.TABLE}
            handleTagSelection={handleTagSelection}
            hasTagEditAccess={editGlossaryTermsPermission}
            index={index}
            isReadOnly={deleted}
            record={record}
            tags={tags}
            type={TagSource.Glossary}
          />
        ),
        filters: tagFilter.Glossary,
        filterDropdown: ColumnFilter,
        onFilter: searchTagInData,
      },
      {
        title: t('label.data-quality'),
        dataIndex: TABLE_COLUMNS_KEYS.DATA_QUALITY_TEST,
        key: TABLE_COLUMNS_KEYS.DATA_QUALITY_TEST,
        width: 120,
        render: (_: string, record: Column) => {
          const testCounts = testCaseCounts.find((column) => {
            return isEqual(
              getEntityColumnFQN(column.entityLink ?? ''),
              record.fullyQualifiedName
            );
          });

          return (
            <TestCaseStatusSummaryIndicator testCaseStatusCounts={testCounts} />
          );
        },
      },
    ],
    [
      tableFqn,
      deleted,
      tableConstraints,
      editTagsPermission,
      editGlossaryTermsPermission,
      handleUpdate,
      handleTagSelection,
      renderDataTypeDisplay,
      renderDescription,
      handleTagSelection,
      onThreadLinkSelect,
      tagFilter,
      testCaseCounts,
    ]
  );

  const additionalFieldsInEntityNameModal = (
    <Form.Item
      label={t('label.entity-type-plural', {
        entity: t('label.constraint'),
      })}
      name="constraint">
      <Select
        allowClear
        data-testid="constraint-type-select"
        options={COLUMN_CONSTRAINT_TYPE_OPTIONS}
        placeholder={t('label.select-entity', {
          entity: t('label.entity-type-plural', {
            entity: t('label.constraint'),
          }),
        })}
      />
    </Form.Item>
  );

  const handleEditTable = () => {
    navigate(getEntityBulkEditPath(EntityType.TABLE, decodedEntityFqn));
  };

  useEffect(() => {
    setExpandedRowKeys(
      getAllRowKeysByKeyName<Column>(tableColumns ?? [], 'fullyQualifiedName')
    );
  }, [tableColumns]);

  // Need to scroll to the selected row
  useEffect(() => {
    const columnName = getPartialNameFromTableFQN(decodedEntityFqn, [
      FqnPart.Column,
    ]);
    if (!columnName) {
      return;
    }

    const row = document.querySelector(`[data-row-key="${decodedEntityFqn}"]`);

    if (row && tableColumns?.length && tableColumns.length > 0) {
      // Need to wait till table loads fully so that we can call scroll accurately
      setTimeout(() => row.scrollIntoView(), 1);
    }
  }, [tableColumns, decodedEntityFqn]);

  const searchProps = useMemo(
    () => ({
      placeholder: t('message.find-in-table'),
      value: searchText,
      onSearch: (value: string) => {
        setSearchText(value);
        handlePageChange(1);
      },
      onClear: () => setSearchText(''),
    }),
    [searchText, handlePageChange]
  );

  const paginationProps = useMemo(
    () => ({
      currentPage,
      showPagination,
      isLoading: columnsLoading,
      isNumberBased: Boolean(searchText),
      pageSize,
      paging,
      pagingHandler: handleColumnsPageChange,
      onShowSizeChange: handlePageSizeChange,
    }),
    [
      currentPage,
      showPagination,
      columnsLoading,
      searchText,
      pageSize,
      paging,
      handleColumnsPageChange,
      handlePageSizeChange,
    ]
  );

  return (
    <Row gutter={[0, 16]}>
      <Col id="schemaDetails" span={24}>
        <Table
          className="align-table-filter-left"
          columns={columns}
          customPaginationProps={paginationProps}
          data-testid="entity-table"
          dataSource={tableColumns}
          defaultVisibleColumns={DEFAULT_SCHEMA_TABLE_VISIBLE_COLUMNS}
          expandable={expandableConfig}
          extraTableFilters={getBulkEditButton(
            tablePermissions.EditAll && !deleted,
            handleEditTable
          )}
          loading={columnsLoading}
          locale={{
            emptyText: <FilterTablePlaceHolder />,
          }}
          pagination={false}
          rowKey="fullyQualifiedName"
          scroll={TABLE_SCROLL_VALUE}
          searchProps={searchProps}
          size="middle"
          staticVisibleColumns={COMMON_STATIC_TABLE_VISIBLE_COLUMNS}
        />
      </Col>
      {editColumn && (
        <EntityAttachmentProvider
          entityFqn={editColumn.fullyQualifiedName}
          entityType={EntityType.TABLE}>
          <ModalWithMarkdownEditor
            header={`${t('label.edit-entity', {
              entity: t('label.column'),
            })}: "${getEntityName(editColumn)}"`}
            placeholder={t('message.enter-column-description')}
            value={editColumn.description as string}
            visible={Boolean(editColumn)}
            onCancel={closeEditColumnModal}
            onSave={handleEditColumnChange}
          />
        </EntityAttachmentProvider>
      )}
      {editColumnDisplayName && (
        <EntityNameModal
          additionalFields={additionalFieldsInEntityNameModal}
          entity={editColumnDisplayName}
          title={`${t('label.edit-entity', {
            entity: t('label.column'),
          })}: "${editColumnDisplayName?.name}"`}
          visible={Boolean(editColumnDisplayName)}
          onCancel={() => setEditColumnDisplayName(undefined)}
          onSave={handleEditColumnData}
        />
      )}
    </Row>
  );
};

export default SchemaTable;<|MERGE_RESOLUTION|>--- conflicted
+++ resolved
@@ -17,11 +17,7 @@
 import classNames from 'classnames';
 import { groupBy, isEmpty, isEqual, isUndefined, omit, uniqBy } from 'lodash';
 import { EntityTags, TagFilterOptions } from 'Models';
-<<<<<<< HEAD
-import { useEffect, useMemo, useState } from 'react';
-=======
-import React, { useCallback, useEffect, useMemo, useState } from 'react';
->>>>>>> 07432941
+import { useCallback, useEffect, useMemo, useState } from 'react';
 import { useTranslation } from 'react-i18next';
 import { useNavigate } from 'react-router-dom';
 import { ReactComponent as IconEdit } from '../../../assets/svg/edit-new.svg';
@@ -249,9 +245,6 @@
     }
   };
 
-<<<<<<< HEAD
-  const data = useMemo(() => makeData(searchedColumns), [searchedColumns]);
-=======
   useEffect(() => {
     fetchTestCaseSummary();
   }, [tableFqn]);
@@ -298,7 +291,6 @@
     },
     []
   );
->>>>>>> 07432941
 
   useSub(
     'updateDetails',
