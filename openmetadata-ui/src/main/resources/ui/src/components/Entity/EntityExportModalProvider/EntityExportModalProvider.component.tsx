/*
 *  Copyright 2023 Collate.
 *  Licensed under the Apache License, Version 2.0 (the "License");
 *  you may not use this file except in compliance with the License.
 *  You may obtain a copy of the License at
 *  http://www.apache.org/licenses/LICENSE-2.0
 *  Unless required by applicable law or agreed to in writing, software
 *  distributed under the License is distributed on an "AS IS" BASIS,
 *  WITHOUT WARRANTIES OR CONDITIONS OF ANY KIND, either express or implied.
 *  See the License for the specific language governing permissions and
 *  limitations under the License.
 */
import { Form, Input, Modal, Select } from 'antd';
import { AxiosError } from 'axios';
import classNames from 'classnames';
import { isString, lowerCase } from 'lodash';
import React, {
  ReactNode,
  useCallback,
  useEffect,
  useMemo,
  useRef,
  useState,
} from 'react';
import { useTranslation } from 'react-i18next';
import { useLocation } from 'react-router-dom';
import { ExportTypes } from '../../../constants/Export.constants';
import { getCurrentISODate } from '../../../utils/date-time/DateTimeUtils';
import { isBulkEditRoute } from '../../../utils/EntityBulkEdit/EntityBulkEditUtils';
import { handleExportFile } from '../../../utils/EntityUtils';
import exportUtilClassBase from '../../../utils/ExportUtilClassBase';
import { showErrorToast } from '../../../utils/ToastUtils';
import Banner from '../../common/Banner/Banner';
import {
  CSVExportJob,
  CSVExportWebsocketResponse,
  EntityExportModalContextProps,
  ExportData,
} from './EntityExportModalProvider.interface';

const EntityExportModalContext =
  React.createContext<EntityExportModalContextProps>(
    {} as EntityExportModalContextProps
  );

export const EntityExportModalProvider = ({
  children,
}: {
  children: ReactNode;
}) => {
  const [form] = Form.useForm();
  const { t } = useTranslation();
  const location = useLocation();

  const [exportData, setExportData] = useState<ExportData | null>(null);
  const [downloading, setDownloading] = useState<boolean>(false);

  const csvExportJobRef = useRef<Partial<CSVExportJob>>();

  const [csvExportJob, setCSVExportJob] = useState<Partial<CSVExportJob>>();

  const [csvExportData, setCSVExportData] = useState<string>();

  const selectedExportType =
    Form.useWatch<ExportTypes>(['exportType'], form) ?? ExportTypes.CSV;

  const isBulkEdit = useMemo(
    () => isBulkEditRoute(location.pathname),
    [location]
  );

<<<<<<< HEAD
  const handleClearCSVExportData = () => {
=======
  const exportTypesOptions = useMemo(
    () =>
      exportUtilClassBase
        .getExportTypeOptions()
        .filter((option) =>
          exportData?.exportTypes.includes(option.value as ExportTypes)
        ),
    [exportData]
  );

  const handleCancel = () => {
>>>>>>> 03f0aa37
    setExportData(null);
    setCSVExportData(undefined);
    setCSVExportJob(undefined);
    csvExportJobRef.current = undefined;
  };

  const handleCancel = () => {
    handleClearCSVExportData();
  };

  const showModal = (data: ExportData) => {
    setExportData(data);
  };

  /**
   * Creates a downloadable file from csv string and download it on users system
   * @param data - csv string
   */
  const handleDownload = (data: string, fileName: string) => {
    const element = document.createElement('a');

    const file = new Blob([data], { type: 'text/plain' });

    element.textContent = 'download-file';
    element.href = URL.createObjectURL(file);
    element.download = `${fileName}.csv`;
    document.body.appendChild(element);
    element.click();

    URL.revokeObjectURL(element.href);
    document.body.removeChild(element);
  };

  const handleExport = async ({
    fileName,
    exportType,
  }: {
    fileName: string;
    exportType: ExportTypes;
  }) => {
    if (exportData === null) {
      return;
    }
    try {
      setDownloading(true);

      if (exportType !== ExportTypes.CSV) {
        await handleExportFile(exportType, exportData);

        handleCancel();
        setDownloading(false);

        return;
      }

      // assigning the job data to ref here, as exportData.onExport may take time to return the data
      // and websocket connection may be respond before that, so we need to keep the job data in ref
      // to handle the download
      csvExportJobRef.current = {
        fileName: fileName,
      };
      const data = await exportData.onExport(exportData.name);

      if (isString(data)) {
        handleDownload(data, fileName);
        handleCancel();
        setDownloading(false);
      } else {
        const jobData = {
          jobId: data.jobId,
          fileName: fileName,
          message: data.message,
        };

        setCSVExportJob(jobData);
        csvExportJobRef.current = jobData;
      }
    } catch (error) {
      showErrorToast(error as AxiosError);
      setDownloading(false);
    }
  };

  const handleCSVExportSuccess = useCallback(
    (data: string, fileName?: string) => {
      if (isBulkEdit) {
        setCSVExportData(data);
      } else {
        handleDownload(
          data,
          fileName ?? `${exportData?.name}_${getCurrentISODate()}`
        );
      }
      setDownloading(false);
      handleCancel();
      setCSVExportJob(undefined);
      csvExportJobRef.current = undefined;
    },
    [isBulkEdit]
  );

  const handleCSVExportJobUpdate = useCallback(
    (response: Partial<CSVExportWebsocketResponse>) => {
      // If multiple tab is open, then we need to check if the tab has active job or not before initiating the download
      if (!csvExportJobRef.current) {
        return;
      }
      const updatedCSVExportJob: Partial<CSVExportJob> = {
        ...response,
        ...csvExportJobRef.current,
      };

      setCSVExportJob(updatedCSVExportJob);

      csvExportJobRef.current = updatedCSVExportJob;

      if (response.status === 'COMPLETED' && response.data) {
        handleCSVExportSuccess(
          response.data ?? '',
          csvExportJobRef.current?.fileName
        );
      } else {
        setDownloading(false);
      }
    },
    [isBulkEdit, handleCSVExportSuccess]
  );

  useEffect(() => {
    if (exportData) {
      if (isBulkEdit) {
        handleExport({
          fileName: 'bulk-edit',
          exportType: ExportTypes.CSV,
        });
      } else {
        form.setFieldsValue({
          fileName: `${exportData.name}_${getCurrentISODate()}`,
          exportType: exportData.exportTypes[0],
        });
      }
    }
  }, [isBulkEdit, exportData]);

  const providerValue = useMemo(
    () => ({
      csvExportData,
      clearCSVExportData: handleClearCSVExportData,
      showModal,
      triggerExportForBulkEdit: (exportData: ExportData) => {
        setExportData(exportData);
      },
      onUpdateCSVExportJob: handleCSVExportJobUpdate,
    }),
    [isBulkEdit, csvExportData, handleCSVExportJobUpdate]
  );

  return (
    <EntityExportModalContext.Provider value={providerValue}>
      <>
        {children}
        {exportData && !isBulkEdit && (
          <Modal
            centered
            open
            cancelText={t('label.cancel')}
            closable={false}
            data-testid="export-entity-modal"
            maskClosable={false}
            okButtonProps={{
              form: 'export-form',
              htmlType: 'submit',
              id: 'submit-button',
              disabled: downloading,
              loading: selectedExportType !== ExportTypes.CSV && downloading,
            }}
            okText={t('label.export')}
            title={exportData.title ?? t('label.export')}
            onCancel={handleCancel}>
            <Form
              form={form}
              id="export-form"
              layout="vertical"
              onFinish={handleExport}>
              <Form.Item label={`${t('label.export-type')}:`} name="exportType">
                <Select
                  data-testid="export-type-select"
                  disabled={exportData.exportTypes.length === 1}
                  options={exportTypesOptions}
                />
              </Form.Item>

              <Form.Item
                className={classNames({ 'mb-0': !csvExportJob?.jobId })}
                label={`${t('label.entity-name', {
                  entity: t('label.file'),
                })}:`}
                name="fileName">
                <Input
                  addonAfter={`.${lowerCase(selectedExportType)}`}
                  data-testid="file-name-input"
                />
              </Form.Item>
            </Form>

            {csvExportJob?.jobId && (
              <Banner
                className="border-radius"
                isLoading={downloading}
                message={csvExportJob.error ?? csvExportJob.message ?? ''}
                type={csvExportJob.error ? 'error' : 'success'}
              />
            )}
          </Modal>
        )}
      </>
    </EntityExportModalContext.Provider>
  );
};

export const useEntityExportModalProvider = () =>
  React.useContext<EntityExportModalContextProps>(EntityExportModalContext);<|MERGE_RESOLUTION|>--- conflicted
+++ resolved
@@ -69,9 +69,6 @@
     [location]
   );
 
-<<<<<<< HEAD
-  const handleClearCSVExportData = () => {
-=======
   const exportTypesOptions = useMemo(
     () =>
       exportUtilClassBase
@@ -83,15 +80,10 @@
   );
 
   const handleCancel = () => {
->>>>>>> 03f0aa37
     setExportData(null);
     setCSVExportData(undefined);
     setCSVExportJob(undefined);
     csvExportJobRef.current = undefined;
-  };
-
-  const handleCancel = () => {
-    handleClearCSVExportData();
   };
 
   const showModal = (data: ExportData) => {
@@ -231,7 +223,7 @@
   const providerValue = useMemo(
     () => ({
       csvExportData,
-      clearCSVExportData: handleClearCSVExportData,
+      clearCSVExportData: handleCancel,
       showModal,
       triggerExportForBulkEdit: (exportData: ExportData) => {
         setExportData(exportData);
