--- conflicted
+++ resolved
@@ -14,11 +14,7 @@
 import { Select, Space, Typography } from 'antd';
 import { DefaultOptionType } from 'antd/lib/select';
 import classNames from 'classnames';
-<<<<<<< HEAD
-import { useCallback, useMemo } from 'react';
-=======
-import React, { useCallback, useEffect, useState } from 'react';
->>>>>>> 50a798dd
+import { useCallback, useEffect, useState } from 'react';
 import { useTranslation } from 'react-i18next';
 import { Node } from 'reactflow';
 import { ZOOM_TRANSITION_DURATION } from '../../../../constants/Lineage.constants';
