/*
 *  Copyright 2025 Collate.
 *  Licensed under the Apache License, Version 2.0 (the "License");
 *  you may not use this file except in compliance with the License.
 *  You may obtain a copy of the License at
 *  http://www.apache.org/licenses/LICENSE-2.0
 *  Unless required by applicable law or agreed to in writing, software
 *  distributed under the License is distributed on an "AS IS" BASIS,
 *  WITHOUT WARRANTIES OR CONDITIONS OF ANY KIND, either express or implied.
 *  See the License for the specific language governing permissions and
 *  limitations under the License.
 */
@import '../../../../styles/variables.less';

.view-all-container {
  margin-top: 8px;
  text-align: end;
  width: 100%;
  padding-right: 16px;
}
<<<<<<< HEAD
.permission-error-placeholder {
  height: auto !important;
  border: none !important;
=======
.searchbar-container {
  margin-bottom: 0 !important;
  margin-top: 8px;
}
.no-data-text {
  color: @grey-500 !important;
  font-size: 12px;
}
.empty-state {
  margin-top: 60px;
>>>>>>> 3321dd4b
}<|MERGE_RESOLUTION|>--- conflicted
+++ resolved
@@ -18,11 +18,10 @@
   width: 100%;
   padding-right: 16px;
 }
-<<<<<<< HEAD
 .permission-error-placeholder {
   height: auto !important;
   border: none !important;
-=======
+}
 .searchbar-container {
   margin-bottom: 0 !important;
   margin-top: 8px;
@@ -33,5 +32,4 @@
 }
 .empty-state {
   margin-top: 60px;
->>>>>>> 3321dd4b
 }