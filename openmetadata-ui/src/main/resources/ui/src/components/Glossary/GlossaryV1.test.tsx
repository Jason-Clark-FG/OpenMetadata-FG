/*
 *  Copyright 2022 Collate.
 *  Licensed under the Apache License, Version 2.0 (the "License");
 *  you may not use this file except in compliance with the License.
 *  You may obtain a copy of the License at
 *  http://www.apache.org/licenses/LICENSE-2.0
 *  Unless required by applicable law or agreed to in writing, software
 *  distributed under the License is distributed on an "AS IS" BASIS,
 *  WITHOUT WARRANTIES OR CONDITIONS OF ANY KIND, either express or implied.
 *  See the License for the specific language governing permissions and
 *  limitations under the License.
 */

<<<<<<< HEAD
import {
  act,
  findByText,
  getByTestId,
  queryByText,
  render,
} from '@testing-library/react';
=======
import { findByText, queryByText, render } from '@testing-library/react';
import React from 'react';
>>>>>>> 50a798dd
import {
  mockedGlossaries,
  mockedGlossaryTerms,
} from '../../mocks/Glossary.mock';
import GlossaryV1 from './GlossaryV1.component';
import { GlossaryV1Props } from './GlossaryV1.interfaces';

const params = {
  glossaryName: 'GlossaryName',
  action: '',
};

jest.mock('../../context/PermissionProvider/PermissionProvider', () => ({
  usePermissionProvider: jest.fn().mockReturnValue({
    getEntityPermission: jest.fn().mockReturnValue({
      Create: true,
      Delete: true,
      ViewAll: true,
      EditAll: true,
      EditDescription: true,
      EditDisplayName: true,
      EditCustomFields: true,
    }),
    permissions: {
      glossaryTerm: {
        Create: true,
        Delete: true,
        ViewAll: true,
        EditAll: true,
        EditDescription: true,
        EditDisplayName: true,
        EditCustomFields: true,
      },
      glossary: {
        Create: true,
        Delete: true,
        ViewAll: true,
        EditAll: true,
        EditDescription: true,
        EditDisplayName: true,
        EditCustomFields: true,
      },
    },
  }),
}));

jest.mock('../../utils/PermissionsUtils', () => ({
  checkPermission: jest.fn().mockReturnValue(true),
  DEFAULT_ENTITY_PERMISSION: {
    Create: true,
    Delete: true,
    ViewAll: true,
    EditAll: true,
    EditDescription: true,
    EditDisplayName: true,
    EditCustomFields: true,
  },
}));

jest.mock('react-router-dom', () => ({
  useParams: jest.fn().mockImplementation(() => params),
  Link: jest.fn().mockImplementation(({ children }) => <a>{children}</a>),
}));

jest.mock('./GlossaryDetails/GlossaryDetails.component', () => {
  return jest.fn().mockReturnValue(<>Glossary-Details component</>);
});

jest.mock('./GlossaryTerms/GlossaryTermsV1.component', () => {
  return jest.fn().mockReturnValue(<>Glossary-Term component</>);
});

jest.mock('../common/TitleBreadcrumb/TitleBreadcrumb.component', () => {
  return jest.fn().mockReturnValue(<>TitleBreadcrumb</>);
});

jest.mock('../common/TitleBreadcrumb/TitleBreadcrumb.component', () =>
  jest.fn().mockReturnValue(<div>Breadcrumb</div>)
);

jest.mock('../Modals/EntityDeleteModal/EntityDeleteModal', () =>
  jest.fn().mockReturnValue(<div>Entity Delete Modal</div>)
);
jest.mock('../common/ProfilePicture/ProfilePicture', () =>
  jest.fn().mockReturnValue(<span>U</span>)
);

jest.mock('../ActivityFeed/FeedEditor/FeedEditor', () => {
  return jest.fn().mockReturnValue(<p>FeedEditor</p>);
});

jest.mock('../../components/AppRouter/withActivityFeed', () => ({
  withActivityFeed: jest.fn().mockImplementation((component) => component),
}));
jest.mock('./useGlossary.store', () => ({
  useGlossaryStore: jest.fn().mockImplementation(() => ({
    activeGlossary: mockedGlossaryTerms[0],
    updateActiveGlossary: jest.fn(),
    setGlossaryFunctionRef: jest.fn(),
    termsLoading: false,
    setTermsLoading: jest.fn(),
  })),
}));

const mockProps: GlossaryV1Props = {
  selectedData: mockedGlossaries[0],
  isGlossaryActive: true,
  onGlossaryTermUpdate: jest.fn(),
  updateGlossary: jest.fn(),
  onGlossaryDelete: jest.fn(),
  onGlossaryTermDelete: jest.fn(),
  isVersionsView: false,
  isSummaryPanelOpen: false,
};

describe('Test Glossary component', () => {
  it('Should render Glossary-details', async () => {
    const { container } = render(<GlossaryV1 {...mockProps} />);

    const glossaryDetails = await findByText(
      container,
      /Glossary-Details component/i
    );

    const glossaryTerm = await queryByText(
      container,
      /Glossary-Term component/i
    );

    expect(glossaryDetails).toBeInTheDocument();
    expect(glossaryTerm).not.toBeInTheDocument();
  });

  it('Should render Glossary-term', async () => {
    const { container } = render(
      <GlossaryV1
        {...mockProps}
        isGlossaryActive={false}
        selectedData={mockedGlossaryTerms[0]}
      />
    );

    const glossaryTerm = await findByText(
      container,
      /Glossary-Term component/i
    );

    const glossaryDetails = await queryByText(
      container,
      /Glossary-Details component/i
    );

    expect(glossaryTerm).toBeInTheDocument();
    expect(glossaryDetails).not.toBeInTheDocument();
  });
});<|MERGE_RESOLUTION|>--- conflicted
+++ resolved
@@ -11,18 +11,7 @@
  *  limitations under the License.
  */
 
-<<<<<<< HEAD
-import {
-  act,
-  findByText,
-  getByTestId,
-  queryByText,
-  render,
-} from '@testing-library/react';
-=======
 import { findByText, queryByText, render } from '@testing-library/react';
-import React from 'react';
->>>>>>> 50a798dd
 import {
   mockedGlossaries,
   mockedGlossaryTerms,
