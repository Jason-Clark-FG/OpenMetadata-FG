--- conflicted
+++ resolved
@@ -12,11 +12,7 @@
  */
 import { act, fireEvent, render, screen } from '@testing-library/react';
 import QueryString from 'qs';
-<<<<<<< HEAD
-=======
-import React from 'react';
 import { Table } from '../../generated/entity/data/table';
->>>>>>> 7cf9fb38
 import { MOCK_PERMISSIONS } from '../../mocks/Glossary.mock';
 import { getListTestCaseIncidentStatus } from '../../rest/incidentManagerAPI';
 import IncidentManager from './IncidentManager.component';
