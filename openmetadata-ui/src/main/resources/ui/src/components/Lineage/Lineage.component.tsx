/*
 *  Copyright 2023 Collate.
 *  Licensed under the Apache License, Version 2.0 (the "License");
 *  you may not use this file except in compliance with the License.
 *  You may obtain a copy of the License at
 *  http://www.apache.org/licenses/LICENSE-2.0
 *  Unless required by applicable law or agreed to in writing, software
 *  distributed under the License is distributed on an "AS IS" BASIS,
 *  WITHOUT WARRANTIES OR CONDITIONS OF ANY KIND, either express or implied.
 *  See the License for the specific language governing permissions and
 *  limitations under the License.
 */
import { Card } from 'antd';
import Qs from 'qs';
import { DragEvent, useCallback, useEffect, useMemo, useRef } from 'react';
import { useTranslation } from 'react-i18next';
<<<<<<< HEAD
import { useNavigate } from 'react-router-dom';
import ReactFlow, {
  Background,
  MiniMap,
  Panel,
  ReactFlowProvider,
} from 'reactflow';
=======
import { useHistory } from 'react-router-dom';
import ReactFlow, { Background, MiniMap, Panel } from 'reactflow';
>>>>>>> 5b6e2599
import {
  MAX_ZOOM_VALUE,
  MIN_ZOOM_VALUE,
} from '../../constants/Lineage.constants';
import { useLineageProvider } from '../../context/LineageProvider/LineageProvider';
import useCustomLocation from '../../hooks/useCustomLocation/useCustomLocation';
import {
  customEdges,
  dragHandle,
  nodeTypes,
  onNodeContextMenu,
  onNodeMouseEnter,
  onNodeMouseLeave,
  onNodeMouseMove,
} from '../../utils/EntityLineageUtils';
import { getEntityBreadcrumbs } from '../../utils/EntityUtils';
import Loader from '../common/Loader/Loader';
import TitleBreadcrumb from '../common/TitleBreadcrumb/TitleBreadcrumb.component';
import CustomControlsComponent from '../Entity/EntityLineage/CustomControls.component';
import LineageControlButtons from '../Entity/EntityLineage/LineageControlButtons/LineageControlButtons';
import LineageLayers from '../Entity/EntityLineage/LineageLayers/LineageLayers';
import { SourceType } from '../SearchedData/SearchedData.interface';
import { LineageProps } from './Lineage.interface';

const Lineage = ({
  deleted,
  hasEditAccess,
  entity,
  entityType,
  isPlatformLineage,
}: LineageProps) => {
  const { t } = useTranslation();
  const navigate = useNavigate();
  const reactFlowWrapper = useRef<HTMLDivElement>(null);

  const location = useCustomLocation();
  const {
    nodes,
    edges,
    isEditMode,
    init,
    onNodeClick,
    onEdgeClick,
    onNodeDrop,
    onNodesChange,
    onEdgesChange,
    onPaneClick,
    onConnect,
    onInitReactFlow,
    updateEntityData,
  } = useLineageProvider();

  const queryParams = new URLSearchParams(location.search);
  const isFullScreen = queryParams.get('fullscreen') === 'true';

  const onFullScreenClick = useCallback(() => {
    navigate({
      search: Qs.stringify({ fullscreen: true }),
    });
  }, []);

  const onExitFullScreenViewClick = useCallback(() => {
    navigate({
      search: '',
    });
  }, []);

  const onDragOver = useCallback((event: DragEvent) => {
    event.preventDefault();
    event.dataTransfer.dropEffect = 'move';
  }, []);

  const breadcrumbs = useMemo(
    () =>
      entity
        ? [
            ...getEntityBreadcrumbs(entity, entityType),
            {
              name: t('label.lineage'),
              url: '',
              activeTitle: true,
            },
          ]
        : [],
    [entity]
  );

  useEffect(() => {
    updateEntityData(entityType, entity as SourceType, isPlatformLineage);
  }, [entity, entityType, isPlatformLineage]);

  // Memoize callback for onEdgeClick to prevent unnecessary re-renders
  const handleEdgeClick = useCallback(
    (_e: React.MouseEvent, data: any) => {
      onEdgeClick(data);
      _e.stopPropagation();
    },
    [onEdgeClick]
  );

  // Memoize callback for onNodeClick to prevent unnecessary re-renders
  const handleNodeClick = useCallback(
    (_e: React.MouseEvent, node: any) => {
      onNodeClick(node);
      _e.stopPropagation();
    },
    [onNodeClick]
  );

  // Memoize callback for onNodeDrop to prevent unnecessary re-renders
  const handleNodeDrop = useCallback(
    (_e: DragEvent) => {
      onNodeDrop(
        _e,
        reactFlowWrapper.current?.getBoundingClientRect() as DOMRect
      );
    },
    [onNodeDrop, reactFlowWrapper]
  );

  // Loading the react flow component after the nodes and edges are initialised improves performance
  // considerably. So added an init state for showing loader.
  return (
    <Card
      className="lineage-card card-body-full w-auto border-none card-padding-0"
      data-testid="lineage-details">
      {isFullScreen && breadcrumbs.length > 0 && (
        <TitleBreadcrumb className="p-md" titleLinks={breadcrumbs} />
      )}
      <div
        className="h-full relative lineage-container"
        data-testid="lineage-container"
        id="lineage-container" // ID is required for export PNG functionality
        ref={reactFlowWrapper}>
        {init ? (
          <>
            {isPlatformLineage ? null : (
              <CustomControlsComponent className="absolute top-1 right-1 p-xs" />
            )}
            <LineageControlButtons
              deleted={deleted}
              entityType={entityType}
              handleFullScreenViewClick={
                !isFullScreen ? onFullScreenClick : undefined
              }
              hasEditAccess={hasEditAccess}
              onExitFullScreenViewClick={
                isFullScreen ? onExitFullScreenViewClick : undefined
              }
            />
            <ReactFlow
              elevateEdgesOnSelect
              className="custom-react-flow"
              data-testid="react-flow-component"
              deleteKeyCode={null}
              edgeTypes={customEdges}
              edges={edges}
              fitViewOptions={{
                padding: 48,
              }}
              maxZoom={MAX_ZOOM_VALUE}
              minZoom={MIN_ZOOM_VALUE}
              nodeDragThreshold={1}
              nodeTypes={nodeTypes}
              nodes={nodes}
              nodesConnectable={isEditMode}
              selectNodesOnDrag={false}
              onConnect={onConnect}
              onDragOver={onDragOver}
              onDrop={handleNodeDrop}
              onEdgeClick={handleEdgeClick}
              onEdgesChange={onEdgesChange}
              onInit={onInitReactFlow}
              onNodeClick={handleNodeClick}
              onNodeContextMenu={onNodeContextMenu}
              onNodeDrag={dragHandle}
              onNodeDragStart={dragHandle}
              onNodeDragStop={dragHandle}
              onNodeMouseEnter={onNodeMouseEnter}
              onNodeMouseLeave={onNodeMouseLeave}
              onNodeMouseMove={onNodeMouseMove}
              onNodesChange={onNodesChange}
              onPaneClick={onPaneClick}>
              <Background gap={12} size={1} />
              <MiniMap pannable zoomable position="bottom-right" />

              <Panel position="bottom-left">
                <LineageLayers entity={entity} entityType={entityType} />
              </Panel>
            </ReactFlow>
          </>
        ) : (
          <div className="loading-card">
            <Loader />
          </div>
        )}
      </div>
    </Card>
  );
};

export default Lineage;<|MERGE_RESOLUTION|>--- conflicted
+++ resolved
@@ -14,18 +14,8 @@
 import Qs from 'qs';
 import { DragEvent, useCallback, useEffect, useMemo, useRef } from 'react';
 import { useTranslation } from 'react-i18next';
-<<<<<<< HEAD
 import { useNavigate } from 'react-router-dom';
-import ReactFlow, {
-  Background,
-  MiniMap,
-  Panel,
-  ReactFlowProvider,
-} from 'reactflow';
-=======
-import { useHistory } from 'react-router-dom';
 import ReactFlow, { Background, MiniMap, Panel } from 'reactflow';
->>>>>>> 5b6e2599
 import {
   MAX_ZOOM_VALUE,
   MIN_ZOOM_VALUE,
