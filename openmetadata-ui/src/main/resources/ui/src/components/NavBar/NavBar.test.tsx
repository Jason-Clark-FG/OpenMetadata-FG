--- conflicted
+++ resolved
@@ -11,15 +11,11 @@
  *  limitations under the License.
  */
 import { act, render, screen } from '@testing-library/react';
-<<<<<<< HEAD
-import { ONE_HOUR_MS } from '../../constants/constants';
-=======
 import React from 'react';
 import {
   LAST_VERSION_FETCH_TIME_KEY,
   ONE_HOUR_MS,
 } from '../../constants/constants';
->>>>>>> 6cfe0a89
 import { HELP_ITEMS_ENUM } from '../../constants/Navbar.constants';
 import { getVersion } from '../../rest/miscAPI';
 import { getHelpDropdownItems } from '../../utils/NavbarUtils';
