/*
 *  Copyright 2022 Collate.
 *  Licensed under the Apache License, Version 2.0 (the "License");
 *  you may not use this file except in compliance with the License.
 *  You may obtain a copy of the License at
 *  http://www.apache.org/licenses/LICENSE-2.0
 *  Unless required by applicable law or agreed to in writing, software
 *  distributed under the License is distributed on an "AS IS" BASIS,
 *  WITHOUT WARRANTIES OR CONDITIONS OF ANY KIND, either express or implied.
 *  See the License for the specific language governing permissions and
 *  limitations under the License.
 */

import { Col, Row, Tabs } from 'antd';
import { AxiosError } from 'axios';
import { EntityTags } from 'Models';
import { useCallback, useEffect, useMemo, useState } from 'react';
import { useTranslation } from 'react-i18next';
import { useNavigate } from 'react-router-dom';
import { FEED_COUNT_INITIAL_DATA } from '../../../constants/entity.constants';
import { usePermissionProvider } from '../../../context/PermissionProvider/PermissionProvider';
import { ResourceEntity } from '../../../context/PermissionProvider/PermissionProvider.interface';
import { EntityTabs, EntityType } from '../../../enums/entity.enum';
import { Tag } from '../../../generated/entity/classification/tag';
import { Pipeline, TagLabel } from '../../../generated/entity/data/pipeline';
import { PageType } from '../../../generated/system/ui/uiCustomization';
import LimitWrapper from '../../../hoc/LimitWrapper';
import { useApplicationStore } from '../../../hooks/useApplicationStore';
import { useCustomPages } from '../../../hooks/useCustomPages';
import { FeedCounts } from '../../../interface/feed.interface';
import { restorePipeline } from '../../../rest/pipelineAPI';
import { getFeedCounts } from '../../../utils/CommonUtils';
import {
  checkIfExpandViewSupported,
  getDetailsTabWithNewLabel,
  getTabLabelMapFromTabs,
} from '../../../utils/CustomizePage/CustomizePageUtils';
import { getEntityName } from '../../../utils/EntityUtils';
import { DEFAULT_ENTITY_PERMISSION } from '../../../utils/PermissionsUtils';
import pipelineClassBase from '../../../utils/PipelineClassBase';
import { getEntityDetailsPath } from '../../../utils/RouterUtils';
import { getTagsWithoutTier, getTierTags } from '../../../utils/TableUtils';
import { createTagObject, updateTierTag } from '../../../utils/TagsUtils';
import { showErrorToast, showSuccessToast } from '../../../utils/ToastUtils';
import { useRequiredParams } from '../../../utils/useRequiredParams';
import { withActivityFeed } from '../../AppRouter/withActivityFeed';
import { AlignRightIconButton } from '../../common/IconButtons/EditIconButton';
import Loader from '../../common/Loader/Loader';
import { GenericProvider } from '../../Customization/GenericProvider/GenericProvider';
import { DataAssetsHeader } from '../../DataAssets/DataAssetsHeader/DataAssetsHeader.component';
import { EntityName } from '../../Modals/EntityNameModal/EntityNameModal.interface';
import PageLayoutV1 from '../../PageLayoutV1/PageLayoutV1';
import './pipeline-details.style.less';
import { PipeLineDetailsProp } from './PipelineDetails.interface';

const PipelineDetails = ({
  updatePipelineDetailsState,
  pipelineDetails,
  fetchPipeline,
  descriptionUpdateHandler,
  followPipelineHandler,
  unFollowPipelineHandler,
  settingsUpdateHandler,
  versionHandler,
  pipelineFQN,
  onUpdateVote,
  onExtensionUpdate,
  handleToggleDelete,
}: PipeLineDetailsProp) => {
  const navigate = useNavigate();
  const { tab } = useRequiredParams<{ tab: EntityTabs }>();
  const { t } = useTranslation();
  const { currentUser } = useApplicationStore();
  const userID = currentUser?.id ?? '';
  const [isTabExpanded, setIsTabExpanded] = useState(false);
  const { deleted, owners, description, entityName, tier, followers } =
    useMemo(() => {
      return {
        deleted: pipelineDetails.deleted,
        owners: pipelineDetails.owners,
        serviceType: pipelineDetails.serviceType,
        description: pipelineDetails.description,
        version: pipelineDetails.version,
        pipelineStatus: pipelineDetails.pipelineStatus,
        tier: getTierTags(pipelineDetails.tags ?? []),
        tags: getTagsWithoutTier(pipelineDetails.tags ?? []),
        entityName: getEntityName(pipelineDetails),
        followers: pipelineDetails.followers ?? [],
      };
    }, [pipelineDetails]);

  // local state variables
  const { customizedPage, isLoading } = useCustomPages(PageType.Pipeline);

  const [feedCount, setFeedCount] = useState<FeedCounts>(
    FEED_COUNT_INITIAL_DATA
  );

  const [pipelinePermissions, setPipelinePermissions] = useState(
    DEFAULT_ENTITY_PERMISSION
  );

  const { getEntityPermission } = usePermissionProvider();

  const handleFeedCount = useCallback((data: FeedCounts) => {
    setFeedCount(data);
  }, []);

  const getEntityFeedCount = () =>
    getFeedCounts(EntityType.PIPELINE, pipelineFQN, handleFeedCount);

  const fetchResourcePermission = useCallback(async () => {
    try {
      const entityPermission = await getEntityPermission(
        ResourceEntity.PIPELINE,
        pipelineDetails.id
      );
      setPipelinePermissions(entityPermission);
    } catch {
      showErrorToast(
        t('server.fetch-entity-permissions-error', {
          entity: t('label.asset-lowercase'),
        })
      );
    }
  }, [pipelineDetails.id, getEntityPermission, setPipelinePermissions]);

  useEffect(() => {
    if (pipelineDetails.id) {
      fetchResourcePermission();
    }
  }, [pipelineDetails.id]);

  const isFollowing = useMemo(
    () => followers.some(({ id }: { id: string }) => id === userID),
    [followers, userID]
  );

  const onOwnerUpdate = useCallback(
    async (newOwners?: Pipeline['owners']) => {
      const updatedPipelineDetails = {
        ...pipelineDetails,
        owners: newOwners,
      };
      await settingsUpdateHandler(updatedPipelineDetails);
    },
    [owners]
  );

  const onTierUpdate = async (newTier?: Tag) => {
    const tierTag = updateTierTag(pipelineDetails?.tags ?? [], newTier);
    const updatedPipelineDetails = {
      ...pipelineDetails,
      tags: tierTag,
    };
    await settingsUpdateHandler(updatedPipelineDetails);
  };

  const handleUpdateDisplayName = async (data: EntityName) => {
    const updatedPipelineDetails = {
      ...pipelineDetails,
      displayName: data.displayName,
    };
    await settingsUpdateHandler(updatedPipelineDetails);
  };

  const handleRestorePipeline = async () => {
    try {
      const { version: newVersion } = await restorePipeline(pipelineDetails.id);
      showSuccessToast(
        t('message.restore-entities-success', {
          entity: t('label.pipeline'),
        }),
        2000
      );
      handleToggleDelete(newVersion);
    } catch (error) {
      showErrorToast(
        error as AxiosError,
        t('message.restore-entities-error', {
          entity: t('label.pipeline'),
        })
      );
    }
  };

  const onDescriptionUpdate = async (updatedHTML: string) => {
    if (description !== updatedHTML) {
      const updatedPipelineDetails = {
        ...pipelineDetails,
        description: updatedHTML,
      };
      await descriptionUpdateHandler(updatedPipelineDetails);
    }
  };

  const followPipeline = useCallback(async () => {
    if (isFollowing) {
      await unFollowPipelineHandler();
    } else {
      await followPipelineHandler();
    }
  }, [isFollowing, followPipelineHandler, unFollowPipelineHandler]);

  const {
    editTagsPermission,
    editGlossaryTermsPermission,
    editDescriptionPermission,
    editCustomAttributePermission,
    editLineagePermission,
    viewAllPermission,
  } = useMemo(
    () => ({
      editTagsPermission:
        (pipelinePermissions.EditTags || pipelinePermissions.EditAll) &&
        !deleted,
      editGlossaryTermsPermission:
        (pipelinePermissions.EditGlossaryTerms ||
          pipelinePermissions.EditAll) &&
        !deleted,
      editDescriptionPermission:
        (pipelinePermissions.EditDescription || pipelinePermissions.EditAll) &&
        !deleted,
      editCustomAttributePermission:
        (pipelinePermissions.EditAll || pipelinePermissions.EditCustomFields) &&
        !deleted,
      editLineagePermission:
        (pipelinePermissions.EditAll || pipelinePermissions.EditLineage) &&
        !deleted,
      viewAllPermission: pipelinePermissions.ViewAll,
    }),
    [pipelinePermissions, deleted]
  );

  const handleTabChange = (tabValue: string) => {
    if (tabValue !== tab) {
<<<<<<< HEAD
      navigate({
=======
      history.replace({
>>>>>>> 50a798dd
        pathname: getEntityDetailsPath(
          EntityType.PIPELINE,
          pipelineFQN,
          tabValue
        ),
      });
    }
  };

  const handleTagSelection = async (selectedTags: EntityTags[]) => {
    const updatedTags: TagLabel[] | undefined = createTagObject(selectedTags);

    if (updatedTags && pipelineDetails) {
      const updatedTags = [...(tier ? [tier] : []), ...selectedTags];
      const updatedTopic = { ...pipelineDetails, tags: updatedTags };
      await settingsUpdateHandler(updatedTopic);
    }
  };

  const afterDeleteAction = useCallback(
    (isSoftDelete?: boolean) => !isSoftDelete && navigate('/'),
    []
  );

  const tabs = useMemo(() => {
    const tabLabelMap = getTabLabelMapFromTabs(customizedPage?.tabs);

    const tabs = pipelineClassBase.getPipelineDetailPageTabs({
      feedCount,
      getEntityFeedCount,
      handleFeedCount,
      onExtensionUpdate,
      pipelineDetails,
      pipelineFQN,
      viewAllPermission,
      editLineagePermission,
      editCustomAttributePermission,
      deleted: Boolean(pipelineDetails.deleted),
      fetchPipeline,
      tab,
      labelMap: tabLabelMap,
    });

    return getDetailsTabWithNewLabel(
      tabs,
      customizedPage?.tabs,
      EntityTabs.TASKS
    );
  }, [
    description,
    feedCount.totalCount,
    deleted,
    owners,
    entityName,
    pipelineFQN,
    pipelineDetails,
    handleFeedCount,
    handleTagSelection,
    onExtensionUpdate,
    onDescriptionUpdate,
    editDescriptionPermission,
    editTagsPermission,
    editGlossaryTermsPermission,
    editLineagePermission,
    editCustomAttributePermission,
    viewAllPermission,
  ]);

  const toggleTabExpanded = () => {
    setIsTabExpanded(!isTabExpanded);
  };

  const isExpandViewSupported = useMemo(
    () => checkIfExpandViewSupported(tabs[0], tab, PageType.Pipeline),
    [tabs[0], tab]
  );

  if (isLoading) {
    return <Loader />;
  }

  return (
    <PageLayoutV1
      pageTitle={t('label.entity-detail-plural', {
        entity: t('label.pipeline'),
      })}>
      <Row gutter={[0, 12]}>
        <Col span={24}>
          <DataAssetsHeader
            isDqAlertSupported
            isRecursiveDelete
            afterDeleteAction={afterDeleteAction}
            afterDomainUpdateAction={updatePipelineDetailsState}
            dataAsset={pipelineDetails}
            entityType={EntityType.PIPELINE}
            openTaskCount={feedCount.openTaskCount}
            permissions={pipelinePermissions}
            onDisplayNameUpdate={handleUpdateDisplayName}
            onFollowClick={followPipeline}
            onOwnerUpdate={onOwnerUpdate}
            onRestoreDataAsset={handleRestorePipeline}
            onTierUpdate={onTierUpdate}
            onUpdateVote={onUpdateVote}
            onVersionClick={versionHandler}
          />
        </Col>
        <GenericProvider<Pipeline>
          customizedPage={customizedPage}
          data={pipelineDetails}
          isTabExpanded={isTabExpanded}
          permissions={pipelinePermissions}
          type={EntityType.PIPELINE}
          onUpdate={settingsUpdateHandler}>
          <Col className="entity-details-page-tabs" span={24}>
            <Tabs
              activeKey={tab}
              className="tabs-new"
              data-testid="tabs"
              items={tabs}
              tabBarExtraContent={
                isExpandViewSupported && (
                  <AlignRightIconButton
                    className={isTabExpanded ? 'rotate-180' : ''}
                    title={
                      isTabExpanded ? t('label.collapse') : t('label.expand')
                    }
                    onClick={toggleTabExpanded}
                  />
                )
              }
              onChange={handleTabChange}
            />
          </Col>
        </GenericProvider>
      </Row>

      <LimitWrapper resource="pipeline">
        <></>
      </LimitWrapper>
    </PageLayoutV1>
  );
};

export default withActivityFeed<PipeLineDetailsProp>(PipelineDetails);<|MERGE_RESOLUTION|>--- conflicted
+++ resolved
@@ -234,17 +234,16 @@
 
   const handleTabChange = (tabValue: string) => {
     if (tabValue !== tab) {
-<<<<<<< HEAD
-      navigate({
-=======
-      history.replace({
->>>>>>> 50a798dd
-        pathname: getEntityDetailsPath(
-          EntityType.PIPELINE,
-          pipelineFQN,
-          tabValue
-        ),
-      });
+      navigate(
+        {
+          pathname: getEntityDetailsPath(
+            EntityType.PIPELINE,
+            pipelineFQN,
+            tabValue
+          ),
+        },
+        { replace: true }
+      );
     }
   };
 
