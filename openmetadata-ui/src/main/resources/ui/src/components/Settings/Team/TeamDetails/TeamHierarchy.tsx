--- conflicted
+++ resolved
@@ -21,11 +21,11 @@
 import { FC, useCallback, useMemo, useState } from 'react';
 import { useTranslation } from 'react-i18next';
 import { Link } from 'react-router-dom';
+import { TABLE_CONSTANTS } from '../../../../constants/Teams.constants';
 import {
   DESCRIPTION_LENGTH,
   NO_DATA_PLACEHOLDER,
 } from '../../../../constants/constants';
-import { TABLE_CONSTANTS } from '../../../../constants/Teams.constants';
 import { TabSpecificField } from '../../../../enums/entity.enum';
 import { Team } from '../../../../generated/entity/teams/team';
 import { Include } from '../../../../generated/type/include';
@@ -303,11 +303,7 @@
             )}
           </Space>
         }
-<<<<<<< HEAD
-        loading={isTableLoading || isSearchLoading}
-=======
-        loading={isTableLoading || isTeamBasicDataLoading}
->>>>>>> 14f1fe2d
+        loading={isTableLoading || isTeamBasicDataLoading || isSearchLoading}
         locale={{
           emptyText: <FilterTablePlaceHolder />,
         }}
