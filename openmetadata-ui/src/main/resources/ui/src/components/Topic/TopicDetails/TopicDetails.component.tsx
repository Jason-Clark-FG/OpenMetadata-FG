--- conflicted
+++ resolved
@@ -171,12 +171,9 @@
 
   const handleTabChange = (activeKey: string) => {
     if (activeKey !== activeTab) {
-<<<<<<< HEAD
       navigate(
-=======
-      history.replace(
->>>>>>> 50a798dd
-        getEntityDetailsPath(EntityType.TOPIC, decodedTopicFQN, activeKey)
+        getEntityDetailsPath(EntityType.TOPIC, decodedTopicFQN, activeKey),
+        { replace: true }
       );
     }
   };
