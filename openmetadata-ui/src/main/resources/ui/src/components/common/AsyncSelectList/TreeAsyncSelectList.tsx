/*
 *  Copyright 2023 Collate.
 *  Licensed under the Apache License, Version 2.0 (the "License");
 *  you may not use this file except in compliance with the License.
 *  You may obtain a copy of the License at
 *  http://www.apache.org/licenses/LICENSE-2.0
 *  Unless required by applicable law or agreed to in writing, software
 *  distributed under the License is distributed on an "AS IS" BASIS,
 *  WITHOUT WARRANTIES OR CONDITIONS OF ANY KIND, either express or implied.
 *  See the License for the specific language governing permissions and
 *  limitations under the License.
 */
import { CloseOutlined } from '@ant-design/icons';
import Icon from '@ant-design/icons/lib/components/Icon';
import {
  Button,
  Empty,
  Form,
  Space,
  TagProps,
  TreeSelect,
  TreeSelectProps,
} from 'antd';
import { AxiosError } from 'axios';
import { debounce, get, isEmpty, isNull, isUndefined, pick } from 'lodash';
import { CustomTagProps } from 'rc-select/lib/BaseSelect';
<<<<<<< HEAD
import { FC, Key, useEffect, useMemo, useRef, useState } from 'react';
=======
import React, {
  FC,
  ReactElement,
  useEffect,
  useMemo,
  useRef,
  useState,
} from 'react';
>>>>>>> 7cf9fb38
import { useTranslation } from 'react-i18next';
import { ReactComponent as ArrowIcon } from '../../../assets/svg/ic-arrow-down.svg';
import { PAGE_SIZE_LARGE, TEXT_BODY_COLOR } from '../../../constants/constants';
import { TAG_START_WITH } from '../../../constants/Tag.constants';
import { Glossary } from '../../../generated/entity/data/glossary';
import { LabelType } from '../../../generated/entity/data/table';
import { TagLabel } from '../../../generated/type/tagLabel';
import {
  getGlossariesList,
  ListGlossaryTermsParams,
  queryGlossaryTerms,
  searchGlossaryTerms,
} from '../../../rest/glossaryAPI';
import { getEntityName } from '../../../utils/EntityUtils';
import {
  convertGlossaryTermsToTreeOptions,
  filterTreeNodeOptions,
  findItemByFqn,
} from '../../../utils/GlossaryUtils';
import {
  escapeESReservedCharacters,
  getEncodedFqn,
} from '../../../utils/StringsUtils';
import { getTagDisplay, tagRender } from '../../../utils/TagsUtils';
import { showErrorToast } from '../../../utils/ToastUtils';
import { ModifiedGlossaryTerm } from '../../Glossary/GlossaryTermTab/GlossaryTermTab.interface';
import TagsV1 from '../../Tag/TagsV1/TagsV1.component';
import Loader from '../Loader/Loader';
import './async-select-list.less';
import {
  AsyncSelectListProps,
  SelectOption,
} from './AsyncSelectList.interface';

const TreeAsyncSelectList: FC<Omit<AsyncSelectListProps, 'fetchOptions'>> = ({
  onChange,
  initialOptions,
  tagType,
  isSubmitLoading,
  filterOptions = [],
  onCancel,
  open: openProp = true,
  hasNoActionButtons,
  ...props
}) => {
  const [isLoading, setIsLoading] = useState(false);
  const selectedTagsRef = useRef<SelectOption[]>(initialOptions ?? []);
  const { t } = useTranslation();
  const [glossaries, setGlossaries] = useState<Glossary[]>([]);
  const expandableKeys = useRef<string[]>([]);
  const [expandedRowKeys, setExpandedRowKeys] = useState<Key[]>([]);
  const [searchOptions, setSearchOptions] = useState<Glossary[] | null>(null);
  const [open, setOpen] = useState(openProp); // state for controlling dropdown visibility

  const form = Form.useFormInstance();

  const handleDropdownVisibleChange = (visible: boolean) => {
    setOpen(visible);
  };

  const fetchGlossaryListInternal = async () => {
    setIsLoading(true);
    try {
      const { data } = await getGlossariesList({
        limit: PAGE_SIZE_LARGE,
      });
      setGlossaries((prev) =>
        filterTreeNodeOptions([...prev, ...data], filterOptions)
      );
    } catch (error) {
      showErrorToast(error as AxiosError);
    } finally {
      setIsLoading(false);
    }
  };

  useEffect(() => {
    fetchGlossaryListInternal();
  }, []);

  const dropdownRender = (menu: React.ReactElement) => (
    <>
      {isLoading ? <Loader size="small" /> : menu}
      <Space className="p-sm p-b-xss p-l-xs custom-dropdown-render" size={8}>
        <Button
          className="update-btn"
          data-testid="saveAssociatedTag"
          disabled={isEmpty(glossaries)}
          htmlType="submit"
          loading={isSubmitLoading}
          size="small"
          type="default"
          onClick={() => form.submit()}>
          {t('label.update')}
        </Button>
        <Button
          data-testid="cancelAssociatedTag"
          size="small"
          type="link"
          onClick={onCancel}>
          {t('label.cancel')}
        </Button>
      </Space>
    </>
  );

  const customTagRender = (data: CustomTagProps) => {
    const selectedTag = selectedTagsRef.current.find(
      (tag) => tag.value === data.value
    );

    if (isUndefined(selectedTag?.data)) {
      return tagRender(data);
    }

    const { value, onClose } = data;
    const tagLabel = getTagDisplay(value as string);
    const tag = {
      tagFQN: selectedTag?.data.fullyQualifiedName,
      ...pick(
        selectedTag?.data,
        'description',
        'displayName',
        'name',
        'style',
        'tagFQN'
      ),
    } as TagLabel;

    const onPreventMouseDown = (event: React.MouseEvent<HTMLSpanElement>) => {
      event.preventDefault();
      event.stopPropagation();
    };

    const isDerived =
      (selectedTag?.data as TagLabel).labelType === LabelType.Derived;

    const tagProps = {
      closable: !isDerived,
      closeIcon: !isDerived && (
        <CloseOutlined
          className="p-r-xs"
          data-testid="remove-tags"
          height={8}
          width={8}
        />
      ),
      'data-testid': `selected-tag-${tagLabel}`,
      onClose: !isDerived ? onClose : null,
      onMouseDown: onPreventMouseDown,
    } as TagProps;

    return (
      <TagsV1
        isEditTags
        startWith={TAG_START_WITH.SOURCE_ICON}
        tag={tag}
        tagProps={tagProps}
        tagType={tagType}
        tooltipOverride={
          isDerived ? t('message.derived-tag-warning') : undefined
        }
      />
    );
  };

  const handleChange: TreeSelectProps['onChange'] = (
    values: {
      disabled: boolean;
      halfChecked: boolean;
      label: React.ReactNode;
      value: string;
    }[]
  ) => {
    const lastSelectedMap = new Map(
      selectedTagsRef.current.map((tag) => [tag.value, tag])
    );
    const selectedValues = values.map(({ value }) => {
      if (lastSelectedMap.has(value)) {
        return lastSelectedMap.get(value) as SelectOption;
      }
      const initialData = findItemByFqn(
        [
          ...glossaries,
          ...(isNull(searchOptions) ? [] : searchOptions),
          ...(initialOptions ?? []),
        ] as ModifiedGlossaryTerm[],
        value,
        false
      );

      return initialData
        ? {
            value: initialData.fullyQualifiedName ?? '',
            label: getEntityName(initialData),
            data: initialData,
          }
        : {
            value,
            label: value,
          };
    });
    selectedTagsRef.current = selectedValues as SelectOption[];
    onChange?.(selectedValues);
  };

  const fetchGlossaryTerm = async (params?: ListGlossaryTermsParams) => {
    if (!params?.glossary) {
      return;
    }
    try {
      const results = await queryGlossaryTerms(params.glossary);

      const activeGlossary = results[0];

      setGlossaries((prev) =>
        filterTreeNodeOptions(
          prev.map((glossary) => ({
            ...glossary,
            children: get(
              glossary.id === activeGlossary?.id ? activeGlossary : glossary,
              'children',
              []
            ),
          })),
          filterOptions
        )
      );
    } catch (error) {
      showErrorToast(error as AxiosError);
    }
  };

  const onSearch = debounce(async (value: string) => {
    if (value) {
      setIsLoading(true);
      const encodedValue = getEncodedFqn(escapeESReservedCharacters(value));
      const results: Glossary[] = await searchGlossaryTerms(encodedValue);

      setSearchOptions(filterTreeNodeOptions(results, filterOptions));
      setExpandedRowKeys(
        results.map((result) => result.fullyQualifiedName as string)
      );
      setIsLoading(false);
    } else {
      setSearchOptions(null);
    }
  }, 300);

  useEffect(() => {
    if (glossaries.length) {
      expandableKeys.current = glossaries.map((glossary) => glossary.id);
    }
  }, [glossaries]);

  const treeData = useMemo(
    () =>
      convertGlossaryTermsToTreeOptions(
        isNull(searchOptions)
          ? (glossaries as ModifiedGlossaryTerm[])
          : (searchOptions as unknown as ModifiedGlossaryTerm[])
      ),
    [glossaries, searchOptions, expandableKeys.current]
  );

  return (
    <TreeSelect
      showSearch
      treeCheckStrictly
      treeCheckable
      autoFocus={open}
      className="async-select-list"
      data-testid="tag-selector"
      dropdownRender={
        hasNoActionButtons ? (menu: ReactElement) => menu : dropdownRender
      }
      dropdownStyle={{ width: 300 }}
      filterTreeNode={false}
      loadData={({ id, name }) => {
        if (expandableKeys.current.includes(id)) {
          return fetchGlossaryTerm({ glossary: name as string });
        }

        return Promise.resolve();
      }}
      notFoundContent={
        isLoading ? (
          <Loader size="small" />
        ) : (
          <Empty
            description={t('label.no-entity-available', {
              entity: t('label.glossary-term'),
            })}
            image={Empty.PRESENTED_IMAGE_SIMPLE}
          />
        )
      }
      open={open}
      showCheckedStrategy={TreeSelect.SHOW_ALL}
      style={{ width: '100%' }}
      switcherIcon={
        <Icon
          component={ArrowIcon}
          data-testid="expand-icon"
          style={{ fontSize: '10px', color: TEXT_BODY_COLOR }}
        />
      }
      tagRender={customTagRender}
      treeData={treeData}
      treeExpandedKeys={isEmpty(searchOptions) ? undefined : expandedRowKeys}
      onChange={handleChange}
      onDropdownVisibleChange={handleDropdownVisibleChange}
      onSearch={onSearch}
      onTreeExpand={setExpandedRowKeys}
      {...props}
    />
  );
};

export default TreeAsyncSelectList;<|MERGE_RESOLUTION|>--- conflicted
+++ resolved
@@ -24,18 +24,7 @@
 import { AxiosError } from 'axios';
 import { debounce, get, isEmpty, isNull, isUndefined, pick } from 'lodash';
 import { CustomTagProps } from 'rc-select/lib/BaseSelect';
-<<<<<<< HEAD
-import { FC, Key, useEffect, useMemo, useRef, useState } from 'react';
-=======
-import React, {
-  FC,
-  ReactElement,
-  useEffect,
-  useMemo,
-  useRef,
-  useState,
-} from 'react';
->>>>>>> 7cf9fb38
+import { FC, ReactElement, useEffect, useMemo, useRef, useState } from 'react';
 import { useTranslation } from 'react-i18next';
 import { ReactComponent as ArrowIcon } from '../../../assets/svg/ic-arrow-down.svg';
 import { PAGE_SIZE_LARGE, TEXT_BODY_COLOR } from '../../../constants/constants';
