/*
 *  Copyright 2023 Collate.
 *  Licensed under the Apache License, Version 2.0 (the "License");
 *  you may not use this file except in compliance with the License.
 *  You may obtain a copy of the License at
 *  http://www.apache.org/licenses/LICENSE-2.0
 *  Unless required by applicable law or agreed to in writing, software
 *  distributed under the License is distributed on an "AS IS" BASIS,
 *  WITHOUT WARRANTIES OR CONDITIONS OF ANY KIND, either express or implied.
 *  See the License for the specific language governing permissions and
 *  limitations under the License.
 */
import { WidgetProps } from '@rjsf/utils';
<<<<<<< HEAD
import { Input } from 'antd';
import { FC, useMemo } from 'react';
=======
import { Col, Input, Radio, RadioChangeEvent, Row, Typography } from 'antd';
import React, { FC, useCallback, useMemo, useState } from 'react';
import { useTranslation } from 'react-i18next';
>>>>>>> 9d458cd8
import { ALL_ASTERISKS_REGEX } from '../../../../../constants/regex.constants';
import { CertificationInputType } from '../../../../../enums/PasswordWidget.enum';
import FileUploadWidget from './FileUploadWidget';
import './password-widget.less';

const PasswordWidget: FC<WidgetProps> = (props) => {
  const { t } = useTranslation();
  const [inputType, setInputType] = useState<CertificationInputType>(
    props.schema.uiFieldType === 'fileOrInput'
      ? CertificationInputType.FILE_UPLOAD
      : CertificationInputType.FILE_PATH
  );

  const isInputTypeFile = props.schema.uiFieldType === 'file';
  const isInputTypeFileOrInput = props.schema.uiFieldType === 'fileOrInput';

  const passwordWidgetValue = useMemo(() => {
    if (ALL_ASTERISKS_REGEX.test(props.value)) {
      return undefined; // Do not show the password if it is masked
    } else {
      return props.value;
    }
  }, [props.value]);

  const getPasswordInput = useCallback(
    (disabled?: boolean) => (
      <Input.Password
        autoComplete="off"
        autoFocus={props.autofocus}
        data-testid={`password-input-widget-${props.id}`}
        disabled={disabled || props.disabled}
        id={props.id}
        name={props.name}
        placeholder={props.placeholder}
        readOnly={props.readonly}
        required={props.required}
        value={passwordWidgetValue}
        onBlur={() => props.onBlur(props.id, props.value)}
        onChange={(e) => props.onChange(e.target.value)}
        onFocus={() => props.onFocus(props.id, props.value)}
      />
    ),
    [props]
  );

  const onRadioChange = (e: RadioChangeEvent) => {
    setInputType(e.target.value);
  };

  if (isInputTypeFile) {
    return <FileUploadWidget {...props} />;
  }

  if (isInputTypeFileOrInput) {
    return (
      <Radio.Group
        className="password-widget"
        data-testid={`password-input-radio-group-${props.id}`}
        value={inputType}
        onChange={onRadioChange}>
        <Row>
          <Col span={8}>
            <Radio
              className="widget-radio-option"
              data-testid={`radio-${CertificationInputType.FILE_UPLOAD}`}
              value={CertificationInputType.FILE_UPLOAD}>
              <Typography.Text>{t('message.upload-file')}</Typography.Text>
              <FileUploadWidget
                {...props}
                disabled={inputType === CertificationInputType.FILE_PATH}
              />
            </Radio>
          </Col>
          <Col span={16}>
            <Radio
              className="widget-radio-option"
              data-testid={`radio-${CertificationInputType.FILE_PATH}`}
              value={CertificationInputType.FILE_PATH}>
              <Typography.Text>{t('label.enter-file-content')}</Typography.Text>
              {getPasswordInput(
                inputType === CertificationInputType.FILE_UPLOAD
              )}
            </Radio>
          </Col>
        </Row>
      </Radio.Group>
    );
  }

  return getPasswordInput();
};

export default PasswordWidget;<|MERGE_RESOLUTION|>--- conflicted
+++ resolved
@@ -11,14 +11,9 @@
  *  limitations under the License.
  */
 import { WidgetProps } from '@rjsf/utils';
-<<<<<<< HEAD
-import { Input } from 'antd';
-import { FC, useMemo } from 'react';
-=======
 import { Col, Input, Radio, RadioChangeEvent, Row, Typography } from 'antd';
-import React, { FC, useCallback, useMemo, useState } from 'react';
+import { FC, useCallback, useMemo, useState } from 'react';
 import { useTranslation } from 'react-i18next';
->>>>>>> 9d458cd8
 import { ALL_ASTERISKS_REGEX } from '../../../../../constants/regex.constants';
 import { CertificationInputType } from '../../../../../enums/PasswordWidget.enum';
 import FileUploadWidget from './FileUploadWidget';
