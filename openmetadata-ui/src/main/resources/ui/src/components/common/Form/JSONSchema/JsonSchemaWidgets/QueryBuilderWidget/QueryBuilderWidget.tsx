--- conflicted
+++ resolved
@@ -31,20 +31,16 @@
   JsonTree,
   Query,
   Utils as QbUtils,
-<<<<<<< HEAD
 } from '@react-awesome-query-builder/antd';
 import 'antd/dist/antd.css';
 import { debounce, isEmpty, isUndefined } from 'lodash';
 import Qs from 'qs';
 import { FC, useCallback, useEffect, useMemo, useState } from 'react';
 import { useTranslation } from 'react-i18next';
-=======
-} from 'react-awesome-query-builder';
 import {
   EntityFields,
   EntityReferenceFields,
 } from '../../../../../../enums/AdvancedSearch.enum';
->>>>>>> 50a798dd
 import { EntityType } from '../../../../../../enums/entity.enum';
 import { SearchIndex } from '../../../../../../enums/search.enum';
 import { QueryFilterInterface } from '../../../../../../pages/ExplorePage/ExplorePage.interface';
@@ -92,11 +88,8 @@
   const outputType = schema?.outputType ?? SearchOutputType.ElasticSearch;
   const isSearchIndexUpdatedInContext = searchIndexFromContext === searchIndex;
   const [initDone, setInitDone] = useState<boolean>(false);
-<<<<<<< HEAD
   const { t } = useTranslation();
-=======
   const [queryURL, setQueryURL] = useState<string>('');
->>>>>>> 50a798dd
 
   const fetchEntityCount = useCallback(
     async (queryFilter: Record<string, unknown>) => {
@@ -201,18 +194,13 @@
         ) as JsonTree;
 
         if (Object.keys(parsedTree).length > 0) {
-<<<<<<< HEAD
           const tree = QbUtils.Validation.sanitizeTree(
             QbUtils.loadTree(parsedTree),
             config
           );
-          onTreeUpdate(tree as unknown as ImmutableTree, config);
-=======
-          const tree = QbUtils.checkTree(QbUtils.loadTree(parsedTree), config);
           onTreeUpdate(tree, config);
           // Fetch count for default value
           debouncedFetchEntityCount(parsedValue);
->>>>>>> 50a798dd
         }
       } else {
         try {
