/*
 *  Copyright 2024 Collate.
 *  Licensed under the Apache License, Version 2.0 (the "License");
 *  you may not use this file except in compliance with the License.
 *  You may obtain a copy of the License at
 *  http://www.apache.org/licenses/LICENSE-2.0
 *  Unless required by applicable law or agreed to in writing, software
 *  distributed under the License is distributed on an "AS IS" BASIS,
 *  WITHOUT WARRANTIES OR CONDITIONS OF ANY KIND, either express or implied.
 *  See the License for the specific language governing permissions and
 *  limitations under the License.
 */

import { Autocomplete, Box, TextField } from '@mui/material';
import { debounce, isArray, isEmpty } from 'lodash';
import { EntityTags } from 'Models';
import {
  FC,
<<<<<<< HEAD
=======
  HtmlHTMLAttributes,
>>>>>>> cff9080f
  ReactNode,
  useCallback,
  useEffect,
  useMemo,
  useRef,
  useState,
} from 'react';
import { useTranslation } from 'react-i18next';
import { TagSource } from '../../../generated/entity/data/container';
import { TagLabel } from '../../../generated/type/tagLabel';
import tagClassBase from '../../../utils/TagClassBase';
import { getTagDisplay } from '../../../utils/TagsUtils';
import { SelectOption } from '../AsyncSelectList/AsyncSelectList.interface';
import { TagChip } from '../atoms/TagChip';

interface TagOption {
  label: string;
  value: string;
  data: TagLabel;
}

export interface MUITagSuggestionProps {
  placeholder?: string;
  value?: TagLabel[];
  initialOptions?: SelectOption[];
  onChange?: (newTags: TagLabel[]) => void;
  autoFocus?: boolean;
  label?: ReactNode;
  required?: boolean;
}

const MUITagSuggestion: FC<MUITagSuggestionProps> = ({
  onChange,
  value = [],
  placeholder,
  initialOptions = [],
  autoFocus = false,
  label,
  required = false,
}) => {
  const [options, setOptions] = useState<TagOption[]>([]);
  const [loading, setLoading] = useState(false);
  const [inputValue, setInputValue] = useState('');
  const [open, setOpen] = useState(false);
  const { t } = useTranslation();

  const fetchOptions = async (searchText: string) => {
    setLoading(true);
    try {
      const response = await tagClassBase.getTags(searchText, 1, true);
      const fetchedOptions = response?.data || [];
      const mappedOptions: TagOption[] = fetchedOptions.map(
        (opt: SelectOption) => ({
          label: opt.label,
          value: opt.value,
          data: opt.data as TagLabel,
        })
      );
      setOptions(mappedOptions);
    } catch {
      setOptions([]);
    } finally {
      setLoading(false);
    }
  };

  const searchDebounced = useRef(
    debounce(async (searchValue: string) => {
      await fetchOptions(searchValue);
    }, 250)
  ).current;

  // Fetch initial options on mount
  useEffect(() => {
    if (isEmpty(options) && isEmpty(initialOptions)) {
      fetchOptions('');
    }
  }, []);

  // Handle input changes
  useEffect(() => {
    if (inputValue) {
      setLoading(true);
      searchDebounced(inputValue);
    } else {
      setLoading(true);
      setOptions([]);
      searchDebounced('');
    }
  }, [inputValue]);

  // Fetch initial options when dropdown opens
  useEffect(() => {
    if (open && options.length === 0 && !inputValue) {
      searchDebounced('');
    }
  }, [open]);

  const handleInputChange = useCallback(
    (_event: React.SyntheticEvent, newInputValue: string) => {
      setInputValue(newInputValue);
    },
    []
  );

  const handleChange = useCallback(
    (
      _event: React.SyntheticEvent,
      newValue: (TagOption | string)[]
      // reason parameter omitted as it's not used
    ) => {
      if (isArray(newValue)) {
        // Filter out string values from freeSolo
        const optionValues = newValue.filter(
          (v): v is TagOption => typeof v !== 'string'
        );

        const newTags: EntityTags[] = optionValues.map((option) => {
          const existingTag = value.find((tag) => tag.tagFQN === option.value);
          if (existingTag) {
            return existingTag;
          }

          return {
            tagFQN: option.value,
            source: TagSource.Classification,
            name: option.data?.name,
            displayName: option.data?.displayName,
            description: option.data?.description,
            style: option.data?.style,
          };
        });

        onChange?.(newTags);
      }
    },
    [value, onChange]
  );

  const selectedOptions: TagOption[] = useMemo(() => {
    return value.map((tag) => ({
      label: getTagDisplay(tag.displayName || tag.name) || tag.tagFQN,
      value: tag.tagFQN,
      data: tag,
    }));
  }, [value]);

  const memoizedOptions = useMemo(() => options, [options]);

  // Tag autocomplete
  return (
    <Autocomplete
      disableCloseOnSelect
      freeSolo
      multiple
      // Force listbox to remount when options change to fix async search not updating dropdown
      ListboxProps={
        {
          key: `listbox-${memoizedOptions.length}`,
        } as HtmlHTMLAttributes<HTMLUListElement>
      }
      autoFocus={autoFocus}
      getOptionLabel={(option) =>
        typeof option === 'string' ? option : option.label
      }
      inputValue={inputValue}
      isOptionEqualToValue={(option, value) =>
        typeof option === 'string' || typeof value === 'string'
          ? option === value
          : option.value === value.value
      }
      loading={loading}
      open={open && (memoizedOptions.length > 0 || loading)}
      options={memoizedOptions}
      renderInput={(params) => (
        <TextField
          {...params}
          fullWidth
          label={label}
          placeholder={
            placeholder ??
            t('label.select-field', {
              field: t('label.tag-plural'),
            })
          }
          required={required}
          slotProps={{
            inputLabel: {
              shrink: true,
            },
          }}
          variant="outlined"
        />
      )}
      renderOption={(props, option) => {
        if (typeof option === 'string') {
          return (
            <Box component="li" {...props}>
              {option}
            </Box>
          );
        }

        return (
          <Box component="li" {...props}>
            <Box display="flex" flexDirection="column">
              <Box
                fontWeight="medium"
                sx={{ color: option.data?.style?.color || undefined }}>
                {option.label}
              </Box>
              {(option.data?.displayName || option.data?.name) && (
                <Box color="text.secondary" fontSize="0.875rem">
                  {option.data?.displayName || option.data?.name}
                </Box>
              )}
            </Box>
          </Box>
        );
      }}
      renderTags={(value: (string | TagOption)[], getTagProps) =>
        value
          .filter((v): v is TagOption => typeof v !== 'string')
          .map((option: TagOption, index: number) => {
            const { onDelete, ...chipProps } = getTagProps({ index });

            return (
              <TagChip
                {...chipProps}
                key={option.value}
                label={option.label}
                size="small"
                tagColor={option.data?.style?.color}
                onDelete={onDelete ? () => onDelete({} as never) : undefined}
              />
            );
          })
      }
      size="small"
      value={selectedOptions}
      onChange={handleChange}
      onClose={() => setOpen(false)}
      onInputChange={handleInputChange}
      onOpen={() => setOpen(true)}
    />
  );
};

export default MUITagSuggestion;<|MERGE_RESOLUTION|>--- conflicted
+++ resolved
@@ -16,10 +16,7 @@
 import { EntityTags } from 'Models';
 import {
   FC,
-<<<<<<< HEAD
-=======
   HtmlHTMLAttributes,
->>>>>>> cff9080f
   ReactNode,
   useCallback,
   useEffect,
