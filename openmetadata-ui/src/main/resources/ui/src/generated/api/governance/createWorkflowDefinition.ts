/*
 *  Copyright 2025 Collate.
 *  Licensed under the Apache License, Version 2.0 (the "License");
 *  you may not use this file except in compliance with the License.
 *  You may obtain a copy of the License at
 *  http://www.apache.org/licenses/LICENSE-2.0
 *  Unless required by applicable law or agreed to in writing, software
 *  distributed under the License is distributed on an "AS IS" BASIS,
 *  WITHOUT WARRANTIES OR CONDITIONS OF ANY KIND, either express or implied.
 *  See the License for the specific language governing permissions and
 *  limitations under the License.
 */
/**
 * Create Workflow Definition entity request
 */
export interface CreateWorkflowDefinition {
    /**
     * Configuration for the Workflow Definition
     */
    config?: WorkflowConfiguration;
    /**
     * Description of the Workflow Definition. What it has and how to use it.
     */
    description: string;
    /**
     * Display Name that identifies this Workflow Definition.
     */
    displayName?: string;
    /**
     * List of edges that connect the workflow elements and guide its flow.
     */
    edges?: EdgeDefinition[];
    /**
     * Name that identifies this Workflow Definition.
     */
    name: string;
    /**
     * List of processes used on the workflow.
     */
    nodes?: Definition[];
    /**
     * Owners of this API Collection
     */
    owners?:  EntityReference[];
    trigger?: EntityTriggerDefinition;
    type?:    Type;
}

/**
 * Configuration for the Workflow Definition
 */
export interface WorkflowConfiguration {
    /**
     * If True, all the stage status will be stored in the database.
     */
    storeStageStatus: boolean;
}

/**
 * Governance Workflow Edge.
 */
export interface EdgeDefinition {
    /**
     * Defines if the edge will follow a path depending on the source node result.
     */
    condition?: string;
    /**
     * Element from which the edge will start.
     */
    from: string;
    /**
     * Element on which the edge will end.
     */
    to: string;
}

/**
 * Checks if an Entity attributes fit given rules.
 *
 * Sets any Entity attribute field to the configured value.
 *
 * EndEvent.
 *
 * StartEvent.
 *
 * Defines a Task for a given User to approve.
 */
export interface Definition {
    branches?: string[];
    config?:   NodeConfiguration;
    /**
     * Description of the Node.
     */
    description?: string;
    /**
     * Display Name that identifies this Node.
     */
    displayName?:       string;
    input?:             string[];
    inputNamespaceMap?: InputNamespaceMap;
    /**
     * Name that identifies this Node.
     */
    name?:    string;
    subType?: string;
    type?:    string;
    output?:  string[];
    [property: string]: any;
}

export interface NodeConfiguration {
    /**
     * Define certain set of rules that you would like to check. If all the rules apply, this
     * will be set as 'True' and will continue through the positive flow. Otherwise it will be
     * set to 'False' and continue through the negative flow.
     */
    rules?: string;
    /**
     * Entity field name to set (e.g., 'status', 'description', 'displayName')
     */
<<<<<<< HEAD
    fieldName?: string;
=======
    glossaryTermStatus?: EntityStatus;
>>>>>>> db61f010
    /**
     * Value to set for the field
     */
    fieldValue?: string;
    /**
     * Number of reviewers that must approve for the task to be completed. Default is 1 (any
     * single reviewer can approve).
     */
    approvalThreshold?: number;
    /**
     * People/Teams assigned to the Task.
     */
    assignees?: Assignees;
    /**
     * Number of reviewers that must reject for the task to be rejected. Default is 1 (any
     * single reviewer can reject). This allows for scenarios where you want multiple approvals
     * but a single rejection can veto.
     */
    rejectionThreshold?: number;
}

/**
 * People/Teams assigned to the Task.
 */
export interface Assignees {
    /**
     * Add the Reviewers to the assignees List.
     */
    addReviewers?: boolean;
    /**
     * Additional assignees with optional users and teams.
     */
    extraAssignees?: ExtraAssignees;
    /**
     * List of team names to assign the task to.
     */
    teams?: string[];
    /**
     * List of user names to assign the task to.
     */
    users?: string[];
}

/**
<<<<<<< HEAD
 * Additional assignees with optional users and teams.
 */
export interface ExtraAssignees {
    /**
     * List of additional team names to assign the task to.
     */
    teams?: string[];
    /**
     * List of additional user names to assign the task to.
     */
    users?: string[];
=======
 * Choose which Status to apply to the Glossary Term
 *
 * Status of an entity. It is used for governance and is applied to all the entities in the
 * catalog.
 */
export enum EntityStatus {
    Approved = "Approved",
    Deprecated = "Deprecated",
    Draft = "Draft",
    InReview = "In Review",
    Rejected = "Rejected",
>>>>>>> db61f010
}

export interface InputNamespaceMap {
    relatedEntity: string;
    updatedBy?:    string;
}

/**
 * Owners of this API Collection
 *
 * This schema defines the EntityReferenceList type used for referencing an entity.
 * EntityReference is used for capturing relationships from one entity to another. For
 * example, a table has an attribute called database of type EntityReference that captures
 * the relationship of a table `belongs to a` database.
 *
 * This schema defines the EntityReference type used for referencing an entity.
 * EntityReference is used for capturing relationships from one entity to another. For
 * example, a table has an attribute called database of type EntityReference that captures
 * the relationship of a table `belongs to a` database.
 */
export interface EntityReference {
    /**
     * If true the entity referred to has been soft-deleted.
     */
    deleted?: boolean;
    /**
     * Optional description of entity.
     */
    description?: string;
    /**
     * Display Name that identifies this entity.
     */
    displayName?: string;
    /**
     * Fully qualified name of the entity instance. For entities such as tables, databases
     * fullyQualifiedName is returned in this field. For entities that don't have name hierarchy
     * such as `user` and `team` this will be same as the `name` field.
     */
    fullyQualifiedName?: string;
    /**
     * Link to the entity resource.
     */
    href?: string;
    /**
     * Unique identifier that identifies an entity instance.
     */
    id: string;
    /**
     * If true the relationship indicated by this entity reference is inherited from the parent
     * entity.
     */
    inherited?: boolean;
    /**
     * Name of the entity instance.
     */
    name?: string;
    /**
     * Entity type/class name - Examples: `database`, `table`, `metrics`, `databaseService`,
     * `dashboardService`...
     */
    type: string;
}

/**
 * Event Based Entity Trigger.
 *
 * Periodic Batch Entity Trigger.
 */
export interface EntityTriggerDefinition {
    config?: TriggerConfiguration;
    output?: string[];
    type?:   string;
}

/**
 * Entity Event Trigger Configuration.
 */
export interface TriggerConfiguration {
    /**
     * Deprecated: Single entity type for which workflow should be triggered. Use 'entityTypes'
     * for multiple types.
     */
    entityType?: string;
    /**
     * Array of Entity Types for which this workflow should be triggered. Supports multiple
     * entity types in one workflow.
     */
    entityTypes?: string[];
    /**
     * Select the events that should trigger this workflow
     */
    events?: Event[];
    /**
     * Select fields that should not trigger the workflow if only them are modified.
     */
    exclude?: string[];
    /**
     * JSON Logic expression to determine if the workflow should be triggered. The expression
     * has access to: entity (current entity), changeDescription (what changed), updatedBy (user
     * who made the change), changedFields (array of field names that changed).
     */
    filter?: string;
    /**
     * Number of Entities to process at once.
     */
    batchSize?: number;
    /**
     * Search filters for entities. Can be a string (applied to all entity types) or an object
     * mapping entity types to their specific filters.
     */
    filters?: FiltersObject | string;
    /**
     * Defines the schedule of the Periodic Trigger.
     */
    schedule?: any[] | boolean | AppScheduleClass | number | number | null | string;
}

/**
 * Event for which it should be triggered.
 */
export enum Event {
    Created = "Created",
    Updated = "Updated",
}

/**
 * Entity-specific filters with optional default
 */
export interface FiltersObject {
    /**
     * Default filter for entity types not explicitly configured
     */
    default?: string;
    [property: string]: string;
}

export interface AppScheduleClass {
    /**
     * Cron Expression in case of Custom scheduled Trigger
     */
    cronExpression?:  string;
    scheduleTimeline: ScheduleTimeline;
}

/**
 * This schema defines the Application ScheduleTimeline Options
 */
export enum ScheduleTimeline {
    Custom = "Custom",
    Daily = "Daily",
    Hourly = "Hourly",
    Monthly = "Monthly",
    None = "None",
    Weekly = "Weekly",
}

export enum Type {
    EventBasedEntity = "eventBasedEntity",
    NoOp = "noOp",
    PeriodicBatchEntity = "periodicBatchEntity",
}<|MERGE_RESOLUTION|>--- conflicted
+++ resolved
@@ -118,11 +118,7 @@
     /**
      * Entity field name to set (e.g., 'status', 'description', 'displayName')
      */
-<<<<<<< HEAD
     fieldName?: string;
-=======
-    glossaryTermStatus?: EntityStatus;
->>>>>>> db61f010
     /**
      * Value to set for the field
      */
@@ -167,19 +163,6 @@
 }
 
 /**
-<<<<<<< HEAD
- * Additional assignees with optional users and teams.
- */
-export interface ExtraAssignees {
-    /**
-     * List of additional team names to assign the task to.
-     */
-    teams?: string[];
-    /**
-     * List of additional user names to assign the task to.
-     */
-    users?: string[];
-=======
  * Choose which Status to apply to the Glossary Term
  *
  * Status of an entity. It is used for governance and is applied to all the entities in the
@@ -191,7 +174,16 @@
     Draft = "Draft",
     InReview = "In Review",
     Rejected = "Rejected",
->>>>>>> db61f010
+
+export interface ExtraAssignees {
+    /**
+     * List of additional team names to assign the task to.
+     */
+    teams?: string[];
+    /**
+     * List of additional user names to assign the task to.
+     */
+    users?: string[];
 }
 
 export interface InputNamespaceMap {
