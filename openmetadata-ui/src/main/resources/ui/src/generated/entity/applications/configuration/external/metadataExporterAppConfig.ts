--- conflicted
+++ resolved
@@ -160,148 +160,6 @@
      */
     token?: string;
     /**
-<<<<<<< HEAD
-     * Billing Project ID
-     */
-    billingProjectId?: string;
-    /**
-     * GCP Credentials
-     */
-    credentials?: GCPCredentials;
-    /**
-     * Taxonomy location used to fetch policy tags
-     */
-    taxonomyLocation?: string;
-    /**
-     * Project IDs used to fetch policy tags
-     */
-    taxonomyProjectID?: string[];
-    /**
-     * Location used to query INFORMATION_SCHEMA.JOBS_BY_PROJECT to fetch usage data. You can
-     * pass multi-regions, such as `us` or `eu`, or you specific region. Australia and Asia
-     * multi-regions are not yet in GA.
-     */
-    usageLocation?: string;
-}
-
-/**
- * GCP Credentials
- *
- * GCP credentials configs.
- */
-export interface GCPCredentials {
-    /**
-     * We support two ways of authenticating to GCP i.e via GCP Credentials Values or GCP
-     * Credentials Path
-     */
-    gcpConfig: GCPCredentialsConfiguration;
-    /**
-     * we enable the authenticated service account to impersonate another service account
-     */
-    gcpImpersonateServiceAccount?: GCPImpersonateServiceAccountValues;
-}
-
-/**
- * We support two ways of authenticating to GCP i.e via GCP Credentials Values or GCP
- * Credentials Path
- *
- * Pass the raw credential values provided by GCP
- *
- * Pass the path of file containing the GCP credentials info
- *
- * Use the application default credentials
- */
-export interface GCPCredentialsConfiguration {
-    /**
-     * Google Cloud auth provider certificate.
-     */
-    authProviderX509CertUrl?: string;
-    /**
-     * Google Cloud auth uri.
-     */
-    authUri?: string;
-    /**
-     * Google Cloud email.
-     */
-    clientEmail?: string;
-    /**
-     * Google Cloud Client ID.
-     */
-    clientId?: string;
-    /**
-     * Google Cloud client certificate uri.
-     */
-    clientX509CertUrl?: string;
-    /**
-     * Google Cloud private key.
-     */
-    privateKey?: string;
-    /**
-     * Google Cloud private key id.
-     */
-    privateKeyId?: string;
-    /**
-     * Project ID
-     *
-     * GCP Project ID to parse metadata from
-     */
-    projectId?: string[] | string;
-    /**
-     * Google Cloud token uri.
-     */
-    tokenUri?: string;
-    /**
-     * Google Cloud Platform account type.
-     *
-     * Google Cloud Platform ADC ( Application Default Credentials )
-     */
-    type?: string;
-    /**
-     * Path of the file containing the GCP credentials info
-     */
-    path?: string;
-    /**
-     * Google Security Token Service audience which contains the resource name for the workload
-     * identity pool and the provider identifier in that pool.
-     */
-    audience?: string;
-    /**
-     * This object defines the mechanism used to retrieve the external credential from the local
-     * environment so that it can be exchanged for a GCP access token via the STS endpoint
-     */
-    credentialSource?: { [key: string]: string };
-    /**
-     * Google Cloud Platform account type.
-     */
-    externalType?: string;
-    /**
-     * Google Security Token Service subject token type based on the OAuth 2.0 token exchange
-     * spec.
-     */
-    subjectTokenType?: string;
-    /**
-     * Google Security Token Service token exchange endpoint.
-     */
-    tokenURL?: string;
-    [property: string]: any;
-}
-
-/**
- * we enable the authenticated service account to impersonate another service account
- *
- * Pass the values to impersonate a service account of Google Cloud
- */
-export interface GCPImpersonateServiceAccountValues {
-    /**
-     * The impersonated service account email
-     */
-    impersonateServiceAccount?: string;
-    /**
-     * Number of seconds the delegated credential should be valid
-     */
-    lifetime?: number;
-    [property: string]: any;
-=======
      * Service Principal Application ID created in your Databricks Account Console for OAuth
      * Machine-to-Machine authentication.
      */
@@ -323,7 +181,6 @@
      * Azure Active Directory Tenant ID where your Service Principal is registered.
      */
     azureTenantId?: string;
->>>>>>> e604c676
 }
 
 /**
