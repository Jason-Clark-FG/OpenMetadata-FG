--- conflicted
+++ resolved
@@ -15,7 +15,6 @@
  * and classifying data assets and other entities.
  */
 export interface Classification {
-<<<<<<< HEAD
   /**
    * Change that lead to this version of the entity.
    */
@@ -41,6 +40,10 @@
    * it belongs to.
    */
   domains?: EntityReference[];
+  /**
+   * Status of the tag.
+   */
+  entityStatus?: EntityStatus;
   /**
    * FullyQualifiedName same as `name`.
    */
@@ -73,6 +76,10 @@
   owners?: EntityReference[];
   provider?: ProviderType;
   /**
+   * User references of the reviewers for this tag.
+   */
+  reviewers?: EntityReference[];
+  /**
    * Total number of children tag terms under this classification. This includes all the
    * children in the hierarchy.
    */
@@ -94,94 +101,6 @@
    * Metadata version of the entity.
    */
   version?: number;
-=======
-    /**
-     * Change that lead to this version of the entity.
-     */
-    changeDescription?: ChangeDescription;
-    /**
-     * When `true` indicates the entity has been soft deleted.
-     */
-    deleted?: boolean;
-    /**
-     * Description of the classification.
-     */
-    description: string;
-    /**
-     * System classifications can't be deleted. Use this flag to disable them.
-     */
-    disabled?: boolean;
-    /**
-     * Display Name that identifies this entity.
-     */
-    displayName?: string;
-    /**
-     * Domains the asset belongs to. When not set, the asset inherits the domain from the parent
-     * it belongs to.
-     */
-    domains?: EntityReference[];
-    /**
-     * Status of the tag.
-     */
-    entityStatus?: EntityStatus;
-    /**
-     * FullyQualifiedName same as `name`.
-     */
-    fullyQualifiedName?: string;
-    /**
-     * Link to the resource corresponding to the classification.
-     */
-    href?: string;
-    /**
-     * Unique identifier of this entity instance.
-     */
-    id: string;
-    /**
-     * Change that lead to this version of the entity.
-     */
-    incrementalChangeDescription?: ChangeDescription;
-    /**
-     * Tags under this classification are mutually exclusive. When mutually exclusive is `true`
-     * the tags from this classification are used to **classify** an entity. An entity can only
-     * be in one class - example, it can only be either `tier1` or `tier2` and not both. When
-     * mutually exclusive is `false`, the tags from this classification are used to
-     * **categorize** an entity. An entity have multiple tags simultaneously - example a
-     * customer can be `newCustomer` and `atRisk` simultaneously.
-     */
-    mutuallyExclusive?: boolean;
-    name:               string;
-    /**
-     * Owners of this Classification.
-     */
-    owners?:   EntityReference[];
-    provider?: ProviderType;
-    /**
-     * User references of the reviewers for this tag.
-     */
-    reviewers?: EntityReference[];
-    /**
-     * Total number of children tag terms under this classification. This includes all the
-     * children in the hierarchy.
-     */
-    termCount?: number;
-    /**
-     * Last update time corresponding to the new version of the entity in Unix epoch time
-     * milliseconds.
-     */
-    updatedAt?: number;
-    /**
-     * User who made the update.
-     */
-    updatedBy?: string;
-    /**
-     * Count of how many times the tags from this classification are used.
-     */
-    usageCount?: number;
-    /**
-     * Metadata version of the entity.
-     */
-    version?: number;
->>>>>>> 44a39ed4
 }
 
 /**
@@ -313,11 +232,11 @@
  * catalog.
  */
 export enum EntityStatus {
-    Approved = "Approved",
-    Deprecated = "Deprecated",
-    Draft = "Draft",
-    InReview = "In Review",
-    Rejected = "Rejected",
+  Approved = 'Approved',
+  Deprecated = 'Deprecated',
+  Draft = 'Draft',
+  InReview = 'In Review',
+  Rejected = 'Rejected',
 }
 
 /**
