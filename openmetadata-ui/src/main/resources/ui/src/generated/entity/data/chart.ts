--- conflicted
+++ resolved
@@ -14,7 +14,6 @@
  * A `Chart` presents data visually. Charts can be part of `Dashboards`.
  */
 export interface Chart {
-<<<<<<< HEAD
   certification?: AssetCertification;
   /**
    * Change that lead to this version of the entity.
@@ -48,6 +47,10 @@
    */
   domains?: EntityReference[];
   /**
+   * Status of the Chart.
+   */
+  entityStatus?: EntityStatus;
+  /**
    * Entity extension data with custom attributes added to the entity.
    */
   extension?: any;
@@ -124,121 +127,6 @@
    * Votes on the entity.
    */
   votes?: Votes;
-=======
-    certification?: AssetCertification;
-    /**
-     * Change that lead to this version of the entity.
-     */
-    changeDescription?: ChangeDescription;
-    chartType?:         ChartType;
-    /**
-     * All the dashboards containing this chart.
-     */
-    dashboards?: EntityReference[];
-    /**
-     * List of data products this entity is part of.
-     */
-    dataProducts?: EntityReference[];
-    /**
-     * When `true` indicates the entity has been soft deleted.
-     */
-    deleted?: boolean;
-    /**
-     * Description of the dashboard, what it is, and how to use it.
-     */
-    description?: string;
-    /**
-     * Display Name that identifies this Chart. It could be title or label from the source
-     * services.
-     */
-    displayName?: string;
-    /**
-     * Domains the Chart belongs to. The Chart inherits domain from the dashboard service it
-     * belongs to.
-     */
-    domains?: EntityReference[];
-    /**
-     * Status of the Chart.
-     */
-    entityStatus?: EntityStatus;
-    /**
-     * Entity extension data with custom attributes added to the entity.
-     */
-    extension?: any;
-    /**
-     * Followers of this chart.
-     */
-    followers?: EntityReference[];
-    /**
-     * A unique name that identifies a dashboard in the format 'ServiceName.ChartName'.
-     */
-    fullyQualifiedName?: string;
-    /**
-     * Link to the resource corresponding to this entity.
-     */
-    href?: string;
-    /**
-     * Unique identifier that identifies a chart instance.
-     */
-    id: string;
-    /**
-     * Change that lead to this version of the entity.
-     */
-    incrementalChangeDescription?: ChangeDescription;
-    /**
-     * Life Cycle properties of the entity
-     */
-    lifeCycle?: LifeCycle;
-    /**
-     * Name that identifies this Chart.
-     */
-    name: string;
-    /**
-     * Owners of this chart.
-     */
-    owners?: EntityReference[];
-    /**
-     * Link to service where this dashboard is hosted in.
-     */
-    service: EntityReference;
-    /**
-     * Service type where this chart is hosted in.
-     */
-    serviceType?: DashboardServiceType;
-    /**
-     * Source hash of the entity
-     */
-    sourceHash?: string;
-    /**
-     * Chart URL suffix from its service.
-     */
-    sourceUrl?: string;
-    /**
-     * Tags for this chart.
-     */
-    tags?: TagLabel[];
-    /**
-     * Last update time corresponding to the new version of the entity in Unix epoch time
-     * milliseconds.
-     */
-    updatedAt?: number;
-    /**
-     * User who made the update.
-     */
-    updatedBy?: string;
-    /**
-     * Latest usage information for this chart.
-     */
-    usageSummary?: UsageDetails;
-    /**
-     * Metadata version of the entity.
-     */
-    version?: number;
-    /**
-     * Votes on the entity.
-     */
-    votes?: Votes;
->>>>>>> 44a39ed4
 }
 
 /**
@@ -498,11 +386,11 @@
  * catalog.
  */
 export enum EntityStatus {
-    Approved = "Approved",
-    Deprecated = "Deprecated",
-    Draft = "Draft",
-    InReview = "In Review",
-    Rejected = "Rejected",
+  Approved = 'Approved',
+  Deprecated = 'Deprecated',
+  Draft = 'Draft',
+  InReview = 'In Review',
+  Rejected = 'Rejected',
 }
 
 /**
