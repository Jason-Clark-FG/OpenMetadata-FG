--- conflicted
+++ resolved
@@ -18,7 +18,6 @@
  * unstructured where no schema for its data is defined.
  */
 export interface Container {
-<<<<<<< HEAD
   certification?: AssetCertification;
   /**
    * Change that lead to this version of the entity.
@@ -54,6 +53,10 @@
    */
   domains?: EntityReference[];
   /**
+   * Status of the Container.
+   */
+  entityStatus?: EntityStatus;
+  /**
    * Entity extension data with custom attributes added to the entity.
    */
   extension?: any;
@@ -156,149 +159,6 @@
    * Votes on the entity.
    */
   votes?: Votes;
-=======
-    certification?: AssetCertification;
-    /**
-     * Change that lead to this version of the entity.
-     */
-    changeDescription?: ChangeDescription;
-    /**
-     * References to child containers residing under this entity.
-     */
-    children?: EntityReference[];
-    /**
-     * References to the container's data model, if data is structured, or null otherwise
-     */
-    dataModel?: ContainerDataModel;
-    /**
-     * List of data products this entity is part of.
-     */
-    dataProducts?: EntityReference[];
-    /**
-     * When `true` indicates the entity has been soft deleted.
-     */
-    deleted?: boolean;
-    /**
-     * Description of the container instance.
-     */
-    description?: string;
-    /**
-     * Display Name that identifies this container.
-     */
-    displayName?: string;
-    /**
-     * Domains the Container belongs to. When not set, the Container inherits the domain from
-     * the storage service it belongs to.
-     */
-    domains?: EntityReference[];
-    /**
-     * Status of the Container.
-     */
-    entityStatus?: EntityStatus;
-    /**
-     * Entity extension data with custom attributes added to the entity.
-     */
-    extension?: any;
-    /**
-     * File & data formats identified for the container:  e.g. dataFormats=[csv, json]. These
-     * can be present both when the container has a dataModel or not
-     */
-    fileFormats?: FileFormat[];
-    /**
-     * Followers of this container.
-     */
-    followers?: EntityReference[];
-    /**
-     * Full path of the container/file.
-     */
-    fullPath?: string;
-    /**
-     * Name that uniquely identifies a container in the format 'ServiceName.ContainerName'.
-     */
-    fullyQualifiedName?: string;
-    /**
-     * Link to the resource corresponding to this entity.
-     */
-    href?: string;
-    /**
-     * Unique identifier that identifies this container instance.
-     */
-    id: string;
-    /**
-     * Change that lead to this version of the entity.
-     */
-    incrementalChangeDescription?: ChangeDescription;
-    /**
-     * Life Cycle properties of the entity
-     */
-    lifeCycle?: LifeCycle;
-    /**
-     * Name that identifies the container.
-     */
-    name: string;
-    /**
-     * The number of objects/files this container has.
-     */
-    numberOfObjects?: number;
-    /**
-     * Owners of this container.
-     */
-    owners?: EntityReference[];
-    /**
-     * Link to the parent container under which this entity sits, if not top level.
-     */
-    parent?: EntityReference;
-    /**
-     * Optional prefix path defined for this container
-     */
-    prefix?: string;
-    /**
-     * Retention period of the data in the Container. Period is expressed as duration in ISO
-     * 8601 format in UTC. Example - `P23DT23H`.
-     */
-    retentionPeriod?: string;
-    /**
-     * Link to the storage service where this container is hosted in.
-     */
-    service: EntityReference;
-    /**
-     * Service type this table is hosted in.
-     */
-    serviceType?: StorageServiceType;
-    /**
-     * The total size in KB this container has.
-     */
-    size?: number;
-    /**
-     * Source hash of the entity
-     */
-    sourceHash?: string;
-    /**
-     * Source URL of container.
-     */
-    sourceUrl?: string;
-    /**
-     * Tags for this container.
-     */
-    tags?: TagLabel[];
-    /**
-     * Last update time corresponding to the new version of the entity in Unix epoch time
-     * milliseconds.
-     */
-    updatedAt?: number;
-    /**
-     * User who made the update.
-     */
-    updatedBy?: string;
-    /**
-     * Metadata version of the entity.
-     */
-    version?: number;
-    /**
-     * Votes on the entity.
-     */
-    votes?: Votes;
->>>>>>> 44a39ed4
 }
 
 /**
@@ -934,11 +794,11 @@
  * catalog.
  */
 export enum EntityStatus {
-    Approved = "Approved",
-    Deprecated = "Deprecated",
-    Draft = "Draft",
-    InReview = "In Review",
-    Rejected = "Rejected",
+  Approved = 'Approved',
+  Deprecated = 'Deprecated',
+  Draft = 'Draft',
+  InReview = 'In Review',
+  Rejected = 'Rejected',
 }
 
 /**
