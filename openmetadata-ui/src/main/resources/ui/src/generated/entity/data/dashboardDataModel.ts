/*
 *  Copyright 2025 Collate.
 *  Licensed under the Apache License, Version 2.0 (the "License");
 *  you may not use this file except in compliance with the License.
 *  You may obtain a copy of the License at
 *  http://www.apache.org/licenses/LICENSE-2.0
 *  Unless required by applicable law or agreed to in writing, software
 *  distributed under the License is distributed on an "AS IS" BASIS,
 *  WITHOUT WARRANTIES OR CONDITIONS OF ANY KIND, either express or implied.
 *  See the License for the specific language governing permissions and
 *  limitations under the License.
 */
/**
 * Dashboard Data Model entity definition. Data models are the schemas used to build
 * dashboards, charts, or other data assets.
 */
export interface DashboardDataModel {
<<<<<<< HEAD
  certification?: AssetCertification;
  /**
   * Change that lead to this version of the entity.
   */
  changeDescription?: ChangeDescription;
  /**
   * Columns from the data model.
   */
  columns: Column[];
  dataModelType: DataModelType;
  /**
   * List of data products this entity is part of.
   */
  dataProducts?: EntityReference[];
  /**
   * When `true` indicates the entity has been soft deleted.
   */
  deleted?: boolean;
  /**
   * Description of a data model.
   */
  description?: string;
  /**
   * Display Name that identifies this data model. It could be title or label from the source.
   */
  displayName?: string;
  /**
   * Domains the Dashboard Data Model belongs to. When not set, the Dashboard model inherits
   * the domain from the dashboard service it belongs to.
   */
  domains?: EntityReference[];
  /**
   * Entity extension data with custom attributes added to the entity.
   */
  extension?: any;
  /**
   * Followers of this dashboard.
   */
  followers?: EntityReference[];
  /**
   * Fully qualified name of a data model in the form
   * `serviceName.dashboardName.datamodel.datamodelName`.
   */
  fullyQualifiedName?: string;
  /**
   * Link to this data model entity.
   */
  href?: string;
  /**
   * Unique identifier of this data model instance.
   */
  id: string;
  /**
   * Change that lead to this version of the entity.
   */
  incrementalChangeDescription?: ChangeDescription;
  /**
   * Life Cycle properties of the entity
   */
  lifeCycle?: LifeCycle;
  /**
   * Name of a data model. Expected to be unique within a Dashboard.
   */
  name: string;
  /**
   * Owners of this data model.
   */
  owners?: EntityReference[];
  /**
   * Name of the project / workspace / collection in which the dataModel is contained
   */
  project?: string;
  /**
   * Link to service where this data model is hosted in.
   */
  service?: EntityReference;
  /**
   * Service type where this data model is hosted in.
   */
  serviceType?: DashboardServiceType;
  /**
   * Source hash of the entity
   */
  sourceHash?: string;
  /**
   * In case the Data Model is based on a SQL query.
   */
  sql?: string;
  /**
   * Tags for this data model.
   */
  tags?: TagLabel[];
  /**
   * Last update time corresponding to the new version of the entity in Unix epoch time
   * milliseconds.
   */
  updatedAt?: number;
  /**
   * User who made the update.
   */
  updatedBy?: string;
  /**
   * Metadata version of the entity.
   */
  version?: number;
  /**
   * Votes on the entity.
   */
  votes?: Votes;
=======
    certification?: AssetCertification;
    /**
     * Change that lead to this version of the entity.
     */
    changeDescription?: ChangeDescription;
    /**
     * Columns from the data model.
     */
    columns:       Column[];
    dataModelType: DataModelType;
    /**
     * List of data products this entity is part of.
     */
    dataProducts?: EntityReference[];
    /**
     * When `true` indicates the entity has been soft deleted.
     */
    deleted?: boolean;
    /**
     * Description of a data model.
     */
    description?: string;
    /**
     * Display Name that identifies this data model. It could be title or label from the source.
     */
    displayName?: string;
    /**
     * Domains the Dashboard Data Model belongs to. When not set, the Dashboard model inherits
     * the domain from the dashboard service it belongs to.
     */
    domains?: EntityReference[];
    /**
     * Status of the DashboardDataModel.
     */
    entityStatus?: EntityStatus;
    /**
     * Entity extension data with custom attributes added to the entity.
     */
    extension?: any;
    /**
     * Followers of this dashboard.
     */
    followers?: EntityReference[];
    /**
     * Fully qualified name of a data model in the form
     * `serviceName.dashboardName.datamodel.datamodelName`.
     */
    fullyQualifiedName?: string;
    /**
     * Link to this data model entity.
     */
    href?: string;
    /**
     * Unique identifier of this data model instance.
     */
    id: string;
    /**
     * Change that lead to this version of the entity.
     */
    incrementalChangeDescription?: ChangeDescription;
    /**
     * Life Cycle properties of the entity
     */
    lifeCycle?: LifeCycle;
    /**
     * Name of a data model. Expected to be unique within a Dashboard.
     */
    name: string;
    /**
     * Owners of this data model.
     */
    owners?: EntityReference[];
    /**
     * Name of the project / workspace / collection in which the dataModel is contained
     */
    project?: string;
    /**
     * Link to service where this data model is hosted in.
     */
    service?: EntityReference;
    /**
     * Service type where this data model is hosted in.
     */
    serviceType?: DashboardServiceType;
    /**
     * Source hash of the entity
     */
    sourceHash?: string;
    /**
     * In case the Data Model is based on a SQL query.
     */
    sql?: string;
    /**
     * Tags for this data model.
     */
    tags?: TagLabel[];
    /**
     * Last update time corresponding to the new version of the entity in Unix epoch time
     * milliseconds.
     */
    updatedAt?: number;
    /**
     * User who made the update.
     */
    updatedBy?: string;
    /**
     * Metadata version of the entity.
     */
    version?: number;
    /**
     * Votes on the entity.
     */
    votes?: Votes;
>>>>>>> 44a39ed4
}

/**
 * Defines the Asset Certification schema.
 */
export interface AssetCertification {
  /**
   * The date when the certification was applied.
   */
  appliedDate: number;
  /**
   * The date when the certification expires.
   */
  expiryDate: number;
  tagLabel: TagLabel;
}

/**
 * This schema defines the type for labeling an entity with a Tag.
 */
export interface TagLabel {
  /**
   * Description for the tag label.
   */
  description?: string;
  /**
   * Display Name that identifies this tag.
   */
  displayName?: string;
  /**
   * Link to the tag resource.
   */
  href?: string;
  /**
   * Label type describes how a tag label was applied. 'Manual' indicates the tag label was
   * applied by a person. 'Derived' indicates a tag label was derived using the associated tag
   * relationship (see Classification.json for more details). 'Propagated` indicates a tag
   * label was propagated from upstream based on lineage. 'Automated' is used when a tool was
   * used to determine the tag label.
   */
  labelType: LabelType;
  /**
   * Name of the tag or glossary term.
   */
  name?: string;
  /**
   * Label is from Tags or Glossary.
   */
  source: TagSource;
  /**
   * 'Suggested' state is used when a tag label is suggested by users or tools. Owner of the
   * entity must confirm the suggested labels before it is marked as 'Confirmed'.
   */
  state: State;
  style?: Style;
  tagFQN: string;
}

/**
 * Label type describes how a tag label was applied. 'Manual' indicates the tag label was
 * applied by a person. 'Derived' indicates a tag label was derived using the associated tag
 * relationship (see Classification.json for more details). 'Propagated` indicates a tag
 * label was propagated from upstream based on lineage. 'Automated' is used when a tool was
 * used to determine the tag label.
 */
export enum LabelType {
  Automated = 'Automated',
  Derived = 'Derived',
  Generated = 'Generated',
  Manual = 'Manual',
  Propagated = 'Propagated',
}

/**
 * Label is from Tags or Glossary.
 */
export enum TagSource {
  Classification = 'Classification',
  Glossary = 'Glossary',
}

/**
 * 'Suggested' state is used when a tag label is suggested by users or tools. Owner of the
 * entity must confirm the suggested labels before it is marked as 'Confirmed'.
 */
export enum State {
  Confirmed = 'Confirmed',
  Suggested = 'Suggested',
}

/**
 * UI Style is used to associate a color code and/or icon to entity to customize the look of
 * that entity in UI.
 */
export interface Style {
  /**
   * Hex Color Code to mark an entity such as GlossaryTerm, Tag, Domain or Data Product.
   */
  color?: string;
  /**
   * An icon to associate with GlossaryTerm, Tag, Domain or Data Product.
   */
  iconURL?: string;
}

/**
 * Change that lead to this version of the entity.
 *
 * Description of the change.
 */
export interface ChangeDescription {
  changeSummary?: { [key: string]: ChangeSummary };
  /**
   * Names of fields added during the version changes.
   */
  fieldsAdded?: FieldChange[];
  /**
   * Fields deleted during the version changes with old value before deleted.
   */
  fieldsDeleted?: FieldChange[];
  /**
   * Fields modified during the version changes with old and new values.
   */
  fieldsUpdated?: FieldChange[];
  /**
   * When a change did not result in change, this could be same as the current version.
   */
  previousVersion?: number;
}

export interface ChangeSummary {
  changedAt?: number;
  /**
   * Name of the user or bot who made this change
   */
  changedBy?: string;
  changeSource?: ChangeSource;
  [property: string]: any;
}

/**
 * The source of the change. This will change based on the context of the change (example:
 * manual vs programmatic)
 */
export enum ChangeSource {
  Automated = 'Automated',
  Derived = 'Derived',
  Ingested = 'Ingested',
  Manual = 'Manual',
  Propagated = 'Propagated',
  Suggested = 'Suggested',
}

export interface FieldChange {
  /**
   * Name of the entity field that changed.
   */
  name?: string;
  /**
   * New value of the field. Note that this is a JSON string and use the corresponding field
   * type to deserialize it.
   */
  newValue?: any;
  /**
   * Previous value of the field. Note that this is a JSON string and use the corresponding
   * field type to deserialize it.
   */
  oldValue?: any;
}

/**
 * This schema defines the type for a column in a table.
 */
export interface Column {
  /**
   * Data type used array in dataType. For example, `array<int>` has dataType as `array` and
   * arrayDataType as `int`.
   */
  arrayDataType?: DataType;
  /**
   * Child columns if dataType or arrayDataType is `map`, `struct`, or `union` else `null`.
   */
  children?: Column[];
  /**
   * Column level constraint.
   */
  constraint?: Constraint;
  /**
   * List of Custom Metrics registered for a table.
   */
  customMetrics?: CustomMetric[];
  /**
   * Length of `char`, `varchar`, `binary`, `varbinary` `dataTypes`, else null. For example,
   * `varchar(20)` has dataType as `varchar` and dataLength as `20`.
   */
  dataLength?: number;
  /**
   * Data type of the column (int, date etc.).
   */
  dataType: DataType;
  /**
   * Display name used for dataType. This is useful for complex types, such as `array<int>`,
   * `map<int,string>`, `struct<>`, and union types.
   */
  dataTypeDisplay?: string;
  /**
   * Description of the column.
   */
  description?: string;
  /**
   * Display Name that identifies this column name.
   */
  displayName?: string;
  fullyQualifiedName?: string;
  /**
   * Json schema only if the dataType is JSON else null.
   */
  jsonSchema?: string;
  name: string;
  /**
   * Ordinal position of the column.
   */
  ordinalPosition?: number;
  /**
   * The precision of a numeric is the total count of significant digits in the whole number,
   * that is, the number of digits to both sides of the decimal point. Precision is applicable
   * Integer types, such as `INT`, `SMALLINT`, `BIGINT`, etc. It also applies to other Numeric
   * types, such as `NUMBER`, `DECIMAL`, `DOUBLE`, `FLOAT`, etc.
   */
  precision?: number;
  /**
   * Latest Data profile for a Column.
   */
  profile?: ColumnProfile;
  /**
   * The scale of a numeric is the count of decimal digits in the fractional part, to the
   * right of the decimal point. For Integer types, the scale is `0`. It mainly applies to non
   * Integer Numeric types, such as `NUMBER`, `DECIMAL`, `DOUBLE`, `FLOAT`, etc.
   */
  scale?: number;
  /**
   * Tags associated with the column.
   */
  tags?: TagLabel[];
}

/**
 * Data type used array in dataType. For example, `array<int>` has dataType as `array` and
 * arrayDataType as `int`.
 *
 * This enum defines the type of data stored in a column.
 *
 * Data type of the column (int, date etc.).
 */
export enum DataType {
  AggState = 'AGG_STATE',
  Aggregatefunction = 'AGGREGATEFUNCTION',
  Array = 'ARRAY',
  Bigint = 'BIGINT',
  Binary = 'BINARY',
  Bit = 'BIT',
  Bitmap = 'BITMAP',
  Blob = 'BLOB',
  Boolean = 'BOOLEAN',
  Bytea = 'BYTEA',
  Byteint = 'BYTEINT',
  Bytes = 'BYTES',
  CIDR = 'CIDR',
  Char = 'CHAR',
  Clob = 'CLOB',
  Date = 'DATE',
  Datetime = 'DATETIME',
  Datetimerange = 'DATETIMERANGE',
  Decimal = 'DECIMAL',
  Double = 'DOUBLE',
  Enum = 'ENUM',
  Error = 'ERROR',
  Fixed = 'FIXED',
  Float = 'FLOAT',
  Geography = 'GEOGRAPHY',
  Geometry = 'GEOMETRY',
  Heirarchy = 'HEIRARCHY',
  Hll = 'HLL',
  Hllsketch = 'HLLSKETCH',
  Image = 'IMAGE',
  Inet = 'INET',
  Int = 'INT',
  Interval = 'INTERVAL',
  Ipv4 = 'IPV4',
  Ipv6 = 'IPV6',
  JSON = 'JSON',
  Kpi = 'KPI',
  Largeint = 'LARGEINT',
  Long = 'LONG',
  Longblob = 'LONGBLOB',
  Lowcardinality = 'LOWCARDINALITY',
  Macaddr = 'MACADDR',
  Map = 'MAP',
  Measure = 'MEASURE',
  MeasureHidden = 'MEASURE HIDDEN',
  MeasureVisible = 'MEASURE VISIBLE',
  Mediumblob = 'MEDIUMBLOB',
  Mediumtext = 'MEDIUMTEXT',
  Money = 'MONEY',
  Ntext = 'NTEXT',
  Null = 'NULL',
  Number = 'NUMBER',
  Numeric = 'NUMERIC',
  PGLsn = 'PG_LSN',
  PGSnapshot = 'PG_SNAPSHOT',
  Point = 'POINT',
  Polygon = 'POLYGON',
  QuantileState = 'QUANTILE_STATE',
  Record = 'RECORD',
  Rowid = 'ROWID',
  Set = 'SET',
  Smallint = 'SMALLINT',
  Spatial = 'SPATIAL',
  String = 'STRING',
  Struct = 'STRUCT',
  Super = 'SUPER',
  Table = 'TABLE',
  Text = 'TEXT',
  Time = 'TIME',
  Timestamp = 'TIMESTAMP',
  Timestampz = 'TIMESTAMPZ',
  Tinyint = 'TINYINT',
  Tsquery = 'TSQUERY',
  Tsvector = 'TSVECTOR',
  Tuple = 'TUPLE',
  TxidSnapshot = 'TXID_SNAPSHOT',
  UUID = 'UUID',
  Uint = 'UINT',
  Union = 'UNION',
  Unknown = 'UNKNOWN',
  Varbinary = 'VARBINARY',
  Varchar = 'VARCHAR',
  Variant = 'VARIANT',
  XML = 'XML',
  Year = 'YEAR',
}

/**
 * Column level constraint.
 *
 * This enum defines the type for column constraint.
 */
export enum Constraint {
  NotNull = 'NOT_NULL',
  Null = 'NULL',
  PrimaryKey = 'PRIMARY_KEY',
  Unique = 'UNIQUE',
}

/**
 * Custom Metric definition that we will associate with a column.
 */
export interface CustomMetric {
  /**
   * Name of the column in a table.
   */
  columnName?: string;
  /**
   * Description of the Metric.
   */
  description?: string;
  /**
   * SQL expression to compute the Metric. It should return a single numerical value.
   */
  expression: string;
  /**
   * Unique identifier of this Custom Metric instance.
   */
  id?: string;
  /**
   * Name that identifies this Custom Metric.
   */
  name: string;
  /**
   * Owners of this Custom Metric.
   */
  owners?: EntityReference[];
  /**
   * Last update time corresponding to the new version of the entity in Unix epoch time
   * milliseconds.
   */
  updatedAt?: number;
  /**
   * User who made the update.
   */
  updatedBy?: string;
}

/**
 * Owners of this Custom Metric.
 *
 * This schema defines the EntityReferenceList type used for referencing an entity.
 * EntityReference is used for capturing relationships from one entity to another. For
 * example, a table has an attribute called database of type EntityReference that captures
 * the relationship of a table `belongs to a` database.
 *
 * This schema defines the EntityReference type used for referencing an entity.
 * EntityReference is used for capturing relationships from one entity to another. For
 * example, a table has an attribute called database of type EntityReference that captures
 * the relationship of a table `belongs to a` database.
 *
 * User, Pipeline, Query that created,updated or accessed the data asset
 *
 * Link to service where this data model is hosted in.
 */
export interface EntityReference {
  /**
   * If true the entity referred to has been soft-deleted.
   */
  deleted?: boolean;
  /**
   * Optional description of entity.
   */
  description?: string;
  /**
   * Display Name that identifies this entity.
   */
  displayName?: string;
  /**
   * Fully qualified name of the entity instance. For entities such as tables, databases
   * fullyQualifiedName is returned in this field. For entities that don't have name hierarchy
   * such as `user` and `team` this will be same as the `name` field.
   */
  fullyQualifiedName?: string;
  /**
   * Link to the entity resource.
   */
  href?: string;
  /**
   * Unique identifier that identifies an entity instance.
   */
  id: string;
  /**
   * If true the relationship indicated by this entity reference is inherited from the parent
   * entity.
   */
  inherited?: boolean;
  /**
   * Name of the entity instance.
   */
  name?: string;
  /**
   * Entity type/class name - Examples: `database`, `table`, `metrics`, `databaseService`,
   * `dashboardService`...
   */
  type: string;
}

/**
 * Latest Data profile for a Column.
 *
 * This schema defines the type to capture the table's column profile.
 */
export interface ColumnProfile {
  /**
   * Custom Metrics profile list bound to a column.
   */
  customMetrics?: CustomMetricProfile[];
  /**
   * Number of values that contain distinct values.
   */
  distinctCount?: number;
  /**
   * Proportion of distinct values in a column.
   */
  distinctProportion?: number;
  /**
   * No.of Rows that contain duplicates in a column.
   */
  duplicateCount?: number;
  /**
   * First quartile of a column.
   */
  firstQuartile?: number;
  /**
   * Histogram of a column.
   */
  histogram?:
    | any[]
    | boolean
    | HistogramClass
    | number
    | number
    | null
    | string;
  /**
   * Inter quartile range of a column.
   */
  interQuartileRange?: number;
  /**
   * Maximum value in a column.
   */
  max?: number | string;
  /**
   * Maximum string length in a column.
   */
  maxLength?: number;
  /**
   * Avg value in a column.
   */
  mean?: number;
  /**
   * Median of a column.
   */
  median?: number;
  /**
   * Minimum value in a column.
   */
  min?: number | string;
  /**
   * Minimum string length in a column.
   */
  minLength?: number;
  /**
   * Missing count is calculated by subtracting valuesCount - validCount.
   */
  missingCount?: number;
  /**
   * Missing Percentage is calculated by taking percentage of validCount/valuesCount.
   */
  missingPercentage?: number;
  /**
   * Column Name.
   */
  name: string;
  /**
   * Non parametric skew of a column.
   */
  nonParametricSkew?: number;
  /**
   * No.of null values in a column.
   */
  nullCount?: number;
  /**
   * No.of null value proportion in columns.
   */
  nullProportion?: number;
  /**
   * Standard deviation of a column.
   */
  stddev?: number;
  /**
   * Median value in a column.
   */
  sum?: number;
  /**
   * First quartile of a column.
   */
  thirdQuartile?: number;
  /**
   * Timestamp on which profile is taken.
   */
  timestamp: number;
  /**
   * No. of unique values in the column.
   */
  uniqueCount?: number;
  /**
   * Proportion of number of unique values in a column.
   */
  uniqueProportion?: number;
  /**
   * Total count of valid values in this column.
   */
  validCount?: number;
  /**
   * Total count of the values in this column.
   */
  valuesCount?: number;
  /**
   * Percentage of values in this column with respect to row count.
   */
  valuesPercentage?: number;
  /**
   * Variance of a column.
   */
  variance?: number;
}

/**
 * Profiling results of a Custom Metric.
 */
export interface CustomMetricProfile {
  /**
   * Custom metric name.
   */
  name?: string;
  /**
   * Profiling results for the metric.
   */
  value?: number;
}

export interface HistogramClass {
  /**
   * Boundaries of Histogram.
   */
  boundaries?: any[];
  /**
   * Frequencies of Histogram.
   */
  frequencies?: any[];
}

/**
 * This schema defines the type used for describing different types of data models.
 */
export enum DataModelType {
  LookMlExplore = 'LookMlExplore',
  LookMlView = 'LookMlView',
  MetabaseDataModel = 'MetabaseDataModel',
  MicroStrategyDataset = 'MicroStrategyDataset',
  PowerBIDataFlow = 'PowerBIDataFlow',
  PowerBIDataModel = 'PowerBIDataModel',
  QlikDataModel = 'QlikDataModel',
  QuickSightDataModel = 'QuickSightDataModel',
  SigmaDataModel = 'SigmaDataModel',
  SupersetDataModel = 'SupersetDataModel',
  TableauDataModel = 'TableauDataModel',
  TableauEmbeddedDatasource = 'TableauEmbeddedDatasource',
  TableauPublishedDatasource = 'TableauPublishedDatasource',
  ThoughtSpotDataModel = 'ThoughtSpotDataModel',
}

/**
 * Status of the DashboardDataModel.
 *
 * Status of an entity. It is used for governance and is applied to all the entities in the
 * catalog.
 */
export enum EntityStatus {
    Approved = "Approved",
    Deprecated = "Deprecated",
    Draft = "Draft",
    InReview = "In Review",
    Rejected = "Rejected",
}

/**
 * Life Cycle properties of the entity
 *
 * This schema defines Life Cycle Properties.
 */
export interface LifeCycle {
  /**
   * Access Details about accessed aspect of the data asset
   */
  accessed?: AccessDetails;
  /**
   * Access Details about created aspect of the data asset
   */
  created?: AccessDetails;
  /**
   * Access Details about updated aspect of the data asset
   */
  updated?: AccessDetails;
}

/**
 * Access Details about accessed aspect of the data asset
 *
 * Access details of an entity
 *
 * Access Details about created aspect of the data asset
 *
 * Access Details about updated aspect of the data asset
 */
export interface AccessDetails {
  /**
   * User, Pipeline, Query that created,updated or accessed the data asset
   */
  accessedBy?: EntityReference;
  /**
   * Any process that accessed the data asset that is not captured in OpenMetadata.
   */
  accessedByAProcess?: string;
  /**
   * Timestamp of data asset accessed for creation, update, read.
   */
  timestamp: number;
}

/**
 * Service type where this data model is hosted in.
 *
 * Type of Dashboard service - Superset, Looker, Redash, Tableau, Metabase, PowerBi, Mode,
 * or Lightdash
 */
export enum DashboardServiceType {
  CustomDashboard = 'CustomDashboard',
  DomoDashboard = 'DomoDashboard',
  Grafana = 'Grafana',
  Lightdash = 'Lightdash',
  Looker = 'Looker',
  Metabase = 'Metabase',
  MicroStrategy = 'MicroStrategy',
  Mode = 'Mode',
  PowerBI = 'PowerBI',
  PowerBIReportServer = 'PowerBIReportServer',
  QlikCloud = 'QlikCloud',
  QlikSense = 'QlikSense',
  QuickSight = 'QuickSight',
  Redash = 'Redash',
  Sigma = 'Sigma',
  Superset = 'Superset',
  Tableau = 'Tableau',
  ThoughtSpot = 'ThoughtSpot',
}

/**
 * Votes on the entity.
 *
 * This schema defines the Votes for a Data Asset.
 */
export interface Votes {
  /**
   * List of all the Users who downVoted
   */
  downVoters?: EntityReference[];
  /**
   * Total down-votes the entity has
   */
  downVotes?: number;
  /**
   * List of all the Users who upVoted
   */
  upVoters?: EntityReference[];
  /**
   * Total up-votes the entity has
   */
  upVotes?: number;
}<|MERGE_RESOLUTION|>--- conflicted
+++ resolved
@@ -15,7 +15,6 @@
  * dashboards, charts, or other data assets.
  */
 export interface DashboardDataModel {
-<<<<<<< HEAD
   certification?: AssetCertification;
   /**
    * Change that lead to this version of the entity.
@@ -48,6 +47,10 @@
    */
   domains?: EntityReference[];
   /**
+   * Status of the DashboardDataModel.
+   */
+  entityStatus?: EntityStatus;
+  /**
    * Entity extension data with custom attributes added to the entity.
    */
   extension?: any;
@@ -125,121 +128,6 @@
    * Votes on the entity.
    */
   votes?: Votes;
-=======
-    certification?: AssetCertification;
-    /**
-     * Change that lead to this version of the entity.
-     */
-    changeDescription?: ChangeDescription;
-    /**
-     * Columns from the data model.
-     */
-    columns:       Column[];
-    dataModelType: DataModelType;
-    /**
-     * List of data products this entity is part of.
-     */
-    dataProducts?: EntityReference[];
-    /**
-     * When `true` indicates the entity has been soft deleted.
-     */
-    deleted?: boolean;
-    /**
-     * Description of a data model.
-     */
-    description?: string;
-    /**
-     * Display Name that identifies this data model. It could be title or label from the source.
-     */
-    displayName?: string;
-    /**
-     * Domains the Dashboard Data Model belongs to. When not set, the Dashboard model inherits
-     * the domain from the dashboard service it belongs to.
-     */
-    domains?: EntityReference[];
-    /**
-     * Status of the DashboardDataModel.
-     */
-    entityStatus?: EntityStatus;
-    /**
-     * Entity extension data with custom attributes added to the entity.
-     */
-    extension?: any;
-    /**
-     * Followers of this dashboard.
-     */
-    followers?: EntityReference[];
-    /**
-     * Fully qualified name of a data model in the form
-     * `serviceName.dashboardName.datamodel.datamodelName`.
-     */
-    fullyQualifiedName?: string;
-    /**
-     * Link to this data model entity.
-     */
-    href?: string;
-    /**
-     * Unique identifier of this data model instance.
-     */
-    id: string;
-    /**
-     * Change that lead to this version of the entity.
-     */
-    incrementalChangeDescription?: ChangeDescription;
-    /**
-     * Life Cycle properties of the entity
-     */
-    lifeCycle?: LifeCycle;
-    /**
-     * Name of a data model. Expected to be unique within a Dashboard.
-     */
-    name: string;
-    /**
-     * Owners of this data model.
-     */
-    owners?: EntityReference[];
-    /**
-     * Name of the project / workspace / collection in which the dataModel is contained
-     */
-    project?: string;
-    /**
-     * Link to service where this data model is hosted in.
-     */
-    service?: EntityReference;
-    /**
-     * Service type where this data model is hosted in.
-     */
-    serviceType?: DashboardServiceType;
-    /**
-     * Source hash of the entity
-     */
-    sourceHash?: string;
-    /**
-     * In case the Data Model is based on a SQL query.
-     */
-    sql?: string;
-    /**
-     * Tags for this data model.
-     */
-    tags?: TagLabel[];
-    /**
-     * Last update time corresponding to the new version of the entity in Unix epoch time
-     * milliseconds.
-     */
-    updatedAt?: number;
-    /**
-     * User who made the update.
-     */
-    updatedBy?: string;
-    /**
-     * Metadata version of the entity.
-     */
-    version?: number;
-    /**
-     * Votes on the entity.
-     */
-    votes?: Votes;
->>>>>>> 44a39ed4
 }
 
 /**
@@ -876,11 +764,11 @@
  * catalog.
  */
 export enum EntityStatus {
-    Approved = "Approved",
-    Deprecated = "Deprecated",
-    Draft = "Draft",
-    InReview = "In Review",
-    Rejected = "Rejected",
+  Approved = 'Approved',
+  Deprecated = 'Deprecated',
+  Draft = 'Draft',
+  InReview = 'In Review',
+  Rejected = 'Rejected',
 }
 
 /**
