/*
 *  Copyright 2025 Collate.
 *  Licensed under the Apache License, Version 2.0 (the "License");
 *  you may not use this file except in compliance with the License.
 *  You may obtain a copy of the License at
 *  http://www.apache.org/licenses/LICENSE-2.0
 *  Unless required by applicable law or agreed to in writing, software
 *  distributed under the License is distributed on an "AS IS" BASIS,
 *  WITHOUT WARRANTIES OR CONDITIONS OF ANY KIND, either express or implied.
 *  See the License for the specific language governing permissions and
 *  limitations under the License.
 */
/**
 * This schema defines the Directory entity. A Directory is a folder or organizational unit
 * in a Drive Service that can contain files, worksheets, and other directories.
 */
export interface Directory {
<<<<<<< HEAD
  certification?: AssetCertification;
  /**
   * Change that lead to this version of the entity.
   */
  changeDescription?: ChangeDescription;
  /**
   * Child directories and files
   */
  children?: EntityReference[];
  /**
   * List of data products this entity is part of.
   */
  dataProducts?: EntityReference[];
  /**
   * When `true` indicates the entity has been soft deleted.
   */
  deleted?: boolean;
  /**
   * Description of the directory.
   */
  description?: string;
  directoryType?: DirectoryType;
  /**
   * Display Name that identifies this directory.
   */
  displayName?: string;
  /**
   * Domains the Directory belongs to.
   */
  domains?: EntityReference[];
  /**
   * Entity extension data with custom attributes added to the entity.
   */
  extension?: any;
  /**
   * Followers of this entity.
   */
  followers?: EntityReference[];
  /**
   * Fully qualified name of the directory.
   */
  fullyQualifiedName?: string;
  /**
   * Link to the resource corresponding to this directory.
   */
  href?: string;
  /**
   * Unique identifier of this directory instance.
   */
  id: string;
  /**
   * Change that lead to this version of the entity.
   */
  incrementalChangeDescription?: ChangeDescription;
  /**
   * Whether this directory is shared
   */
  isShared?: boolean;
  /**
   * Life Cycle of the entity
   */
  lifeCycle?: LifeCycle;
  /**
   * Name of the directory.
   */
  name: string;
  /**
   * Number of files in this directory
   */
  numberOfFiles?: number;
  /**
   * Number of subdirectories
   */
  numberOfSubDirectories?: number;
  /**
   * Owners of this directory.
   */
  owners?: EntityReference[];
  /**
   * Parent directory reference
   */
  parent?: EntityReference;
  /**
   * Full path to the directory
   */
  path?: string;
  /**
   * Link to the drive service this directory belongs to
   */
  service: EntityReference;
  /**
   * Type of drive service
   */
  serviceType?: DriveServiceType;
  /**
   * Source hash of the entity
   */
  sourceHash?: string;
  /**
   * Link to this directory in the source system.
   */
  sourceUrl?: string;
  /**
   * Tags associated with this directory.
   */
  tags?: TagLabel[];
  /**
   * Total size of all files in bytes
   */
  totalSize?: number;
  /**
   * Last update time corresponding to the new version of the entity in Unix epoch time
   * milliseconds.
   */
  updatedAt?: number;
  /**
   * User who made the update.
   */
  updatedBy?: string;
  /**
   * Latest usage information for this directory.
   */
  usageSummary?: UsageDetails;
  /**
   * Metadata version of the entity.
   */
  version?: number;
  /**
   * Votes on the entity.
   */
  votes?: Votes;
=======
    certification?: AssetCertification;
    /**
     * Change that lead to this version of the entity.
     */
    changeDescription?: ChangeDescription;
    /**
     * Child directories and files
     */
    children?: EntityReference[];
    /**
     * List of data products this entity is part of.
     */
    dataProducts?: EntityReference[];
    /**
     * When `true` indicates the entity has been soft deleted.
     */
    deleted?: boolean;
    /**
     * Description of the directory.
     */
    description?:   string;
    directoryType?: DirectoryType;
    /**
     * Display Name that identifies this directory.
     */
    displayName?: string;
    /**
     * Domains the Directory belongs to.
     */
    domains?: EntityReference[];
    /**
     * Status of the Directory.
     */
    entityStatus?: EntityStatus;
    /**
     * Entity extension data with custom attributes added to the entity.
     */
    extension?: any;
    /**
     * Followers of this entity.
     */
    followers?: EntityReference[];
    /**
     * Fully qualified name of the directory.
     */
    fullyQualifiedName?: string;
    /**
     * Link to the resource corresponding to this directory.
     */
    href?: string;
    /**
     * Unique identifier of this directory instance.
     */
    id: string;
    /**
     * Change that lead to this version of the entity.
     */
    incrementalChangeDescription?: ChangeDescription;
    /**
     * Whether this directory is shared
     */
    isShared?: boolean;
    /**
     * Life Cycle of the entity
     */
    lifeCycle?: LifeCycle;
    /**
     * Name of the directory.
     */
    name: string;
    /**
     * Number of files in this directory
     */
    numberOfFiles?: number;
    /**
     * Number of subdirectories
     */
    numberOfSubDirectories?: number;
    /**
     * Owners of this directory.
     */
    owners?: EntityReference[];
    /**
     * Parent directory reference
     */
    parent?: EntityReference;
    /**
     * Full path to the directory
     */
    path?: string;
    /**
     * Link to the drive service this directory belongs to
     */
    service: EntityReference;
    /**
     * Type of drive service
     */
    serviceType?: DriveServiceType;
    /**
     * Source hash of the entity
     */
    sourceHash?: string;
    /**
     * Link to this directory in the source system.
     */
    sourceUrl?: string;
    /**
     * Tags associated with this directory.
     */
    tags?: TagLabel[];
    /**
     * Total size of all files in bytes
     */
    totalSize?: number;
    /**
     * Last update time corresponding to the new version of the entity in Unix epoch time
     * milliseconds.
     */
    updatedAt?: number;
    /**
     * User who made the update.
     */
    updatedBy?: string;
    /**
     * Latest usage information for this directory.
     */
    usageSummary?: UsageDetails;
    /**
     * Metadata version of the entity.
     */
    version?: number;
    /**
     * Votes on the entity.
     */
    votes?: Votes;
>>>>>>> 44a39ed4
}

/**
 * Defines the Asset Certification schema.
 */
export interface AssetCertification {
  /**
   * The date when the certification was applied.
   */
  appliedDate: number;
  /**
   * The date when the certification expires.
   */
  expiryDate: number;
  tagLabel: TagLabel;
}

/**
 * This schema defines the type for labeling an entity with a Tag.
 */
export interface TagLabel {
  /**
   * Description for the tag label.
   */
  description?: string;
  /**
   * Display Name that identifies this tag.
   */
  displayName?: string;
  /**
   * Link to the tag resource.
   */
  href?: string;
  /**
   * Label type describes how a tag label was applied. 'Manual' indicates the tag label was
   * applied by a person. 'Derived' indicates a tag label was derived using the associated tag
   * relationship (see Classification.json for more details). 'Propagated` indicates a tag
   * label was propagated from upstream based on lineage. 'Automated' is used when a tool was
   * used to determine the tag label.
   */
  labelType: LabelType;
  /**
   * Name of the tag or glossary term.
   */
  name?: string;
  /**
   * Label is from Tags or Glossary.
   */
  source: TagSource;
  /**
   * 'Suggested' state is used when a tag label is suggested by users or tools. Owner of the
   * entity must confirm the suggested labels before it is marked as 'Confirmed'.
   */
  state: State;
  style?: Style;
  tagFQN: string;
}

/**
 * Label type describes how a tag label was applied. 'Manual' indicates the tag label was
 * applied by a person. 'Derived' indicates a tag label was derived using the associated tag
 * relationship (see Classification.json for more details). 'Propagated` indicates a tag
 * label was propagated from upstream based on lineage. 'Automated' is used when a tool was
 * used to determine the tag label.
 */
export enum LabelType {
  Automated = 'Automated',
  Derived = 'Derived',
  Generated = 'Generated',
  Manual = 'Manual',
  Propagated = 'Propagated',
}

/**
 * Label is from Tags or Glossary.
 */
export enum TagSource {
  Classification = 'Classification',
  Glossary = 'Glossary',
}

/**
 * 'Suggested' state is used when a tag label is suggested by users or tools. Owner of the
 * entity must confirm the suggested labels before it is marked as 'Confirmed'.
 */
export enum State {
  Confirmed = 'Confirmed',
  Suggested = 'Suggested',
}

/**
 * UI Style is used to associate a color code and/or icon to entity to customize the look of
 * that entity in UI.
 */
export interface Style {
  /**
   * Hex Color Code to mark an entity such as GlossaryTerm, Tag, Domain or Data Product.
   */
  color?: string;
  /**
   * An icon to associate with GlossaryTerm, Tag, Domain or Data Product.
   */
  iconURL?: string;
}

/**
 * Change that lead to this version of the entity.
 *
 * Description of the change.
 */
export interface ChangeDescription {
  changeSummary?: { [key: string]: ChangeSummary };
  /**
   * Names of fields added during the version changes.
   */
  fieldsAdded?: FieldChange[];
  /**
   * Fields deleted during the version changes with old value before deleted.
   */
  fieldsDeleted?: FieldChange[];
  /**
   * Fields modified during the version changes with old and new values.
   */
  fieldsUpdated?: FieldChange[];
  /**
   * When a change did not result in change, this could be same as the current version.
   */
  previousVersion?: number;
}

export interface ChangeSummary {
  changedAt?: number;
  /**
   * Name of the user or bot who made this change
   */
  changedBy?: string;
  changeSource?: ChangeSource;
  [property: string]: any;
}

/**
 * The source of the change. This will change based on the context of the change (example:
 * manual vs programmatic)
 */
export enum ChangeSource {
  Automated = 'Automated',
  Derived = 'Derived',
  Ingested = 'Ingested',
  Manual = 'Manual',
  Propagated = 'Propagated',
  Suggested = 'Suggested',
}

export interface FieldChange {
  /**
   * Name of the entity field that changed.
   */
  name?: string;
  /**
   * New value of the field. Note that this is a JSON string and use the corresponding field
   * type to deserialize it.
   */
  newValue?: any;
  /**
   * Previous value of the field. Note that this is a JSON string and use the corresponding
   * field type to deserialize it.
   */
  oldValue?: any;
}

/**
 * Child directories and files
 *
 * This schema defines the EntityReferenceList type used for referencing an entity.
 * EntityReference is used for capturing relationships from one entity to another. For
 * example, a table has an attribute called database of type EntityReference that captures
 * the relationship of a table `belongs to a` database.
 *
 * This schema defines the EntityReference type used for referencing an entity.
 * EntityReference is used for capturing relationships from one entity to another. For
 * example, a table has an attribute called database of type EntityReference that captures
 * the relationship of a table `belongs to a` database.
 *
 * User, Pipeline, Query that created,updated or accessed the data asset
 *
 * Parent directory reference
 *
 * Link to the drive service this directory belongs to
 */
export interface EntityReference {
  /**
   * If true the entity referred to has been soft-deleted.
   */
  deleted?: boolean;
  /**
   * Optional description of entity.
   */
  description?: string;
  /**
   * Display Name that identifies this entity.
   */
  displayName?: string;
  /**
   * Fully qualified name of the entity instance. For entities such as tables, databases
   * fullyQualifiedName is returned in this field. For entities that don't have name hierarchy
   * such as `user` and `team` this will be same as the `name` field.
   */
  fullyQualifiedName?: string;
  /**
   * Link to the entity resource.
   */
  href?: string;
  /**
   * Unique identifier that identifies an entity instance.
   */
  id: string;
  /**
   * If true the relationship indicated by this entity reference is inherited from the parent
   * entity.
   */
  inherited?: boolean;
  /**
   * Name of the entity instance.
   */
  name?: string;
  /**
   * Entity type/class name - Examples: `database`, `table`, `metrics`, `databaseService`,
   * `dashboardService`...
   */
  type: string;
}

/**
 * Type of directory
 */
export enum DirectoryType {
  Folder = 'Folder',
  MyDrive = 'MyDrive',
  Root = 'Root',
  SharePointLibrary = 'SharePointLibrary',
  SharePointSite = 'SharePointSite',
  SharedDrive = 'SharedDrive',
  TeamDrive = 'TeamDrive',
}

/**
 * Status of the Directory.
 *
 * Status of an entity. It is used for governance and is applied to all the entities in the
 * catalog.
 */
export enum EntityStatus {
    Approved = "Approved",
    Deprecated = "Deprecated",
    Draft = "Draft",
    InReview = "In Review",
    Rejected = "Rejected",
}

/**
 * Life Cycle of the entity
 *
 * This schema defines Life Cycle Properties.
 */
export interface LifeCycle {
  /**
   * Access Details about accessed aspect of the data asset
   */
  accessed?: AccessDetails;
  /**
   * Access Details about created aspect of the data asset
   */
  created?: AccessDetails;
  /**
   * Access Details about updated aspect of the data asset
   */
  updated?: AccessDetails;
}

/**
 * Access Details about accessed aspect of the data asset
 *
 * Access details of an entity
 *
 * Access Details about created aspect of the data asset
 *
 * Access Details about updated aspect of the data asset
 */
export interface AccessDetails {
  /**
   * User, Pipeline, Query that created,updated or accessed the data asset
   */
  accessedBy?: EntityReference;
  /**
   * Any process that accessed the data asset that is not captured in OpenMetadata.
   */
  accessedByAProcess?: string;
  /**
   * Timestamp of data asset accessed for creation, update, read.
   */
  timestamp: number;
}

/**
 * Type of drive service
 *
 * Type of drive service such as Google Drive...
 */
export enum DriveServiceType {
  CustomDrive = 'CustomDrive',
  GoogleDrive = 'GoogleDrive',
  SharePoint = 'SharePoint',
}

/**
 * Latest usage information for this directory.
 *
 * This schema defines the type for usage details. Daily, weekly, and monthly aggregation of
 * usage is computed along with the percentile rank based on the usage for a given day.
 */
export interface UsageDetails {
  /**
   * Daily usage stats of a data asset on the start date.
   */
  dailyStats: UsageStats;
  /**
   * Date in UTC.
   */
  date: Date;
  /**
   * Monthly (last 30 days) rolling usage stats of a data asset on the start date.
   */
  monthlyStats?: UsageStats;
  /**
   * Weekly (last 7 days) rolling usage stats of a data asset on the start date.
   */
  weeklyStats?: UsageStats;
}

/**
 * Daily usage stats of a data asset on the start date.
 *
 * Type used to return usage statistics.
 *
 * Monthly (last 30 days) rolling usage stats of a data asset on the start date.
 *
 * Weekly (last 7 days) rolling usage stats of a data asset on the start date.
 */
export interface UsageStats {
  /**
   * Usage count of a data asset on the start date.
   */
  count: number;
  /**
   * Optional daily percentile rank data asset use when relevant.
   */
  percentileRank?: number;
}

/**
 * Votes on the entity.
 *
 * This schema defines the Votes for a Data Asset.
 */
export interface Votes {
  /**
   * List of all the Users who downVoted
   */
  downVoters?: EntityReference[];
  /**
   * Total down-votes the entity has
   */
  downVotes?: number;
  /**
   * List of all the Users who upVoted
   */
  upVoters?: EntityReference[];
  /**
   * Total up-votes the entity has
   */
  upVotes?: number;
}<|MERGE_RESOLUTION|>--- conflicted
+++ resolved
@@ -15,7 +15,6 @@
  * in a Drive Service that can contain files, worksheets, and other directories.
  */
 export interface Directory {
-<<<<<<< HEAD
   certification?: AssetCertification;
   /**
    * Change that lead to this version of the entity.
@@ -47,6 +46,10 @@
    */
   domains?: EntityReference[];
   /**
+   * Status of the Directory.
+   */
+  entityStatus?: EntityStatus;
+  /**
    * Entity extension data with custom attributes added to the entity.
    */
   extension?: any;
@@ -147,143 +150,6 @@
    * Votes on the entity.
    */
   votes?: Votes;
-=======
-    certification?: AssetCertification;
-    /**
-     * Change that lead to this version of the entity.
-     */
-    changeDescription?: ChangeDescription;
-    /**
-     * Child directories and files
-     */
-    children?: EntityReference[];
-    /**
-     * List of data products this entity is part of.
-     */
-    dataProducts?: EntityReference[];
-    /**
-     * When `true` indicates the entity has been soft deleted.
-     */
-    deleted?: boolean;
-    /**
-     * Description of the directory.
-     */
-    description?:   string;
-    directoryType?: DirectoryType;
-    /**
-     * Display Name that identifies this directory.
-     */
-    displayName?: string;
-    /**
-     * Domains the Directory belongs to.
-     */
-    domains?: EntityReference[];
-    /**
-     * Status of the Directory.
-     */
-    entityStatus?: EntityStatus;
-    /**
-     * Entity extension data with custom attributes added to the entity.
-     */
-    extension?: any;
-    /**
-     * Followers of this entity.
-     */
-    followers?: EntityReference[];
-    /**
-     * Fully qualified name of the directory.
-     */
-    fullyQualifiedName?: string;
-    /**
-     * Link to the resource corresponding to this directory.
-     */
-    href?: string;
-    /**
-     * Unique identifier of this directory instance.
-     */
-    id: string;
-    /**
-     * Change that lead to this version of the entity.
-     */
-    incrementalChangeDescription?: ChangeDescription;
-    /**
-     * Whether this directory is shared
-     */
-    isShared?: boolean;
-    /**
-     * Life Cycle of the entity
-     */
-    lifeCycle?: LifeCycle;
-    /**
-     * Name of the directory.
-     */
-    name: string;
-    /**
-     * Number of files in this directory
-     */
-    numberOfFiles?: number;
-    /**
-     * Number of subdirectories
-     */
-    numberOfSubDirectories?: number;
-    /**
-     * Owners of this directory.
-     */
-    owners?: EntityReference[];
-    /**
-     * Parent directory reference
-     */
-    parent?: EntityReference;
-    /**
-     * Full path to the directory
-     */
-    path?: string;
-    /**
-     * Link to the drive service this directory belongs to
-     */
-    service: EntityReference;
-    /**
-     * Type of drive service
-     */
-    serviceType?: DriveServiceType;
-    /**
-     * Source hash of the entity
-     */
-    sourceHash?: string;
-    /**
-     * Link to this directory in the source system.
-     */
-    sourceUrl?: string;
-    /**
-     * Tags associated with this directory.
-     */
-    tags?: TagLabel[];
-    /**
-     * Total size of all files in bytes
-     */
-    totalSize?: number;
-    /**
-     * Last update time corresponding to the new version of the entity in Unix epoch time
-     * milliseconds.
-     */
-    updatedAt?: number;
-    /**
-     * User who made the update.
-     */
-    updatedBy?: string;
-    /**
-     * Latest usage information for this directory.
-     */
-    usageSummary?: UsageDetails;
-    /**
-     * Metadata version of the entity.
-     */
-    version?: number;
-    /**
-     * Votes on the entity.
-     */
-    votes?: Votes;
->>>>>>> 44a39ed4
 }
 
 /**
@@ -536,11 +402,11 @@
  * catalog.
  */
 export enum EntityStatus {
-    Approved = "Approved",
-    Deprecated = "Deprecated",
-    Draft = "Draft",
-    InReview = "In Review",
-    Rejected = "Rejected",
+  Approved = 'Approved',
+  Deprecated = 'Deprecated',
+  Draft = 'Draft',
+  InReview = 'In Review',
+  Rejected = 'Rejected',
 }
 
 /**
