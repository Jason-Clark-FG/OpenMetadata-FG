/*
 *  Copyright 2025 Collate.
 *  Licensed under the Apache License, Version 2.0 (the "License");
 *  you may not use this file except in compliance with the License.
 *  You may obtain a copy of the License at
 *  http://www.apache.org/licenses/LICENSE-2.0
 *  Unless required by applicable law or agreed to in writing, software
 *  distributed under the License is distributed on an "AS IS" BASIS,
 *  WITHOUT WARRANTIES OR CONDITIONS OF ANY KIND, either express or implied.
 *  See the License for the specific language governing permissions and
 *  limitations under the License.
 */
/**
 * This schema defines the Model entity. `Machine Learning Models` are algorithms trained on
 * data to find patterns or make predictions.
 */
export interface Mlmodel {
<<<<<<< HEAD
  /**
   * Algorithm used to train the ML Model.
   */
  algorithm: string;
  certification?: AssetCertification;
  /**
   * Change that lead to this version of the entity.
   */
  changeDescription?: ChangeDescription;
  /**
   * Performance Dashboard URL to track metric evolution.
   */
  dashboard?: EntityReference;
  /**
   * List of data products this entity is part of.
   */
  dataProducts?: EntityReference[];
  /**
   * When `true` indicates the entity has been soft deleted.
   */
  deleted?: boolean;
  /**
   * Description of the ML Model, what it is, and how to use it.
   */
  description?: string;
  /**
   * Display Name that identifies this ML Model.
   */
  displayName?: string;
  /**
   * Domains the MLModel belongs to. When not set, the MLModel inherits the domain from the ML
   * Model Service it belongs to.
   */
  domains?: EntityReference[];
  /**
   * Entity extension data with custom attributes added to the entity.
   */
  extension?: any;
  /**
   * Followers of this ML Model.
   */
  followers?: EntityReference[];
  /**
   * A unique name that identifies an ML Model.
   */
  fullyQualifiedName?: string;
  /**
   * Link to the resource corresponding to this entity.
   */
  href?: string;
  /**
   * Unique identifier of an ML Model instance.
   */
  id: string;
  /**
   * Change that lead to this version of the entity.
   */
  incrementalChangeDescription?: ChangeDescription;
  /**
   * Life Cycle properties of the entity
   */
  lifeCycle?: LifeCycle;
  /**
   * Features used to train the ML Model.
   */
  mlFeatures?: MlFeature[];
  /**
   * Hyper Parameters used to train the ML Model.
   */
  mlHyperParameters?: MlHyperParameter[];
  /**
   * Location containing the ML Model. It can be a storage layer and/or a container repository.
   */
  mlStore?: MlStore;
  /**
   * Name that identifies this ML Model.
   */
  name: string;
  /**
   * Owners of this ML Model.
   */
  owners?: EntityReference[];
  /**
   * Endpoint that makes the ML Model available, e.g,. a REST API serving the data or
   * computing predictions.
   */
  server?: string;
  /**
   * Link to service where this pipeline is hosted in.
   */
  service: EntityReference;
  /**
   * Service type where this pipeline is hosted in.
   */
  serviceType?: MlModelServiceType;
  /**
   * Source hash of the entity
   */
  sourceHash?: string;
  /**
   * Source URL of mlModel.
   */
  sourceUrl?: string;
  /**
   * Tags for this ML Model.
   */
  tags?: TagLabel[];
  /**
   * For supervised ML Models, the value to estimate.
   */
  target?: string;
  /**
   * Last update time corresponding to the new version of the entity in Unix epoch time
   * milliseconds.
   */
  updatedAt?: number;
  /**
   * User who made the update.
   */
  updatedBy?: string;
  /**
   * Latest usage information for this ML Model.
   */
  usageSummary?: UsageDetails;
  /**
   * Metadata version of the entity.
   */
  version?: number;
  /**
   * Votes on the entity.
   */
  votes?: Votes;
=======
    /**
     * Algorithm used to train the ML Model.
     */
    algorithm:      string;
    certification?: AssetCertification;
    /**
     * Change that lead to this version of the entity.
     */
    changeDescription?: ChangeDescription;
    /**
     * Performance Dashboard URL to track metric evolution.
     */
    dashboard?: EntityReference;
    /**
     * List of data products this entity is part of.
     */
    dataProducts?: EntityReference[];
    /**
     * When `true` indicates the entity has been soft deleted.
     */
    deleted?: boolean;
    /**
     * Description of the ML Model, what it is, and how to use it.
     */
    description?: string;
    /**
     * Display Name that identifies this ML Model.
     */
    displayName?: string;
    /**
     * Domains the MLModel belongs to. When not set, the MLModel inherits the domain from the ML
     * Model Service it belongs to.
     */
    domains?: EntityReference[];
    /**
     * Status of the MlModel.
     */
    entityStatus?: EntityStatus;
    /**
     * Entity extension data with custom attributes added to the entity.
     */
    extension?: any;
    /**
     * Followers of this ML Model.
     */
    followers?: EntityReference[];
    /**
     * A unique name that identifies an ML Model.
     */
    fullyQualifiedName?: string;
    /**
     * Link to the resource corresponding to this entity.
     */
    href?: string;
    /**
     * Unique identifier of an ML Model instance.
     */
    id: string;
    /**
     * Change that lead to this version of the entity.
     */
    incrementalChangeDescription?: ChangeDescription;
    /**
     * Life Cycle properties of the entity
     */
    lifeCycle?: LifeCycle;
    /**
     * Features used to train the ML Model.
     */
    mlFeatures?: MlFeature[];
    /**
     * Hyper Parameters used to train the ML Model.
     */
    mlHyperParameters?: MlHyperParameter[];
    /**
     * Location containing the ML Model. It can be a storage layer and/or a container repository.
     */
    mlStore?: MlStore;
    /**
     * Name that identifies this ML Model.
     */
    name: string;
    /**
     * Owners of this ML Model.
     */
    owners?: EntityReference[];
    /**
     * Endpoint that makes the ML Model available, e.g,. a REST API serving the data or
     * computing predictions.
     */
    server?: string;
    /**
     * Link to service where this pipeline is hosted in.
     */
    service: EntityReference;
    /**
     * Service type where this pipeline is hosted in.
     */
    serviceType?: MlModelServiceType;
    /**
     * Source hash of the entity
     */
    sourceHash?: string;
    /**
     * Source URL of mlModel.
     */
    sourceUrl?: string;
    /**
     * Tags for this ML Model.
     */
    tags?: TagLabel[];
    /**
     * For supervised ML Models, the value to estimate.
     */
    target?: string;
    /**
     * Last update time corresponding to the new version of the entity in Unix epoch time
     * milliseconds.
     */
    updatedAt?: number;
    /**
     * User who made the update.
     */
    updatedBy?: string;
    /**
     * Latest usage information for this ML Model.
     */
    usageSummary?: UsageDetails;
    /**
     * Metadata version of the entity.
     */
    version?: number;
    /**
     * Votes on the entity.
     */
    votes?: Votes;
>>>>>>> 44a39ed4
}

/**
 * Defines the Asset Certification schema.
 */
export interface AssetCertification {
  /**
   * The date when the certification was applied.
   */
  appliedDate: number;
  /**
   * The date when the certification expires.
   */
  expiryDate: number;
  tagLabel: TagLabel;
}

/**
 * This schema defines the type for labeling an entity with a Tag.
 */
export interface TagLabel {
  /**
   * Description for the tag label.
   */
  description?: string;
  /**
   * Display Name that identifies this tag.
   */
  displayName?: string;
  /**
   * Link to the tag resource.
   */
  href?: string;
  /**
   * Label type describes how a tag label was applied. 'Manual' indicates the tag label was
   * applied by a person. 'Derived' indicates a tag label was derived using the associated tag
   * relationship (see Classification.json for more details). 'Propagated` indicates a tag
   * label was propagated from upstream based on lineage. 'Automated' is used when a tool was
   * used to determine the tag label.
   */
  labelType: LabelType;
  /**
   * Name of the tag or glossary term.
   */
  name?: string;
  /**
   * Label is from Tags or Glossary.
   */
  source: TagSource;
  /**
   * 'Suggested' state is used when a tag label is suggested by users or tools. Owner of the
   * entity must confirm the suggested labels before it is marked as 'Confirmed'.
   */
  state: State;
  style?: Style;
  tagFQN: string;
}

/**
 * Label type describes how a tag label was applied. 'Manual' indicates the tag label was
 * applied by a person. 'Derived' indicates a tag label was derived using the associated tag
 * relationship (see Classification.json for more details). 'Propagated` indicates a tag
 * label was propagated from upstream based on lineage. 'Automated' is used when a tool was
 * used to determine the tag label.
 */
export enum LabelType {
  Automated = 'Automated',
  Derived = 'Derived',
  Generated = 'Generated',
  Manual = 'Manual',
  Propagated = 'Propagated',
}

/**
 * Label is from Tags or Glossary.
 */
export enum TagSource {
  Classification = 'Classification',
  Glossary = 'Glossary',
}

/**
 * 'Suggested' state is used when a tag label is suggested by users or tools. Owner of the
 * entity must confirm the suggested labels before it is marked as 'Confirmed'.
 */
export enum State {
  Confirmed = 'Confirmed',
  Suggested = 'Suggested',
}

/**
 * UI Style is used to associate a color code and/or icon to entity to customize the look of
 * that entity in UI.
 */
export interface Style {
  /**
   * Hex Color Code to mark an entity such as GlossaryTerm, Tag, Domain or Data Product.
   */
  color?: string;
  /**
   * An icon to associate with GlossaryTerm, Tag, Domain or Data Product.
   */
  iconURL?: string;
}

/**
 * Change that lead to this version of the entity.
 *
 * Description of the change.
 */
export interface ChangeDescription {
  changeSummary?: { [key: string]: ChangeSummary };
  /**
   * Names of fields added during the version changes.
   */
  fieldsAdded?: FieldChange[];
  /**
   * Fields deleted during the version changes with old value before deleted.
   */
  fieldsDeleted?: FieldChange[];
  /**
   * Fields modified during the version changes with old and new values.
   */
  fieldsUpdated?: FieldChange[];
  /**
   * When a change did not result in change, this could be same as the current version.
   */
  previousVersion?: number;
}

export interface ChangeSummary {
  changedAt?: number;
  /**
   * Name of the user or bot who made this change
   */
  changedBy?: string;
  changeSource?: ChangeSource;
  [property: string]: any;
}

/**
 * The source of the change. This will change based on the context of the change (example:
 * manual vs programmatic)
 */
export enum ChangeSource {
  Automated = 'Automated',
  Derived = 'Derived',
  Ingested = 'Ingested',
  Manual = 'Manual',
  Propagated = 'Propagated',
  Suggested = 'Suggested',
}

export interface FieldChange {
  /**
   * Name of the entity field that changed.
   */
  name?: string;
  /**
   * New value of the field. Note that this is a JSON string and use the corresponding field
   * type to deserialize it.
   */
  newValue?: any;
  /**
   * Previous value of the field. Note that this is a JSON string and use the corresponding
   * field type to deserialize it.
   */
  oldValue?: any;
}

/**
 * Performance Dashboard URL to track metric evolution.
 *
 * This schema defines the EntityReference type used for referencing an entity.
 * EntityReference is used for capturing relationships from one entity to another. For
 * example, a table has an attribute called database of type EntityReference that captures
 * the relationship of a table `belongs to a` database.
 *
 * List of data products this entity is part of.
 *
 * This schema defines the EntityReferenceList type used for referencing an entity.
 * EntityReference is used for capturing relationships from one entity to another. For
 * example, a table has an attribute called database of type EntityReference that captures
 * the relationship of a table `belongs to a` database.
 *
 * User, Pipeline, Query that created,updated or accessed the data asset
 *
 * Description of the Data Source (e.g., a Table).
 *
 * Link to service where this pipeline is hosted in.
 */
export interface EntityReference {
  /**
   * If true the entity referred to has been soft-deleted.
   */
  deleted?: boolean;
  /**
   * Optional description of entity.
   */
  description?: string;
  /**
   * Display Name that identifies this entity.
   */
  displayName?: string;
  /**
   * Fully qualified name of the entity instance. For entities such as tables, databases
   * fullyQualifiedName is returned in this field. For entities that don't have name hierarchy
   * such as `user` and `team` this will be same as the `name` field.
   */
  fullyQualifiedName?: string;
  /**
   * Link to the entity resource.
   */
  href?: string;
  /**
   * Unique identifier that identifies an entity instance.
   */
  id: string;
  /**
   * If true the relationship indicated by this entity reference is inherited from the parent
   * entity.
   */
  inherited?: boolean;
  /**
   * Name of the entity instance.
   */
  name?: string;
  /**
   * Entity type/class name - Examples: `database`, `table`, `metrics`, `databaseService`,
   * `dashboardService`...
   */
  type: string;
}

/**
 * Status of the MlModel.
 *
 * Status of an entity. It is used for governance and is applied to all the entities in the
 * catalog.
 */
export enum EntityStatus {
    Approved = "Approved",
    Deprecated = "Deprecated",
    Draft = "Draft",
    InReview = "In Review",
    Rejected = "Rejected",
}

/**
 * Life Cycle properties of the entity
 *
 * This schema defines Life Cycle Properties.
 */
export interface LifeCycle {
  /**
   * Access Details about accessed aspect of the data asset
   */
  accessed?: AccessDetails;
  /**
   * Access Details about created aspect of the data asset
   */
  created?: AccessDetails;
  /**
   * Access Details about updated aspect of the data asset
   */
  updated?: AccessDetails;
}

/**
 * Access Details about accessed aspect of the data asset
 *
 * Access details of an entity
 *
 * Access Details about created aspect of the data asset
 *
 * Access Details about updated aspect of the data asset
 */
export interface AccessDetails {
  /**
   * User, Pipeline, Query that created,updated or accessed the data asset
   */
  accessedBy?: EntityReference;
  /**
   * Any process that accessed the data asset that is not captured in OpenMetadata.
   */
  accessedByAProcess?: string;
  /**
   * Timestamp of data asset accessed for creation, update, read.
   */
  timestamp: number;
}

/**
 * This schema defines the type for an ML Feature used in an ML Model.
 */
export interface MlFeature {
  /**
   * Data type of the column (numerical vs. categorical).
   */
  dataType?: FeatureType;
  /**
   * Description of the ML Feature.
   */
  description?: string;
  /**
   * Description of the algorithm used to compute the feature, e.g., PCA, bucketing...
   */
  featureAlgorithm?: string;
  /**
   * Columns used to create the ML Feature.
   */
  featureSources?: FeatureSource[];
  fullyQualifiedName?: string;
  name?: string;
  /**
   * Tags associated with the feature.
   */
  tags?: TagLabel[];
}

/**
 * Data type of the column (numerical vs. categorical).
 *
 * This enum defines the type of data stored in a ML Feature.
 */
export enum FeatureType {
  Categorical = 'categorical',
  Numerical = 'numerical',
}

/**
 * This schema defines the sources of a ML Feature.
 */
export interface FeatureSource {
  /**
   * Description of the Data Source (e.g., a Table).
   */
  dataSource?: EntityReference;
  /**
   * Data type of the source (int, date etc.).
   */
  dataType?: FeatureSourceDataType;
  /**
   * Description of the feature source.
   */
  description?: string;
  fullyQualifiedName?: string;
  name?: string;
  /**
   * Tags associated with the feature source.
   */
  tags?: TagLabel[];
}

/**
 * Data type of the source (int, date etc.).
 *
 * This enum defines the type of data of a ML Feature source.
 */
export enum FeatureSourceDataType {
  Array = 'array',
  Boolean = 'boolean',
  Date = 'date',
  Integer = 'integer',
  Number = 'number',
  Object = 'object',
  String = 'string',
  Timestamp = 'timestamp',
}

/**
 * This schema defines the type for an ML HyperParameter used in an ML Model.
 */
export interface MlHyperParameter {
  /**
   * Description of the Hyper Parameter.
   */
  description?: string;
  /**
   * Hyper parameter name.
   */
  name?: string;
  /**
   * Hyper parameter value.
   */
  value?: string;
}

/**
 * Location containing the ML Model. It can be a storage layer and/or a container repository.
 */
export interface MlStore {
  /**
   * Container Repository with the ML Model image.
   */
  imageRepository?: string;
  /**
   * Storage Layer containing the ML Model data.
   */
  storage?: string;
}

/**
 * Service type where this pipeline is hosted in.
 *
 * Type of MlModel service
 */
export enum MlModelServiceType {
  CustomMlModel = 'CustomMlModel',
  Mlflow = 'Mlflow',
  SageMaker = 'SageMaker',
  Sklearn = 'Sklearn',
  VertexAI = 'VertexAI',
}

/**
 * Latest usage information for this ML Model.
 *
 * This schema defines the type for usage details. Daily, weekly, and monthly aggregation of
 * usage is computed along with the percentile rank based on the usage for a given day.
 */
export interface UsageDetails {
  /**
   * Daily usage stats of a data asset on the start date.
   */
  dailyStats: UsageStats;
  /**
   * Date in UTC.
   */
  date: Date;
  /**
   * Monthly (last 30 days) rolling usage stats of a data asset on the start date.
   */
  monthlyStats?: UsageStats;
  /**
   * Weekly (last 7 days) rolling usage stats of a data asset on the start date.
   */
  weeklyStats?: UsageStats;
}

/**
 * Daily usage stats of a data asset on the start date.
 *
 * Type used to return usage statistics.
 *
 * Monthly (last 30 days) rolling usage stats of a data asset on the start date.
 *
 * Weekly (last 7 days) rolling usage stats of a data asset on the start date.
 */
export interface UsageStats {
  /**
   * Usage count of a data asset on the start date.
   */
  count: number;
  /**
   * Optional daily percentile rank data asset use when relevant.
   */
  percentileRank?: number;
}

/**
 * Votes on the entity.
 *
 * This schema defines the Votes for a Data Asset.
 */
export interface Votes {
  /**
   * List of all the Users who downVoted
   */
  downVoters?: EntityReference[];
  /**
   * Total down-votes the entity has
   */
  downVotes?: number;
  /**
   * List of all the Users who upVoted
   */
  upVoters?: EntityReference[];
  /**
   * Total up-votes the entity has
   */
  upVotes?: number;
}<|MERGE_RESOLUTION|>--- conflicted
+++ resolved
@@ -15,7 +15,6 @@
  * data to find patterns or make predictions.
  */
 export interface Mlmodel {
-<<<<<<< HEAD
   /**
    * Algorithm used to train the ML Model.
    */
@@ -51,6 +50,10 @@
    */
   domains?: EntityReference[];
   /**
+   * Status of the MlModel.
+   */
+  entityStatus?: EntityStatus;
+  /**
    * Entity extension data with custom attributes added to the entity.
    */
   extension?: any;
@@ -148,144 +151,6 @@
    * Votes on the entity.
    */
   votes?: Votes;
-=======
-    /**
-     * Algorithm used to train the ML Model.
-     */
-    algorithm:      string;
-    certification?: AssetCertification;
-    /**
-     * Change that lead to this version of the entity.
-     */
-    changeDescription?: ChangeDescription;
-    /**
-     * Performance Dashboard URL to track metric evolution.
-     */
-    dashboard?: EntityReference;
-    /**
-     * List of data products this entity is part of.
-     */
-    dataProducts?: EntityReference[];
-    /**
-     * When `true` indicates the entity has been soft deleted.
-     */
-    deleted?: boolean;
-    /**
-     * Description of the ML Model, what it is, and how to use it.
-     */
-    description?: string;
-    /**
-     * Display Name that identifies this ML Model.
-     */
-    displayName?: string;
-    /**
-     * Domains the MLModel belongs to. When not set, the MLModel inherits the domain from the ML
-     * Model Service it belongs to.
-     */
-    domains?: EntityReference[];
-    /**
-     * Status of the MlModel.
-     */
-    entityStatus?: EntityStatus;
-    /**
-     * Entity extension data with custom attributes added to the entity.
-     */
-    extension?: any;
-    /**
-     * Followers of this ML Model.
-     */
-    followers?: EntityReference[];
-    /**
-     * A unique name that identifies an ML Model.
-     */
-    fullyQualifiedName?: string;
-    /**
-     * Link to the resource corresponding to this entity.
-     */
-    href?: string;
-    /**
-     * Unique identifier of an ML Model instance.
-     */
-    id: string;
-    /**
-     * Change that lead to this version of the entity.
-     */
-    incrementalChangeDescription?: ChangeDescription;
-    /**
-     * Life Cycle properties of the entity
-     */
-    lifeCycle?: LifeCycle;
-    /**
-     * Features used to train the ML Model.
-     */
-    mlFeatures?: MlFeature[];
-    /**
-     * Hyper Parameters used to train the ML Model.
-     */
-    mlHyperParameters?: MlHyperParameter[];
-    /**
-     * Location containing the ML Model. It can be a storage layer and/or a container repository.
-     */
-    mlStore?: MlStore;
-    /**
-     * Name that identifies this ML Model.
-     */
-    name: string;
-    /**
-     * Owners of this ML Model.
-     */
-    owners?: EntityReference[];
-    /**
-     * Endpoint that makes the ML Model available, e.g,. a REST API serving the data or
-     * computing predictions.
-     */
-    server?: string;
-    /**
-     * Link to service where this pipeline is hosted in.
-     */
-    service: EntityReference;
-    /**
-     * Service type where this pipeline is hosted in.
-     */
-    serviceType?: MlModelServiceType;
-    /**
-     * Source hash of the entity
-     */
-    sourceHash?: string;
-    /**
-     * Source URL of mlModel.
-     */
-    sourceUrl?: string;
-    /**
-     * Tags for this ML Model.
-     */
-    tags?: TagLabel[];
-    /**
-     * For supervised ML Models, the value to estimate.
-     */
-    target?: string;
-    /**
-     * Last update time corresponding to the new version of the entity in Unix epoch time
-     * milliseconds.
-     */
-    updatedAt?: number;
-    /**
-     * User who made the update.
-     */
-    updatedBy?: string;
-    /**
-     * Latest usage information for this ML Model.
-     */
-    usageSummary?: UsageDetails;
-    /**
-     * Metadata version of the entity.
-     */
-    version?: number;
-    /**
-     * Votes on the entity.
-     */
-    votes?: Votes;
->>>>>>> 44a39ed4
 }
 
 /**
@@ -527,11 +392,11 @@
  * catalog.
  */
 export enum EntityStatus {
-    Approved = "Approved",
-    Deprecated = "Deprecated",
-    Draft = "Draft",
-    InReview = "In Review",
-    Rejected = "Rejected",
+  Approved = 'Approved',
+  Deprecated = 'Deprecated',
+  Draft = 'Draft',
+  InReview = 'In Review',
+  Rejected = 'Rejected',
 }
 
 /**
