/*
 *  Copyright 2025 Collate.
 *  Licensed under the Apache License, Version 2.0 (the "License");
 *  you may not use this file except in compliance with the License.
 *  You may obtain a copy of the License at
 *  http://www.apache.org/licenses/LICENSE-2.0
 *  Unless required by applicable law or agreed to in writing, software
 *  distributed under the License is distributed on an "AS IS" BASIS,
 *  WITHOUT WARRANTIES OR CONDITIONS OF ANY KIND, either express or implied.
 *  See the License for the specific language governing permissions and
 *  limitations under the License.
 */
/**
 * A `Table` entity organizes data in rows and columns and is defined in a `Database Schema`.
 */
export interface Table {
<<<<<<< HEAD
  certification?: AssetCertification;
  /**
   * Change that lead to this version of the entity.
   */
  changeDescription?: ChangeDescription;
  /**
   * Columns in this table.
   */
  columns: Column[];
  /**
   * List of Custom Metrics registered for a table.
   */
  customMetrics?: CustomMetric[];
  /**
   * Reference to Database that contains this table.
   */
  database?: EntityReference;
  /**
   * Reference to database schema that contains this table.
   */
  databaseSchema?: EntityReference;
  /**
   * This captures information about how the table is modeled. Currently only DBT model is
   * supported.
   */
  dataModel?: DataModel;
  /**
   * List of data products this entity is part of.
   */
  dataProducts?: EntityReference[];
  /**
   * When `true` indicates the entity has been soft deleted.
   */
  deleted?: boolean;
  /**
   * Description of a table.
   */
  description?: string;
  /**
   * Display Name that identifies this table. It could be title or label from the source
   * services.
   */
  displayName?: string;
  /**
   * Domains the asset belongs to. When not set, the asset inherits the domain from the parent
   * it belongs to.
   */
  domains?: EntityReference[];
  /**
   * Entity extension data with custom attributes added to the entity.
   */
  extension?: any;
  /**
   * File format in case of file/datalake tables.
   */
  fileFormat?: FileFormat;
  /**
   * Followers of this table.
   */
  followers?: EntityReference[];
  /**
   * Fully qualified name of a table in the form `serviceName.databaseName.tableName`.
   */
  fullyQualifiedName?: string;
  /**
   * Link to this table resource.
   */
  href?: string;
  /**
   * Unique identifier of this table instance.
   */
  id: string;
  /**
   * Change that lead to this version of the entity.
   */
  incrementalChangeDescription?: ChangeDescription;
  /**
   * Details of other tables this table is frequently joined with.
   */
  joins?: TableJoins;
  /**
   * Life Cycle of the entity
   */
  lifeCycle?: LifeCycle;
  /**
   * Reference to the Location that contains this table.
   */
  location?: EntityReference;
  /**
   * Full storage path in case of external and managed tables.
   */
  locationPath?: string;
  /**
   * Name of a table. Expected to be unique within a database.
   */
  name: string;
  /**
   * Owners of this table.
   */
  owners?: EntityReference[];
  /**
   * Processed lineage for the table
   */
  processedLineage?: boolean;
  /**
   * Latest Data profile for a table.
   */
  profile?: TableProfile;
  /**
   * List of queries that are used to create this table.
   */
  queries?: string[];
  /**
   * Retention period of the data in the table. Period is expressed as duration in ISO 8601
   * format in UTC. Example - `P23DT23H`. When not set, the retention period is inherited from
   * the parent database schema, if it exists.
   */
  retentionPeriod?: string;
  /**
   * Sample data for a table.
   */
  sampleData?: TableData;
  /**
   * DDL for Tables and Views
   */
  schemaDefinition?: string;
  /**
   * Link to Database service this table is hosted in.
   */
  service?: EntityReference;
  /**
   * Service type this table is hosted in.
   */
  serviceType?: DatabaseServiceType;
  /**
   * Source hash of the entity
   */
  sourceHash?: string;
  /**
   * Source URL of table.
   */
  sourceUrl?: string;
  /**
   * Table constraints.
   */
  tableConstraints?: TableConstraint[];
  tablePartition?: TablePartition;
  /**
   * Table Profiler Config to include or exclude columns from profiling.
   */
  tableProfilerConfig?: TableProfilerConfig;
  tableType?: TableType;
  /**
   * Tags for this table.
   */
  tags?: TagLabel[];
  /**
   * Executable test suite associated with this table
   */
  testSuite?: EntityReference;
  /**
   * Last update time corresponding to the new version of the entity in Unix epoch time
   * milliseconds.
   */
  updatedAt?: number;
  /**
   * User who made the update.
   */
  updatedBy?: string;
  /**
   * Latest usage information for this table.
   */
  usageSummary?: UsageDetails;
  /**
   * Metadata version of the entity.
   */
  version?: number;
  /**
   * Votes on the entity.
   */
  votes?: Votes;
=======
    certification?: AssetCertification;
    /**
     * Change that lead to this version of the entity.
     */
    changeDescription?: ChangeDescription;
    /**
     * Columns in this table.
     */
    columns: Column[];
    /**
     * List of Custom Metrics registered for a table.
     */
    customMetrics?: CustomMetric[];
    /**
     * Reference to Database that contains this table.
     */
    database?: EntityReference;
    /**
     * Reference to database schema that contains this table.
     */
    databaseSchema?: EntityReference;
    /**
     * This captures information about how the table is modeled. Currently only DBT model is
     * supported.
     */
    dataModel?: DataModel;
    /**
     * List of data products this entity is part of.
     */
    dataProducts?: EntityReference[];
    /**
     * When `true` indicates the entity has been soft deleted.
     */
    deleted?: boolean;
    /**
     * Description of a table.
     */
    description?: string;
    /**
     * Display Name that identifies this table. It could be title or label from the source
     * services.
     */
    displayName?: string;
    /**
     * Domains the asset belongs to. When not set, the asset inherits the domain from the parent
     * it belongs to.
     */
    domains?: EntityReference[];
    /**
     * Status of the Table.
     */
    entityStatus?: EntityStatus;
    /**
     * Entity extension data with custom attributes added to the entity.
     */
    extension?: any;
    /**
     * File format in case of file/datalake tables.
     */
    fileFormat?: FileFormat;
    /**
     * Followers of this table.
     */
    followers?: EntityReference[];
    /**
     * Fully qualified name of a table in the form `serviceName.databaseName.tableName`.
     */
    fullyQualifiedName?: string;
    /**
     * Link to this table resource.
     */
    href?: string;
    /**
     * Unique identifier of this table instance.
     */
    id: string;
    /**
     * Change that lead to this version of the entity.
     */
    incrementalChangeDescription?: ChangeDescription;
    /**
     * Details of other tables this table is frequently joined with.
     */
    joins?: TableJoins;
    /**
     * Life Cycle of the entity
     */
    lifeCycle?: LifeCycle;
    /**
     * Reference to the Location that contains this table.
     */
    location?: EntityReference;
    /**
     * Full storage path in case of external and managed tables.
     */
    locationPath?: string;
    /**
     * Name of a table. Expected to be unique within a database.
     */
    name: string;
    /**
     * Owners of this table.
     */
    owners?: EntityReference[];
    /**
     * Processed lineage for the table
     */
    processedLineage?: boolean;
    /**
     * Latest Data profile for a table.
     */
    profile?: TableProfile;
    /**
     * List of queries that are used to create this table.
     */
    queries?: string[];
    /**
     * Retention period of the data in the table. Period is expressed as duration in ISO 8601
     * format in UTC. Example - `P23DT23H`. When not set, the retention period is inherited from
     * the parent database schema, if it exists.
     */
    retentionPeriod?: string;
    /**
     * Sample data for a table.
     */
    sampleData?: TableData;
    /**
     * DDL for Tables and Views
     */
    schemaDefinition?: string;
    /**
     * Link to Database service this table is hosted in.
     */
    service?: EntityReference;
    /**
     * Service type this table is hosted in.
     */
    serviceType?: DatabaseServiceType;
    /**
     * Source hash of the entity
     */
    sourceHash?: string;
    /**
     * Source URL of table.
     */
    sourceUrl?: string;
    /**
     * Table constraints.
     */
    tableConstraints?: TableConstraint[];
    tablePartition?:   TablePartition;
    /**
     * Table Profiler Config to include or exclude columns from profiling.
     */
    tableProfilerConfig?: TableProfilerConfig;
    tableType?:           TableType;
    /**
     * Tags for this table.
     */
    tags?: TagLabel[];
    /**
     * Executable test suite associated with this table
     */
    testSuite?: EntityReference;
    /**
     * Last update time corresponding to the new version of the entity in Unix epoch time
     * milliseconds.
     */
    updatedAt?: number;
    /**
     * User who made the update.
     */
    updatedBy?: string;
    /**
     * Latest usage information for this table.
     */
    usageSummary?: UsageDetails;
    /**
     * Metadata version of the entity.
     */
    version?: number;
    /**
     * Votes on the entity.
     */
    votes?: Votes;
>>>>>>> 44a39ed4
}

/**
 * Defines the Asset Certification schema.
 */
export interface AssetCertification {
  /**
   * The date when the certification was applied.
   */
  appliedDate: number;
  /**
   * The date when the certification expires.
   */
  expiryDate: number;
  tagLabel: TagLabel;
}

/**
 * This schema defines the type for labeling an entity with a Tag.
 */
export interface TagLabel {
  /**
   * Description for the tag label.
   */
  description?: string;
  /**
   * Display Name that identifies this tag.
   */
  displayName?: string;
  /**
   * Link to the tag resource.
   */
  href?: string;
  /**
   * Label type describes how a tag label was applied. 'Manual' indicates the tag label was
   * applied by a person. 'Derived' indicates a tag label was derived using the associated tag
   * relationship (see Classification.json for more details). 'Propagated` indicates a tag
   * label was propagated from upstream based on lineage. 'Automated' is used when a tool was
   * used to determine the tag label.
   */
  labelType: LabelType;
  /**
   * Name of the tag or glossary term.
   */
  name?: string;
  /**
   * Label is from Tags or Glossary.
   */
  source: TagSource;
  /**
   * 'Suggested' state is used when a tag label is suggested by users or tools. Owner of the
   * entity must confirm the suggested labels before it is marked as 'Confirmed'.
   */
  state: State;
  style?: Style;
  tagFQN: string;
}

/**
 * Label type describes how a tag label was applied. 'Manual' indicates the tag label was
 * applied by a person. 'Derived' indicates a tag label was derived using the associated tag
 * relationship (see Classification.json for more details). 'Propagated` indicates a tag
 * label was propagated from upstream based on lineage. 'Automated' is used when a tool was
 * used to determine the tag label.
 */
export enum LabelType {
  Automated = 'Automated',
  Derived = 'Derived',
  Generated = 'Generated',
  Manual = 'Manual',
  Propagated = 'Propagated',
}

/**
 * Label is from Tags or Glossary.
 */
export enum TagSource {
  Classification = 'Classification',
  Glossary = 'Glossary',
}

/**
 * 'Suggested' state is used when a tag label is suggested by users or tools. Owner of the
 * entity must confirm the suggested labels before it is marked as 'Confirmed'.
 */
export enum State {
  Confirmed = 'Confirmed',
  Suggested = 'Suggested',
}

/**
 * UI Style is used to associate a color code and/or icon to entity to customize the look of
 * that entity in UI.
 */
export interface Style {
  /**
   * Hex Color Code to mark an entity such as GlossaryTerm, Tag, Domain or Data Product.
   */
  color?: string;
  /**
   * An icon to associate with GlossaryTerm, Tag, Domain or Data Product.
   */
  iconURL?: string;
}

/**
 * Change that lead to this version of the entity.
 *
 * Description of the change.
 */
export interface ChangeDescription {
  changeSummary?: { [key: string]: ChangeSummary };
  /**
   * Names of fields added during the version changes.
   */
  fieldsAdded?: FieldChange[];
  /**
   * Fields deleted during the version changes with old value before deleted.
   */
  fieldsDeleted?: FieldChange[];
  /**
   * Fields modified during the version changes with old and new values.
   */
  fieldsUpdated?: FieldChange[];
  /**
   * When a change did not result in change, this could be same as the current version.
   */
  previousVersion?: number;
}

export interface ChangeSummary {
  changedAt?: number;
  /**
   * Name of the user or bot who made this change
   */
  changedBy?: string;
  changeSource?: ChangeSource;
  [property: string]: any;
}

/**
 * The source of the change. This will change based on the context of the change (example:
 * manual vs programmatic)
 */
export enum ChangeSource {
  Automated = 'Automated',
  Derived = 'Derived',
  Ingested = 'Ingested',
  Manual = 'Manual',
  Propagated = 'Propagated',
  Suggested = 'Suggested',
}

export interface FieldChange {
  /**
   * Name of the entity field that changed.
   */
  name?: string;
  /**
   * New value of the field. Note that this is a JSON string and use the corresponding field
   * type to deserialize it.
   */
  newValue?: any;
  /**
   * Previous value of the field. Note that this is a JSON string and use the corresponding
   * field type to deserialize it.
   */
  oldValue?: any;
}

/**
 * This schema defines the type for a column in a table.
 */
export interface Column {
  /**
   * Data type used array in dataType. For example, `array<int>` has dataType as `array` and
   * arrayDataType as `int`.
   */
  arrayDataType?: DataType;
  /**
   * Child columns if dataType or arrayDataType is `map`, `struct`, or `union` else `null`.
   */
  children?: Column[];
  /**
   * Column level constraint.
   */
  constraint?: Constraint;
  /**
   * List of Custom Metrics registered for a table.
   */
  customMetrics?: CustomMetric[];
  /**
   * Length of `char`, `varchar`, `binary`, `varbinary` `dataTypes`, else null. For example,
   * `varchar(20)` has dataType as `varchar` and dataLength as `20`.
   */
  dataLength?: number;
  /**
   * Data type of the column (int, date etc.).
   */
  dataType: DataType;
  /**
   * Display name used for dataType. This is useful for complex types, such as `array<int>`,
   * `map<int,string>`, `struct<>`, and union types.
   */
  dataTypeDisplay?: string;
  /**
   * Description of the column.
   */
  description?: string;
  /**
   * Display Name that identifies this column name.
   */
  displayName?: string;
  fullyQualifiedName?: string;
  /**
   * Json schema only if the dataType is JSON else null.
   */
  jsonSchema?: string;
  name: string;
  /**
   * Ordinal position of the column.
   */
  ordinalPosition?: number;
  /**
   * The precision of a numeric is the total count of significant digits in the whole number,
   * that is, the number of digits to both sides of the decimal point. Precision is applicable
   * Integer types, such as `INT`, `SMALLINT`, `BIGINT`, etc. It also applies to other Numeric
   * types, such as `NUMBER`, `DECIMAL`, `DOUBLE`, `FLOAT`, etc.
   */
  precision?: number;
  /**
   * Latest Data profile for a Column.
   */
  profile?: ColumnProfile;
  /**
   * The scale of a numeric is the count of decimal digits in the fractional part, to the
   * right of the decimal point. For Integer types, the scale is `0`. It mainly applies to non
   * Integer Numeric types, such as `NUMBER`, `DECIMAL`, `DOUBLE`, `FLOAT`, etc.
   */
  scale?: number;
  /**
   * Tags associated with the column.
   */
  tags?: TagLabel[];
}

/**
 * Data type used array in dataType. For example, `array<int>` has dataType as `array` and
 * arrayDataType as `int`.
 *
 * This enum defines the type of data stored in a column.
 *
 * Data type of the column (int, date etc.).
 */
export enum DataType {
  AggState = 'AGG_STATE',
  Aggregatefunction = 'AGGREGATEFUNCTION',
  Array = 'ARRAY',
  Bigint = 'BIGINT',
  Binary = 'BINARY',
  Bit = 'BIT',
  Bitmap = 'BITMAP',
  Blob = 'BLOB',
  Boolean = 'BOOLEAN',
  Bytea = 'BYTEA',
  Byteint = 'BYTEINT',
  Bytes = 'BYTES',
  CIDR = 'CIDR',
  Char = 'CHAR',
  Clob = 'CLOB',
  Date = 'DATE',
  Datetime = 'DATETIME',
  Datetimerange = 'DATETIMERANGE',
  Decimal = 'DECIMAL',
  Double = 'DOUBLE',
  Enum = 'ENUM',
  Error = 'ERROR',
  Fixed = 'FIXED',
  Float = 'FLOAT',
  Geography = 'GEOGRAPHY',
  Geometry = 'GEOMETRY',
  Heirarchy = 'HEIRARCHY',
  Hll = 'HLL',
  Hllsketch = 'HLLSKETCH',
  Image = 'IMAGE',
  Inet = 'INET',
  Int = 'INT',
  Interval = 'INTERVAL',
  Ipv4 = 'IPV4',
  Ipv6 = 'IPV6',
  JSON = 'JSON',
  Kpi = 'KPI',
  Largeint = 'LARGEINT',
  Long = 'LONG',
  Longblob = 'LONGBLOB',
  Lowcardinality = 'LOWCARDINALITY',
  Macaddr = 'MACADDR',
  Map = 'MAP',
  Measure = 'MEASURE',
  MeasureHidden = 'MEASURE HIDDEN',
  MeasureVisible = 'MEASURE VISIBLE',
  Mediumblob = 'MEDIUMBLOB',
  Mediumtext = 'MEDIUMTEXT',
  Money = 'MONEY',
  Ntext = 'NTEXT',
  Null = 'NULL',
  Number = 'NUMBER',
  Numeric = 'NUMERIC',
  PGLsn = 'PG_LSN',
  PGSnapshot = 'PG_SNAPSHOT',
  Point = 'POINT',
  Polygon = 'POLYGON',
  QuantileState = 'QUANTILE_STATE',
  Record = 'RECORD',
  Rowid = 'ROWID',
  Set = 'SET',
  Smallint = 'SMALLINT',
  Spatial = 'SPATIAL',
  String = 'STRING',
  Struct = 'STRUCT',
  Super = 'SUPER',
  Table = 'TABLE',
  Text = 'TEXT',
  Time = 'TIME',
  Timestamp = 'TIMESTAMP',
  Timestampz = 'TIMESTAMPZ',
  Tinyint = 'TINYINT',
  Tsquery = 'TSQUERY',
  Tsvector = 'TSVECTOR',
  Tuple = 'TUPLE',
  TxidSnapshot = 'TXID_SNAPSHOT',
  UUID = 'UUID',
  Uint = 'UINT',
  Union = 'UNION',
  Unknown = 'UNKNOWN',
  Varbinary = 'VARBINARY',
  Varchar = 'VARCHAR',
  Variant = 'VARIANT',
  XML = 'XML',
  Year = 'YEAR',
}

/**
 * Column level constraint.
 *
 * This enum defines the type for column constraint.
 */
export enum Constraint {
  NotNull = 'NOT_NULL',
  Null = 'NULL',
  PrimaryKey = 'PRIMARY_KEY',
  Unique = 'UNIQUE',
}

/**
 * Custom Metric definition that we will associate with a column.
 */
export interface CustomMetric {
  /**
   * Name of the column in a table.
   */
  columnName?: string;
  /**
   * Description of the Metric.
   */
  description?: string;
  /**
   * SQL expression to compute the Metric. It should return a single numerical value.
   */
  expression: string;
  /**
   * Unique identifier of this Custom Metric instance.
   */
  id?: string;
  /**
   * Name that identifies this Custom Metric.
   */
  name: string;
  /**
   * Owners of this Custom Metric.
   */
  owners?: EntityReference[];
  /**
   * Last update time corresponding to the new version of the entity in Unix epoch time
   * milliseconds.
   */
  updatedAt?: number;
  /**
   * User who made the update.
   */
  updatedBy?: string;
}

/**
 * Owners of this Custom Metric.
 *
 * This schema defines the EntityReferenceList type used for referencing an entity.
 * EntityReference is used for capturing relationships from one entity to another. For
 * example, a table has an attribute called database of type EntityReference that captures
 * the relationship of a table `belongs to a` database.
 *
 * This schema defines the EntityReference type used for referencing an entity.
 * EntityReference is used for capturing relationships from one entity to another. For
 * example, a table has an attribute called database of type EntityReference that captures
 * the relationship of a table `belongs to a` database.
 *
 * Reference to Database that contains this table.
 *
 * Reference to database schema that contains this table.
 *
 * User, Pipeline, Query that created,updated or accessed the data asset
 *
 * Reference to the Location that contains this table.
 *
 * Link to Database service this table is hosted in.
 *
 * Executable test suite associated with this table
 */
export interface EntityReference {
  /**
   * If true the entity referred to has been soft-deleted.
   */
  deleted?: boolean;
  /**
   * Optional description of entity.
   */
  description?: string;
  /**
   * Display Name that identifies this entity.
   */
  displayName?: string;
  /**
   * Fully qualified name of the entity instance. For entities such as tables, databases
   * fullyQualifiedName is returned in this field. For entities that don't have name hierarchy
   * such as `user` and `team` this will be same as the `name` field.
   */
  fullyQualifiedName?: string;
  /**
   * Link to the entity resource.
   */
  href?: string;
  /**
   * Unique identifier that identifies an entity instance.
   */
  id: string;
  /**
   * If true the relationship indicated by this entity reference is inherited from the parent
   * entity.
   */
  inherited?: boolean;
  /**
   * Name of the entity instance.
   */
  name?: string;
  /**
   * Entity type/class name - Examples: `database`, `table`, `metrics`, `databaseService`,
   * `dashboardService`...
   */
  type: string;
}

/**
 * Latest Data profile for a Column.
 *
 * This schema defines the type to capture the table's column profile.
 */
export interface ColumnProfile {
  /**
   * Custom Metrics profile list bound to a column.
   */
  customMetrics?: CustomMetricProfile[];
  /**
   * Number of values that contain distinct values.
   */
  distinctCount?: number;
  /**
   * Proportion of distinct values in a column.
   */
  distinctProportion?: number;
  /**
   * No.of Rows that contain duplicates in a column.
   */
  duplicateCount?: number;
  /**
   * First quartile of a column.
   */
  firstQuartile?: number;
  /**
   * Histogram of a column.
   */
  histogram?:
    | any[]
    | boolean
    | HistogramClass
    | number
    | number
    | null
    | string;
  /**
   * Inter quartile range of a column.
   */
  interQuartileRange?: number;
  /**
   * Maximum value in a column.
   */
  max?: number | string;
  /**
   * Maximum string length in a column.
   */
  maxLength?: number;
  /**
   * Avg value in a column.
   */
  mean?: number;
  /**
   * Median of a column.
   */
  median?: number;
  /**
   * Minimum value in a column.
   */
  min?: number | string;
  /**
   * Minimum string length in a column.
   */
  minLength?: number;
  /**
   * Missing count is calculated by subtracting valuesCount - validCount.
   */
  missingCount?: number;
  /**
   * Missing Percentage is calculated by taking percentage of validCount/valuesCount.
   */
  missingPercentage?: number;
  /**
   * Column Name.
   */
  name: string;
  /**
   * Non parametric skew of a column.
   */
  nonParametricSkew?: number;
  /**
   * No.of null values in a column.
   */
  nullCount?: number;
  /**
   * No.of null value proportion in columns.
   */
  nullProportion?: number;
  /**
   * Standard deviation of a column.
   */
  stddev?: number;
  /**
   * Median value in a column.
   */
  sum?: number;
  /**
   * First quartile of a column.
   */
  thirdQuartile?: number;
  /**
   * Timestamp on which profile is taken.
   */
  timestamp: number;
  /**
   * No. of unique values in the column.
   */
  uniqueCount?: number;
  /**
   * Proportion of number of unique values in a column.
   */
  uniqueProportion?: number;
  /**
   * Total count of valid values in this column.
   */
  validCount?: number;
  /**
   * Total count of the values in this column.
   */
  valuesCount?: number;
  /**
   * Percentage of values in this column with respect to row count.
   */
  valuesPercentage?: number;
  /**
   * Variance of a column.
   */
  variance?: number;
}

/**
 * Profiling results of a Custom Metric.
 */
export interface CustomMetricProfile {
  /**
   * Custom metric name.
   */
  name?: string;
  /**
   * Profiling results for the metric.
   */
  value?: number;
}

export interface HistogramClass {
  /**
   * Boundaries of Histogram.
   */
  boundaries?: any[];
  /**
   * Frequencies of Histogram.
   */
  frequencies?: any[];
}

/**
 * This captures information about how the table is modeled. Currently only DBT model is
 * supported.
 *
 * This captures information about how the table is modeled. Currently only DBT and DDL
 * model is supported.
 */
export interface DataModel {
  /**
   * Columns from the schema defined during modeling. In case of DBT, the metadata here comes
   * from `schema.yaml`.
   */
  columns?: Column[];
  /**
   * Description of the Table from the model.
   */
  description?: string;
  generatedAt?: Date;
  modelType: ModelType;
  /**
   * Owners of this Table.
   */
  owners?: EntityReference[];
  /**
   * Path to sql definition file.
   */
  path?: string;
  /**
   * This corresponds to rws SQL from `<model_name>.sql` in DBT. This might be null when SQL
   * query need not be compiled as done in DBT.
   */
  rawSql?: string;
  /**
   * Resource Type of the model.
   */
  resourceType?: string;
  /**
   * This corresponds to compile SQL from `<model_name>.sql` in DBT. In cases where
   * compilation is not necessary, this corresponds to SQL that created the table.
   */
  sql?: string;
  /**
   * Tags for this data model.
   */
  tags?: TagLabel[];
  /**
   * Fully qualified name of Models/tables used for in `sql` for creating this table.
   */
  upstream?: string[];
}

export enum ModelType {
  DDL = 'DDL',
  Dbt = 'DBT',
}

/**
 * Status of the Table.
 *
 * Status of an entity. It is used for governance and is applied to all the entities in the
 * catalog.
 */
export enum EntityStatus {
    Approved = "Approved",
    Deprecated = "Deprecated",
    Draft = "Draft",
    InReview = "In Review",
    Rejected = "Rejected",
}

/**
 * File format in case of file/datalake tables.
 */
export enum FileFormat {
  Avro = 'avro',
  CSV = 'csv',
  CSVGz = 'csv.gz',
  JSON = 'json',
  JSONGz = 'json.gz',
  JSONZip = 'json.zip',
  Jsonl = 'jsonl',
  JsonlGz = 'jsonl.gz',
  JsonlZip = 'jsonl.zip',
  Parq = 'parq',
  Parquet = 'parquet',
  ParquetSnappy = 'parquet.snappy',
  Pq = 'pq',
  Pqt = 'pqt',
  Tsv = 'tsv',
}

/**
 * Details of other tables this table is frequently joined with.
 *
 * This schema defines the type to capture information about how this table is joined with
 * other tables and columns.
 */
export interface TableJoins {
  columnJoins?: ColumnJoins[];
  dayCount?: number;
  /**
   * Joins with other tables that are not on a specific column (e.g: UNION join)
   */
  directTableJoins?: JoinedWith[];
  /**
   * Date can be only from today going back to last 29 days.
   */
  startDate?: Date;
}

/**
 * This schema defines the type to capture how frequently a column is joined with columns in
 * the other tables.
 */
export interface ColumnJoins {
  columnName?: string;
  /**
   * Fully qualified names of the columns that this column is joined with.
   */
  joinedWith?: JoinedWith[];
}

/**
 * Fully qualified names of the fields/entities that this field/entity is joined with.
 */
export interface JoinedWith {
  fullyQualifiedName: string;
  joinCount: number;
}

/**
 * Life Cycle of the entity
 *
 * This schema defines Life Cycle Properties.
 */
export interface LifeCycle {
  /**
   * Access Details about accessed aspect of the data asset
   */
  accessed?: AccessDetails;
  /**
   * Access Details about created aspect of the data asset
   */
  created?: AccessDetails;
  /**
   * Access Details about updated aspect of the data asset
   */
  updated?: AccessDetails;
}

/**
 * Access Details about accessed aspect of the data asset
 *
 * Access details of an entity
 *
 * Access Details about created aspect of the data asset
 *
 * Access Details about updated aspect of the data asset
 */
export interface AccessDetails {
  /**
   * User, Pipeline, Query that created,updated or accessed the data asset
   */
  accessedBy?: EntityReference;
  /**
   * Any process that accessed the data asset that is not captured in OpenMetadata.
   */
  accessedByAProcess?: string;
  /**
   * Timestamp of data asset accessed for creation, update, read.
   */
  timestamp: number;
}

/**
 * Latest Data profile for a table.
 *
 * This schema defines the type to capture the table's data profile.
 */
export interface TableProfile {
  /**
   * No.of columns in the table.
   */
  columnCount?: number;
  /**
   * Table creation time.
   */
  createDateTime?: Date;
  /**
   * Custom Metrics profile list bound to a column.
   */
  customMetrics?: CustomMetricProfile[];
  /**
   * Percentage of data or no. of rows we want to execute the profiler and tests on
   */
  profileSample?: number;
  profileSampleType?: ProfileSampleType;
  /**
   * No.of rows in the table. This is always executed on the whole table.
   */
  rowCount?: number;
  samplingMethodType?: SamplingMethodType;
  /**
   * Table size in GB
   */
  sizeInByte?: number;
  /**
   * Timestamp on which profile is taken.
   */
  timestamp: number;
}

/**
 * Type of Profile Sample (percentage or rows)
 */
export enum ProfileSampleType {
  Percentage = 'PERCENTAGE',
  Rows = 'ROWS',
}

/**
 * Type of Sampling Method (BERNOULLI or SYSTEM)
 */
export enum SamplingMethodType {
  Bernoulli = 'BERNOULLI',
  System = 'SYSTEM',
}

/**
 * Sample data for a table.
 *
 * This schema defines the type to capture rows of sample data for a table.
 */
export interface TableData {
  /**
   * List of local column names (not fully qualified column names) of the table.
   */
  columns?: string[];
  /**
   * Data for multiple rows of the table.
   */
  rows?: Array<any[]>;
}

/**
 * Service type this table is hosted in.
 *
 * Type of database service such as MySQL, BigQuery, Snowflake, Redshift, Postgres...
 */
export enum DatabaseServiceType {
  Athena = 'Athena',
  AzureSQL = 'AzureSQL',
  BigQuery = 'BigQuery',
  BigTable = 'BigTable',
  Cassandra = 'Cassandra',
  Clickhouse = 'Clickhouse',
  Cockroach = 'Cockroach',
  Couchbase = 'Couchbase',
  CustomDatabase = 'CustomDatabase',
  Databricks = 'Databricks',
  Datalake = 'Datalake',
  Db2 = 'Db2',
  Dbt = 'Dbt',
  DeltaLake = 'DeltaLake',
  DomoDatabase = 'DomoDatabase',
  Doris = 'Doris',
  Druid = 'Druid',
  DynamoDB = 'DynamoDB',
  Epic = 'Epic',
  Exasol = 'Exasol',
  Glue = 'Glue',
  Greenplum = 'Greenplum',
  Hive = 'Hive',
  Iceberg = 'Iceberg',
  Impala = 'Impala',
  MariaDB = 'MariaDB',
  MongoDB = 'MongoDB',
  Mssql = 'Mssql',
  Mysql = 'Mysql',
  Oracle = 'Oracle',
  PinotDB = 'PinotDB',
  Postgres = 'Postgres',
  Presto = 'Presto',
  QueryLog = 'QueryLog',
  Redshift = 'Redshift',
  SAS = 'SAS',
  SQLite = 'SQLite',
  Salesforce = 'Salesforce',
  SapERP = 'SapErp',
  SapHana = 'SapHana',
  ServiceNow = 'ServiceNow',
  SingleStore = 'SingleStore',
  Snowflake = 'Snowflake',
  Ssas = 'SSAS',
  Synapse = 'Synapse',
  Teradata = 'Teradata',
  Trino = 'Trino',
  UnityCatalog = 'UnityCatalog',
  Vertica = 'Vertica',
}

/**
 * This enum defines the type for table constraint.
 */
export interface TableConstraint {
  /**
   * List of column names corresponding to the constraint.
   */
  columns?: string[];
  constraintType?: ConstraintType;
  /**
   * List of referred columns for the constraint.
   */
  referredColumns?: string[];
  relationshipType?: RelationshipType;
}

export enum ConstraintType {
  ClusterKey = 'CLUSTER_KEY',
  DistKey = 'DIST_KEY',
  ForeignKey = 'FOREIGN_KEY',
  PrimaryKey = 'PRIMARY_KEY',
  SortKey = 'SORT_KEY',
  Unique = 'UNIQUE',
}

export enum RelationshipType {
  ManyToMany = 'MANY_TO_MANY',
  ManyToOne = 'MANY_TO_ONE',
  OneToMany = 'ONE_TO_MANY',
  OneToOne = 'ONE_TO_ONE',
}

/**
 * This schema defines the partition column of a table and format the partition is created.
 */
export interface TablePartition {
  /**
   * List of column partitions with their type and interval.
   */
  columns?: PartitionColumnDetails[];
}

/**
 * This schema defines the partition column of a table and format the partition is created.
 */
export interface PartitionColumnDetails {
  /**
   * List of column names corresponding to the partition.
   */
  columnName?: string;
  /**
   * partition interval , example hourly, daily, monthly.
   */
  interval?: string;
  intervalType?: PartitionIntervalTypes;
}

/**
 * type of partition interval
 */
export enum PartitionIntervalTypes {
  ColumnValue = 'COLUMN-VALUE',
  Enum = 'ENUM',
  IngestionTime = 'INGESTION-TIME',
  Injected = 'INJECTED',
  IntegerRange = 'INTEGER-RANGE',
  Other = 'OTHER',
  TimeUnit = 'TIME-UNIT',
}

/**
 * Table Profiler Config to include or exclude columns from profiling.
 *
 * This schema defines the type for Table profile config.
 */
export interface TableProfilerConfig {
  /**
   * Option to turn on/off column metric computation. If enabled, profiler will compute column
   * level metrics.
   */
  computeColumnMetrics?: boolean;
  /**
   * Option to turn on/off table metric computation. If enabled, profiler will compute table
   * level metrics.
   */
  computeTableMetrics?: boolean;
  /**
   * column names to exclude from profiling.
   */
  excludeColumns?: string[];
  /**
   * Only run profiler on included columns with specific metrics.
   */
  includeColumns?: ColumnProfilerConfig[];
  /**
   * Partitioning configuration
   */
  partitioning?: PartitionProfilerConfig;
  /**
   * Users' raw SQL query to fetch sample data and profile the table
   */
  profileQuery?: string;
  /**
   * Percentage of data or no. of rows used to compute the profiler metrics and run data
   * quality tests
   */
  profileSample?: number;
  profileSampleType?: ProfileSampleType;
  /**
   * Whether to randomize the sample data or not.
   */
  randomizedSample?: boolean;
  /**
   * Number of sample rows to ingest when 'Generate Sample Data' is enabled
   */
  sampleDataCount?: number;
  samplingMethodType?: SamplingMethodType;
  /**
   * Table Specific configuration for Profiling it with a Spark Engine. It is ignored for
   * other engines.
   */
  sparkTableProfilerConfig?: SparkTableProfilerConfig;
  [property: string]: any;
}

/**
 * This schema defines the type for Table profile config include Columns.
 */
export interface ColumnProfilerConfig {
  /**
   * Column Name of the table to be included.
   */
  columnName?: string;
  /**
   * Include only following metrics.
   */
  metrics?: string[];
  [property: string]: any;
}

/**
 * Partitioning configuration
 *
 * This schema defines the partition configuration used by profiler.
 */
export interface PartitionProfilerConfig {
  /**
   * whether to use partition
   */
  enablePartitioning?: boolean;
  /**
   * name of the column to use for the partition
   */
  partitionColumnName?: string;
  /**
   * end of the integer range for partitioning
   */
  partitionIntegerRangeEnd?: number;
  /**
   * start of the integer range for partitioning
   */
  partitionIntegerRangeStart?: number;
  /**
   * The interval to use for the partitioning
   */
  partitionInterval?: number;
  partitionIntervalType?: PartitionIntervalTypes;
  /**
   * unit used for the partition interval
   */
  partitionIntervalUnit?: PartitionIntervalUnit;
  /**
   * unit used for the partition interval
   */
  partitionValues?: any[];
  [property: string]: any;
}

/**
 * unit used for the partition interval
 */
export enum PartitionIntervalUnit {
  Day = 'DAY',
  Hour = 'HOUR',
  Month = 'MONTH',
  Year = 'YEAR',
}

/**
 * Table Specific configuration for Profiling it with a Spark Engine. It is ignored for
 * other engines.
 */
export interface SparkTableProfilerConfig {
  /**
   * When reading big tables from sources, we optimize the reading by partitioning the data.
   * This configuration is responsible for it.
   */
  partitioning?: Partitioning;
}

/**
 * When reading big tables from sources, we optimize the reading by partitioning the data.
 * This configuration is responsible for it.
 */
export interface Partitioning {
  /**
   * Lower bound of the partition range. If not provided, it will be fetched from the source.
   */
  lowerBound?: string;
  /**
   * Column to partition on. It should be a date, timestamp or integer column. It is important
   * for the data to be reasonably equally distributed across the partitions.
   */
  partitionColumn: string;
  /**
   * Upper bound of the partition range. If not provided, it will be fetched from the source.
   */
  upperBound?: string;
}

/**
 * This schema defines the type used for describing different types of tables.
 */
export enum TableType {
  Dynamic = 'Dynamic',
  External = 'External',
  Foreign = 'Foreign',
  Iceberg = 'Iceberg',
  Local = 'Local',
  MaterializedView = 'MaterializedView',
  Partitioned = 'Partitioned',
  Regular = 'Regular',
  SecureView = 'SecureView',
  Stream = 'Stream',
  Transient = 'Transient',
  View = 'View',
}

/**
 * Latest usage information for this table.
 *
 * This schema defines the type for usage details. Daily, weekly, and monthly aggregation of
 * usage is computed along with the percentile rank based on the usage for a given day.
 */
export interface UsageDetails {
  /**
   * Daily usage stats of a data asset on the start date.
   */
  dailyStats: UsageStats;
  /**
   * Date in UTC.
   */
  date: Date;
  /**
   * Monthly (last 30 days) rolling usage stats of a data asset on the start date.
   */
  monthlyStats?: UsageStats;
  /**
   * Weekly (last 7 days) rolling usage stats of a data asset on the start date.
   */
  weeklyStats?: UsageStats;
}

/**
 * Daily usage stats of a data asset on the start date.
 *
 * Type used to return usage statistics.
 *
 * Monthly (last 30 days) rolling usage stats of a data asset on the start date.
 *
 * Weekly (last 7 days) rolling usage stats of a data asset on the start date.
 */
export interface UsageStats {
  /**
   * Usage count of a data asset on the start date.
   */
  count: number;
  /**
   * Optional daily percentile rank data asset use when relevant.
   */
  percentileRank?: number;
}

/**
 * Votes on the entity.
 *
 * This schema defines the Votes for a Data Asset.
 */
export interface Votes {
  /**
   * List of all the Users who downVoted
   */
  downVoters?: EntityReference[];
  /**
   * Total down-votes the entity has
   */
  downVotes?: number;
  /**
   * List of all the Users who upVoted
   */
  upVoters?: EntityReference[];
  /**
   * Total up-votes the entity has
   */
  upVotes?: number;
}<|MERGE_RESOLUTION|>--- conflicted
+++ resolved
@@ -14,7 +14,6 @@
  * A `Table` entity organizes data in rows and columns and is defined in a `Database Schema`.
  */
 export interface Table {
-<<<<<<< HEAD
   certification?: AssetCertification;
   /**
    * Change that lead to this version of the entity.
@@ -63,6 +62,10 @@
    * it belongs to.
    */
   domains?: EntityReference[];
+  /**
+   * Status of the Table.
+   */
+  entityStatus?: EntityStatus;
   /**
    * Entity extension data with custom attributes added to the entity.
    */
@@ -196,193 +199,6 @@
    * Votes on the entity.
    */
   votes?: Votes;
-=======
-    certification?: AssetCertification;
-    /**
-     * Change that lead to this version of the entity.
-     */
-    changeDescription?: ChangeDescription;
-    /**
-     * Columns in this table.
-     */
-    columns: Column[];
-    /**
-     * List of Custom Metrics registered for a table.
-     */
-    customMetrics?: CustomMetric[];
-    /**
-     * Reference to Database that contains this table.
-     */
-    database?: EntityReference;
-    /**
-     * Reference to database schema that contains this table.
-     */
-    databaseSchema?: EntityReference;
-    /**
-     * This captures information about how the table is modeled. Currently only DBT model is
-     * supported.
-     */
-    dataModel?: DataModel;
-    /**
-     * List of data products this entity is part of.
-     */
-    dataProducts?: EntityReference[];
-    /**
-     * When `true` indicates the entity has been soft deleted.
-     */
-    deleted?: boolean;
-    /**
-     * Description of a table.
-     */
-    description?: string;
-    /**
-     * Display Name that identifies this table. It could be title or label from the source
-     * services.
-     */
-    displayName?: string;
-    /**
-     * Domains the asset belongs to. When not set, the asset inherits the domain from the parent
-     * it belongs to.
-     */
-    domains?: EntityReference[];
-    /**
-     * Status of the Table.
-     */
-    entityStatus?: EntityStatus;
-    /**
-     * Entity extension data with custom attributes added to the entity.
-     */
-    extension?: any;
-    /**
-     * File format in case of file/datalake tables.
-     */
-    fileFormat?: FileFormat;
-    /**
-     * Followers of this table.
-     */
-    followers?: EntityReference[];
-    /**
-     * Fully qualified name of a table in the form `serviceName.databaseName.tableName`.
-     */
-    fullyQualifiedName?: string;
-    /**
-     * Link to this table resource.
-     */
-    href?: string;
-    /**
-     * Unique identifier of this table instance.
-     */
-    id: string;
-    /**
-     * Change that lead to this version of the entity.
-     */
-    incrementalChangeDescription?: ChangeDescription;
-    /**
-     * Details of other tables this table is frequently joined with.
-     */
-    joins?: TableJoins;
-    /**
-     * Life Cycle of the entity
-     */
-    lifeCycle?: LifeCycle;
-    /**
-     * Reference to the Location that contains this table.
-     */
-    location?: EntityReference;
-    /**
-     * Full storage path in case of external and managed tables.
-     */
-    locationPath?: string;
-    /**
-     * Name of a table. Expected to be unique within a database.
-     */
-    name: string;
-    /**
-     * Owners of this table.
-     */
-    owners?: EntityReference[];
-    /**
-     * Processed lineage for the table
-     */
-    processedLineage?: boolean;
-    /**
-     * Latest Data profile for a table.
-     */
-    profile?: TableProfile;
-    /**
-     * List of queries that are used to create this table.
-     */
-    queries?: string[];
-    /**
-     * Retention period of the data in the table. Period is expressed as duration in ISO 8601
-     * format in UTC. Example - `P23DT23H`. When not set, the retention period is inherited from
-     * the parent database schema, if it exists.
-     */
-    retentionPeriod?: string;
-    /**
-     * Sample data for a table.
-     */
-    sampleData?: TableData;
-    /**
-     * DDL for Tables and Views
-     */
-    schemaDefinition?: string;
-    /**
-     * Link to Database service this table is hosted in.
-     */
-    service?: EntityReference;
-    /**
-     * Service type this table is hosted in.
-     */
-    serviceType?: DatabaseServiceType;
-    /**
-     * Source hash of the entity
-     */
-    sourceHash?: string;
-    /**
-     * Source URL of table.
-     */
-    sourceUrl?: string;
-    /**
-     * Table constraints.
-     */
-    tableConstraints?: TableConstraint[];
-    tablePartition?:   TablePartition;
-    /**
-     * Table Profiler Config to include or exclude columns from profiling.
-     */
-    tableProfilerConfig?: TableProfilerConfig;
-    tableType?:           TableType;
-    /**
-     * Tags for this table.
-     */
-    tags?: TagLabel[];
-    /**
-     * Executable test suite associated with this table
-     */
-    testSuite?: EntityReference;
-    /**
-     * Last update time corresponding to the new version of the entity in Unix epoch time
-     * milliseconds.
-     */
-    updatedAt?: number;
-    /**
-     * User who made the update.
-     */
-    updatedBy?: string;
-    /**
-     * Latest usage information for this table.
-     */
-    usageSummary?: UsageDetails;
-    /**
-     * Metadata version of the entity.
-     */
-    version?: number;
-    /**
-     * Votes on the entity.
-     */
-    votes?: Votes;
->>>>>>> 44a39ed4
 }
 
 /**
@@ -1063,11 +879,11 @@
  * catalog.
  */
 export enum EntityStatus {
-    Approved = "Approved",
-    Deprecated = "Deprecated",
-    Draft = "Draft",
-    InReview = "In Review",
-    Rejected = "Rejected",
+  Approved = 'Approved',
+  Deprecated = 'Deprecated',
+  Draft = 'Draft',
+  InReview = 'In Review',
+  Rejected = 'Rejected',
 }
 
 /**
