/*
 *  Copyright 2025 Collate.
 *  Licensed under the Apache License, Version 2.0 (the "License");
 *  you may not use this file except in compliance with the License.
 *  You may obtain a copy of the License at
 *  http://www.apache.org/licenses/LICENSE-2.0
 *  Unless required by applicable law or agreed to in writing, software
 *  distributed under the License is distributed on an "AS IS" BASIS,
 *  WITHOUT WARRANTIES OR CONDITIONS OF ANY KIND, either express or implied.
 *  See the License for the specific language governing permissions and
 *  limitations under the License.
 */
/**
 * Snowflake Connection Config
 */
export interface SnowflakeConnection {
<<<<<<< HEAD
  /**
   * If the Snowflake URL is https://xyz1234.us-east-1.gcp.snowflakecomputing.com, then the
   * account is xyz1234.us-east-1.gcp
   */
  account: string;
  /**
   * Full name of the schema where the account usage data is stored.
   */
  accountUsageSchema?: string;
  /**
   * Optional configuration for ingestion to keep the client session active in case the
   * ingestion process runs for longer durations.
   */
  clientSessionKeepAlive?: boolean;
  connectionArguments?: { [key: string]: any };
  connectionOptions?: { [key: string]: string };
  /**
   * Cost of credit for the Snowflake account.
   */
  creditCost?: number;
  /**
   * Database of the data source. This is optional parameter, if you would like to restrict
   * the metadata reading to a single database. When left blank, OpenMetadata Ingestion
   * attempts to scan all the databases.
   */
  database?: string;
  /**
   * Regex to only include/exclude databases that matches the pattern.
   */
  databaseFilterPattern?: FilterPattern;
  /**
   * Optional configuration for ingestion of streams, By default, it will skip the streams.
   */
  includeStreams?: boolean;
  /**
   * Optional configuration for ingestion of TRANSIENT tables, By default, it will skip the
   * TRANSIENT tables.
   */
  includeTransientTables?: boolean;
  /**
   * Password to connect to Snowflake.
   */
  password?: string;
  /**
   * Connection to Snowflake instance via Private Key
   */
  privateKey?: string;
  /**
   * Session query tag used to monitor usage on snowflake. To use a query tag snowflake user
   * should have enough privileges to alter the session.
   */
  queryTag?: string;
  /**
   * Snowflake Role.
   */
  role?: string;
  sampleDataStorageConfig?: SampleDataStorageConfig;
  /**
   * Regex to only include/exclude schemas that matches the pattern.
   */
  schemaFilterPattern?: FilterPattern;
  /**
   * SQLAlchemy driver scheme options.
   */
  scheme?: SnowflakeScheme;
  /**
   * Snowflake Passphrase Key used with Private Key
   */
  snowflakePrivatekeyPassphrase?: string;
  supportsDatabase?: boolean;
  supportsDataDiff?: boolean;
  supportsDBTExtraction?: boolean;
  supportsIncrementalMetadataExtraction?: boolean;
  supportsLineageExtraction?: boolean;
  supportsMetadataExtraction?: boolean;
  supportsProfiler?: boolean;
  supportsQueryComment?: boolean;
  supportsSystemProfile?: boolean;
  supportsUsageExtraction?: boolean;
  /**
   * Regex to only include/exclude tables that matches the pattern.
   */
  tableFilterPattern?: FilterPattern;
  /**
   * Service Type
   */
  type?: SnowflakeType;
  /**
   * Username to connect to Snowflake. This user should have privileges to read all the
   * metadata in Snowflake.
   */
  username: string;
  /**
   * Snowflake warehouse.
   */
  warehouse: string;
=======
    /**
     * If the Snowflake URL is https://xyz1234.us-east-1.gcp.snowflakecomputing.com, then the
     * account is xyz1234.us-east-1.gcp
     */
    account: string;
    /**
     * Full name of the schema where the account usage data is stored.
     */
    accountUsageSchema?: string;
    /**
     * Optional configuration for ingestion to keep the client session active in case the
     * ingestion process runs for longer durations.
     */
    clientSessionKeepAlive?: boolean;
    connectionArguments?:    { [key: string]: any };
    connectionOptions?:      { [key: string]: string };
    /**
     * Cost of credit for the Snowflake account.
     */
    creditCost?: number;
    /**
     * Database of the data source. This is optional parameter, if you would like to restrict
     * the metadata reading to a single database. When left blank, OpenMetadata Ingestion
     * attempts to scan all the databases.
     */
    database?: string;
    /**
     * Regex to only include/exclude databases that matches the pattern.
     */
    databaseFilterPattern?: FilterPattern;
    /**
     * Optional configuration for ingestion of streams, By default, it will skip the streams.
     */
    includeStreams?: boolean;
    /**
     * Optional configuration for ingestion of TRANSIENT tables, By default, it will skip the
     * TRANSIENT tables.
     */
    includeTransientTables?: boolean;
    /**
     * Password to connect to Snowflake.
     */
    password?: string;
    /**
     * Connection to Snowflake instance via Private Key
     */
    privateKey?: string;
    /**
     * Session query tag used to monitor usage on snowflake. To use a query tag snowflake user
     * should have enough privileges to alter the session.
     */
    queryTag?: string;
    /**
     * Snowflake Role.
     */
    role?:                    string;
    sampleDataStorageConfig?: SampleDataStorageConfig;
    /**
     * Regex to only include/exclude schemas that matches the pattern.
     */
    schemaFilterPattern?: FilterPattern;
    /**
     * SQLAlchemy driver scheme options.
     */
    scheme?: SnowflakeScheme;
    /**
     * Snowflake Passphrase Key used with Private Key
     */
    snowflakePrivatekeyPassphrase?: string;
    /**
     * Snowflake source host for the Snowflake account.
     */
    snowflakeSourceHost?:                   string;
    supportsDatabase?:                      boolean;
    supportsDataDiff?:                      boolean;
    supportsDBTExtraction?:                 boolean;
    supportsIncrementalMetadataExtraction?: boolean;
    supportsLineageExtraction?:             boolean;
    supportsMetadataExtraction?:            boolean;
    supportsProfiler?:                      boolean;
    supportsQueryComment?:                  boolean;
    supportsSystemProfile?:                 boolean;
    supportsUsageExtraction?:               boolean;
    /**
     * Regex to only include/exclude tables that matches the pattern.
     */
    tableFilterPattern?: FilterPattern;
    /**
     * Service Type
     */
    type?: SnowflakeType;
    /**
     * Username to connect to Snowflake. This user should have privileges to read all the
     * metadata in Snowflake.
     */
    username: string;
    /**
     * Snowflake warehouse.
     */
    warehouse: string;
>>>>>>> f2fd8a91
}

/**
 * Regex to only include/exclude databases that matches the pattern.
 *
 * Regex to only fetch entities that matches the pattern.
 *
 * Regex to only include/exclude schemas that matches the pattern.
 *
 * Regex to only include/exclude tables that matches the pattern.
 */
export interface FilterPattern {
  /**
   * List of strings/regex patterns to match and exclude only database entities that match.
   */
  excludes?: string[];
  /**
   * List of strings/regex patterns to match and include only database entities that match.
   */
  includes?: string[];
}

/**
 * Storage config to store sample data
 */
export interface SampleDataStorageConfig {
  config?: DataStorageConfig;
}

/**
 * Storage config to store sample data
 */
export interface DataStorageConfig {
  /**
   * Bucket Name
   */
  bucketName?: string;
  /**
   * Provide the pattern of the path where the generated sample data file needs to be stored.
   */
  filePathPattern?: string;
  /**
   * When this field enabled a single parquet file will be created to store sample data,
   * otherwise we will create a new file per day
   */
  overwriteData?: boolean;
  /**
   * Prefix of the data source.
   */
  prefix?: string;
  storageConfig?: AwsCredentials;
  [property: string]: any;
}

/**
 * AWS credentials configs.
 */
export interface AwsCredentials {
  /**
   * The Amazon Resource Name (ARN) of the role to assume. Required Field in case of Assume
   * Role
   */
  assumeRoleArn?: string;
  /**
   * An identifier for the assumed role session. Use the role session name to uniquely
   * identify a session when the same role is assumed by different principals or for different
   * reasons. Required Field in case of Assume Role
   */
  assumeRoleSessionName?: string;
  /**
   * The Amazon Resource Name (ARN) of the role to assume. Optional Field in case of Assume
   * Role
   */
  assumeRoleSourceIdentity?: string;
  /**
   * AWS Access key ID.
   */
  awsAccessKeyId?: string;
  /**
   * AWS Region
   */
  awsRegion?: string;
  /**
   * AWS Secret Access Key.
   */
  awsSecretAccessKey?: string;
  /**
   * AWS Session Token.
   */
  awsSessionToken?: string;
  /**
   * EndPoint URL for the AWS
   */
  endPointURL?: string;
  /**
   * The name of a profile to use with the boto session.
   */
  profileName?: string;
}

/**
 * SQLAlchemy driver scheme options.
 */
export enum SnowflakeScheme {
  Snowflake = 'snowflake',
}

/**
 * Service Type
 *
 * Service type.
 */
export enum SnowflakeType {
  Snowflake = 'Snowflake',
}<|MERGE_RESOLUTION|>--- conflicted
+++ resolved
@@ -14,7 +14,6 @@
  * Snowflake Connection Config
  */
 export interface SnowflakeConnection {
-<<<<<<< HEAD
   /**
    * If the Snowflake URL is https://xyz1234.us-east-1.gcp.snowflakecomputing.com, then the
    * account is xyz1234.us-east-1.gcp
@@ -84,6 +83,10 @@
    * Snowflake Passphrase Key used with Private Key
    */
   snowflakePrivatekeyPassphrase?: string;
+  /**
+   * Snowflake source host for the Snowflake account.
+   */
+  snowflakeSourceHost?: string;
   supportsDatabase?: boolean;
   supportsDataDiff?: boolean;
   supportsDBTExtraction?: boolean;
@@ -111,108 +114,6 @@
    * Snowflake warehouse.
    */
   warehouse: string;
-=======
-    /**
-     * If the Snowflake URL is https://xyz1234.us-east-1.gcp.snowflakecomputing.com, then the
-     * account is xyz1234.us-east-1.gcp
-     */
-    account: string;
-    /**
-     * Full name of the schema where the account usage data is stored.
-     */
-    accountUsageSchema?: string;
-    /**
-     * Optional configuration for ingestion to keep the client session active in case the
-     * ingestion process runs for longer durations.
-     */
-    clientSessionKeepAlive?: boolean;
-    connectionArguments?:    { [key: string]: any };
-    connectionOptions?:      { [key: string]: string };
-    /**
-     * Cost of credit for the Snowflake account.
-     */
-    creditCost?: number;
-    /**
-     * Database of the data source. This is optional parameter, if you would like to restrict
-     * the metadata reading to a single database. When left blank, OpenMetadata Ingestion
-     * attempts to scan all the databases.
-     */
-    database?: string;
-    /**
-     * Regex to only include/exclude databases that matches the pattern.
-     */
-    databaseFilterPattern?: FilterPattern;
-    /**
-     * Optional configuration for ingestion of streams, By default, it will skip the streams.
-     */
-    includeStreams?: boolean;
-    /**
-     * Optional configuration for ingestion of TRANSIENT tables, By default, it will skip the
-     * TRANSIENT tables.
-     */
-    includeTransientTables?: boolean;
-    /**
-     * Password to connect to Snowflake.
-     */
-    password?: string;
-    /**
-     * Connection to Snowflake instance via Private Key
-     */
-    privateKey?: string;
-    /**
-     * Session query tag used to monitor usage on snowflake. To use a query tag snowflake user
-     * should have enough privileges to alter the session.
-     */
-    queryTag?: string;
-    /**
-     * Snowflake Role.
-     */
-    role?:                    string;
-    sampleDataStorageConfig?: SampleDataStorageConfig;
-    /**
-     * Regex to only include/exclude schemas that matches the pattern.
-     */
-    schemaFilterPattern?: FilterPattern;
-    /**
-     * SQLAlchemy driver scheme options.
-     */
-    scheme?: SnowflakeScheme;
-    /**
-     * Snowflake Passphrase Key used with Private Key
-     */
-    snowflakePrivatekeyPassphrase?: string;
-    /**
-     * Snowflake source host for the Snowflake account.
-     */
-    snowflakeSourceHost?:                   string;
-    supportsDatabase?:                      boolean;
-    supportsDataDiff?:                      boolean;
-    supportsDBTExtraction?:                 boolean;
-    supportsIncrementalMetadataExtraction?: boolean;
-    supportsLineageExtraction?:             boolean;
-    supportsMetadataExtraction?:            boolean;
-    supportsProfiler?:                      boolean;
-    supportsQueryComment?:                  boolean;
-    supportsSystemProfile?:                 boolean;
-    supportsUsageExtraction?:               boolean;
-    /**
-     * Regex to only include/exclude tables that matches the pattern.
-     */
-    tableFilterPattern?: FilterPattern;
-    /**
-     * Service Type
-     */
-    type?: SnowflakeType;
-    /**
-     * Username to connect to Snowflake. This user should have privileges to read all the
-     * metadata in Snowflake.
-     */
-    username: string;
-    /**
-     * Snowflake warehouse.
-     */
-    warehouse: string;
->>>>>>> f2fd8a91
 }
 
 /**
