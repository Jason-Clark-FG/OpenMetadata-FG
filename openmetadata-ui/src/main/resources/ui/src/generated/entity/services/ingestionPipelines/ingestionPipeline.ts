--- conflicted
+++ resolved
@@ -3441,8 +3441,6 @@
      */
     webPortalVirtualDirectory?: string;
     /**
-<<<<<<< HEAD
-=======
      * API key of the redash instance to access.
      *
      * The personal access token you can generate in the Lightdash app under the user settings
@@ -3460,7 +3458,6 @@
      */
     apiKey?: string;
     /**
->>>>>>> 862ea6bc
      * Version of the Redash instance
      */
     redashVersion?: string;
