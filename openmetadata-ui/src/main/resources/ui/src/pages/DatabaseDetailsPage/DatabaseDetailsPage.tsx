/*
 *  Copyright 2022 Collate.
 *  Licensed under the Apache License, Version 2.0 (the "License");
 *  you may not use this file except in compliance with the License.
 *  You may obtain a copy of the License at
 *  http://www.apache.org/licenses/LICENSE-2.0
 *  Unless required by applicable law or agreed to in writing, software
 *  distributed under the License is distributed on an "AS IS" BASIS,
 *  WITHOUT WARRANTIES OR CONDITIONS OF ANY KIND, either express or implied.
 *  See the License for the specific language governing permissions and
 *  limitations under the License.
 */

import { Col, Row, Tabs } from 'antd';
import { AxiosError } from 'axios';
import { compare, Operation } from 'fast-json-patch';
import { isEmpty, isUndefined, toString } from 'lodash';
import {
  FunctionComponent,
  useCallback,
  useEffect,
  useMemo,
  useRef,
  useState,
} from 'react';
import { useTranslation } from 'react-i18next';
import { useNavigate } from 'react-router-dom';
import { withActivityFeed } from '../../components/AppRouter/withActivityFeed';
import ErrorPlaceHolder from '../../components/common/ErrorWithPlaceholder/ErrorPlaceHolder';
import { AlignRightIconButton } from '../../components/common/IconButtons/EditIconButton';
import Loader from '../../components/common/Loader/Loader';
import { GenericProvider } from '../../components/Customization/GenericProvider/GenericProvider';
import { DataAssetsHeader } from '../../components/DataAssets/DataAssetsHeader/DataAssetsHeader.component';
import { DataAssetWithDomains } from '../../components/DataAssets/DataAssetsHeader/DataAssetsHeader.interface';
import ProfilerSettings from '../../components/Database/Profiler/ProfilerSettings/ProfilerSettings';
import { QueryVote } from '../../components/Database/TableQueries/TableQueries.interface';
import { EntityName } from '../../components/Modals/EntityNameModal/EntityNameModal.interface';
import PageLayoutV1 from '../../components/PageLayoutV1/PageLayoutV1';
import { ROUTES } from '../../constants/constants';
import { FEED_COUNT_INITIAL_DATA } from '../../constants/entity.constants';
import { usePermissionProvider } from '../../context/PermissionProvider/PermissionProvider';
import {
  OperationPermission,
  ResourceEntity,
} from '../../context/PermissionProvider/PermissionProvider.interface';
import { ClientErrors } from '../../enums/Axios.enum';
import { ERROR_PLACEHOLDER_TYPE } from '../../enums/common.enum';
import {
  EntityTabs,
  EntityType,
  TabSpecificField,
} from '../../enums/entity.enum';
import { Tag } from '../../generated/entity/classification/tag';
import { Database } from '../../generated/entity/data/database';
import { PageType } from '../../generated/system/ui/uiCustomization';
import { Include } from '../../generated/type/include';
import { useLocationSearch } from '../../hooks/LocationSearch/useLocationSearch';
import { useCustomPages } from '../../hooks/useCustomPages';
import { useFqn } from '../../hooks/useFqn';
import { FeedCounts } from '../../interface/feed.interface';
import {
  getDatabaseDetailsByFQN,
  getDatabaseSchemas,
  patchDatabaseDetails,
  restoreDatabase,
  updateDatabaseVotes,
} from '../../rest/databaseAPI';
import { getEntityMissingError, getFeedCounts } from '../../utils/CommonUtils';
import {
  checkIfExpandViewSupported,
  getDetailsTabWithNewLabel,
  getTabLabelMapFromTabs,
} from '../../utils/CustomizePage/CustomizePageUtils';
import { getQueryFilterForDatabase } from '../../utils/Database/Database.util';
import databaseClassBase from '../../utils/Database/DatabaseClassBase';
import entityUtilClassBase from '../../utils/EntityUtilClassBase';
import { getEntityName } from '../../utils/EntityUtils';
import { DEFAULT_ENTITY_PERMISSION } from '../../utils/PermissionsUtils';
import {
  getEntityDetailsPath,
  getExplorePath,
  getVersionPath,
} from '../../utils/RouterUtils';
import { getTierTags } from '../../utils/TableUtils';
import { updateTierTag } from '../../utils/TagsUtils';
import { showErrorToast, showSuccessToast } from '../../utils/ToastUtils';
import { useRequiredParams } from '../../utils/useRequiredParams';

const DatabaseDetails: FunctionComponent = () => {
  const { t } = useTranslation();

  const { getEntityPermissionByFqn } = usePermissionProvider();
  const { withinPageSearch } =
    useLocationSearch<{ withinPageSearch: string }>();
  const { tab: activeTab } = useRequiredParams<{ tab: EntityTabs }>();
  const { fqn: decodedDatabaseFQN } = useFqn();
  const [isLoading, setIsLoading] = useState(true);
  const { customizedPage, isLoading: loading } = useCustomPages(
    PageType.Database
  );
  const [database, setDatabase] = useState<Database>({} as Database);
  const [serviceType, setServiceType] = useState<string>();
  const [isDatabaseDetailsLoading, setIsDatabaseDetailsLoading] =
    useState<boolean>(true);
  const [schemaInstanceCount, setSchemaInstanceCount] = useState<number>(0);
  const [feedCount, setFeedCount] = useState<FeedCounts>(
    FEED_COUNT_INITIAL_DATA
  );
  const [updateProfilerSetting, setUpdateProfilerSetting] =
    useState<boolean>(false);

  const navigate = useNavigate();
  const isMounting = useRef(true);
  const [isTabExpanded, setIsTabExpanded] = useState(false);

  const { version: currentVersion, deleted } = useMemo(
    () => database,
    [database]
  );

  const tier = getTierTags(database?.tags ?? []);

  const [databasePermission, setDatabasePermission] =
    useState<OperationPermission>(DEFAULT_ENTITY_PERMISSION);

  const extraDropdownContent = useMemo(
    () =>
      entityUtilClassBase.getManageExtraOptions(
        EntityType.DATABASE,
        decodedDatabaseFQN,
        databasePermission,
        database
      ),
    [decodedDatabaseFQN, databasePermission, database]
  );
  const fetchDatabasePermission = async () => {
    setIsLoading(true);
    try {
      const response = await getEntityPermissionByFqn(
        ResourceEntity.DATABASE,
        decodedDatabaseFQN
      );
      setDatabasePermission(response);
    } catch {
      // Error
    } finally {
      setIsLoading(false);
    }
  };

  const handleFeedCount = useCallback((data: FeedCounts) => {
    setFeedCount(data);
  }, []);

  const getEntityFeedCount = () => {
    getFeedCounts(EntityType.DATABASE, decodedDatabaseFQN, handleFeedCount);
  };

  const fetchDatabaseSchemaCount = useCallback(async () => {
    if (isEmpty(decodedDatabaseFQN)) {
      return;
    }

    try {
      setIsLoading(true);
      const { paging } = await getDatabaseSchemas({
        databaseName: decodedDatabaseFQN,
        limit: 0,
      });

      setSchemaInstanceCount(paging.total);
    } catch (error) {
      showErrorToast(error as AxiosError);
    } finally {
      setIsLoading(false);
    }
  }, [decodedDatabaseFQN]);

  const getDetailsByFQN = () => {
    setIsDatabaseDetailsLoading(true);
    getDatabaseDetailsByFQN(decodedDatabaseFQN, {
      fields: `${TabSpecificField.OWNERS},${TabSpecificField.TAGS},${TabSpecificField.DOMAIN},${TabSpecificField.VOTES},${TabSpecificField.EXTENSION},${TabSpecificField.DATA_PRODUCTS}`,
      include: Include.All,
    })
      .then((res) => {
        if (res) {
          const { serviceType } = res;
          setDatabase(res);
          setServiceType(serviceType);
        }
      })
      .catch((error) => {
        // Error
        if (
          (error as AxiosError)?.response?.status === ClientErrors.FORBIDDEN
        ) {
          navigate(ROUTES.FORBIDDEN);
        }
      })
      .finally(() => {
        setIsLoading(false);
        setIsDatabaseDetailsLoading(false);
      });
  };

  const saveUpdatedDatabaseData = (updatedData: Database) => {
    let jsonPatch: Operation[] = [];
    if (database) {
      jsonPatch = compare(database, updatedData);
    }

    return patchDatabaseDetails(database.id ?? '', jsonPatch);
  };

  const activeTabHandler = (key: string) => {
    if (key !== activeTab) {
<<<<<<< HEAD
      navigate({
=======
      history.replace({
>>>>>>> 50a798dd
        pathname: getEntityDetailsPath(
          EntityType.DATABASE,
          decodedDatabaseFQN,
          key
        ),
      });
    }
  };

  const settingsUpdateHandler = async (data: Database) => {
    try {
      const res = await saveUpdatedDatabaseData(data);

      setDatabase(res);
    } catch (error) {
      showErrorToast(
        error as AxiosError,
        t('server.entity-updating-error', {
          entity: t('label.database'),
        })
      );
    }
  };

  const handleUpdateOwner = useCallback(
    async (owners: Database['owners']) => {
      const updatedData = {
        ...database,
        owners,
      };

      await settingsUpdateHandler(updatedData as Database);
    },
    [database, database?.owners, settingsUpdateHandler]
  );

  useEffect(() => {
    getEntityFeedCount();
  }, []);

  useEffect(() => {
    if (withinPageSearch && serviceType) {
<<<<<<< HEAD
      navigate(
=======
      history.replace(
>>>>>>> 50a798dd
        getExplorePath({
          search: withinPageSearch,
          isPersistFilters: false,
          extraParameters: {
            quickFilter: getQueryFilterForDatabase(serviceType, database.name),
          },
        })
      );
    }
  }, [withinPageSearch]);

  useEffect(() => {
    if (databasePermission.ViewAll || databasePermission.ViewBasic) {
      getDetailsByFQN();
      fetchDatabaseSchemaCount();
    } else {
      setIsDatabaseDetailsLoading(false);
    }
  }, [databasePermission, decodedDatabaseFQN]);

  useEffect(() => {
    fetchDatabasePermission();
  }, [decodedDatabaseFQN]);

  // always Keep this useEffect at the end...
  useEffect(() => {
    isMounting.current = false;
  }, []);

  const handleUpdateTier = useCallback(
    (newTier?: Tag) => {
      const tierTag = updateTierTag(database?.tags ?? [], newTier);
      const updatedTableDetails = {
        ...database,
        tags: tierTag,
      };

      return settingsUpdateHandler(updatedTableDetails as Database);
    },
    [settingsUpdateHandler, database, tier]
  );

  const handleUpdateDisplayName = async (data: EntityName) => {
    if (isUndefined(database)) {
      return;
    }

    const updatedTableDetails = {
      ...database,
      displayName: data.displayName,
    };

    return settingsUpdateHandler(updatedTableDetails);
  };

  const handleToggleDelete = (version?: number) => {
    setDatabase((prev) => {
      if (!prev) {
        return prev;
      }

      return {
        ...prev,
        deleted: !prev?.deleted,
        ...(version ? { version } : {}),
      };
    });
  };

  const handleRestoreDatabase = useCallback(async () => {
    try {
      const { version: newVersion } = await restoreDatabase(database.id ?? '');
      showSuccessToast(
        t('message.restore-entities-success', {
          entity: t('label.database'),
        }),
        2000
      );
      handleToggleDelete(newVersion);
    } catch (error) {
      showErrorToast(
        error as AxiosError,
        t('message.restore-entities-error', {
          entity: t('label.database'),
        })
      );
    }
  }, [database.id]);

  const versionHandler = useCallback(() => {
    currentVersion &&
      navigate(
        getVersionPath(
          EntityType.DATABASE,
          decodedDatabaseFQN,
          toString(currentVersion),
          EntityTabs.SCHEMA
        )
      );
  }, [currentVersion, decodedDatabaseFQN]);

  const { editCustomAttributePermission, viewAllPermission } = useMemo(
    () => ({
      editCustomAttributePermission:
        (databasePermission.EditAll || databasePermission.EditCustomFields) &&
        !database.deleted,
      viewAllPermission: databasePermission.ViewAll,
    }),
    [databasePermission, database]
  );

  const afterDeleteAction = useCallback(
    (isSoftDelete?: boolean) => !isSoftDelete && navigate('/'),
    []
  );

  const afterDomainUpdateAction = useCallback((data: DataAssetWithDomains) => {
    const updatedData = data as Database;

    setDatabase((data) => ({
      ...(updatedData ?? data),
      version: updatedData.version,
    }));
  }, []);

  const tabs = useMemo(() => {
    const tabLabelMap = getTabLabelMapFromTabs(customizedPage?.tabs);

    const tabs = databaseClassBase.getDatabaseDetailPageTabs({
      activeTab: activeTab as EntityTabs,
      database,
      viewAllPermission,
      schemaInstanceCount,
      feedCount,
      handleFeedCount,
      getEntityFeedCount,
      deleted: database.deleted ?? false,
      editCustomAttributePermission,
      getDetailsByFQN,
      labelMap: tabLabelMap,
    });

    return getDetailsTabWithNewLabel(
      tabs,
      customizedPage?.tabs,
      EntityTabs.SCHEMAS
    );
  }, [
    activeTab,
    database,
    schemaInstanceCount,
    feedCount.totalCount,
    editCustomAttributePermission,
    viewAllPermission,
    deleted,
    handleFeedCount,
    customizedPage?.tabs,
  ]);

  const updateVote = async (data: QueryVote, id: string) => {
    try {
      await updateDatabaseVotes(id, data);
      const details = await getDatabaseDetailsByFQN(decodedDatabaseFQN, {
        fields: [
          TabSpecificField.OWNERS,
          TabSpecificField.TAGS,
          TabSpecificField.VOTES,
        ],
        include: Include.All,
      });
      setDatabase(details);
    } catch (error) {
      showErrorToast(error as AxiosError);
    }
  };

  const toggleTabExpanded = () => {
    setIsTabExpanded(!isTabExpanded);
  };

  const isExpandViewSupported = useMemo(
    () =>
      checkIfExpandViewSupported(
        tabs[0],
        activeTab as EntityTabs,
        PageType.Database
      ),
    [tabs[0], activeTab]
  );

  if (isLoading || isDatabaseDetailsLoading || loading) {
    return <Loader />;
  }

  if (!(databasePermission.ViewAll || databasePermission.ViewBasic)) {
    return <ErrorPlaceHolder type={ERROR_PLACEHOLDER_TYPE.PERMISSION} />;
  }

  return (
    <PageLayoutV1
      pageTitle={t('label.entity-detail-plural', {
        entity: getEntityName(database),
      })}>
      {isEmpty(database) ? (
        <ErrorPlaceHolder className="m-0">
          {getEntityMissingError(EntityType.DATABASE, decodedDatabaseFQN)}
        </ErrorPlaceHolder>
      ) : (
        <Row gutter={[0, 12]}>
          <Col span={24}>
            <DataAssetsHeader
              isRecursiveDelete
              afterDeleteAction={afterDeleteAction}
              afterDomainUpdateAction={afterDomainUpdateAction}
              dataAsset={database}
              entityType={EntityType.DATABASE}
              extraDropdownContent={extraDropdownContent}
              openTaskCount={feedCount.openTaskCount}
              permissions={databasePermission}
              onDisplayNameUpdate={handleUpdateDisplayName}
              onOwnerUpdate={handleUpdateOwner}
              onProfilerSettingUpdate={() => setUpdateProfilerSetting(true)}
              onRestoreDataAsset={handleRestoreDatabase}
              onTierUpdate={handleUpdateTier}
              onUpdateVote={updateVote}
              onVersionClick={versionHandler}
            />
          </Col>
          <GenericProvider<Database>
            customizedPage={customizedPage}
            data={database}
            isTabExpanded={isTabExpanded}
            permissions={databasePermission}
            type={EntityType.DATABASE}
            onUpdate={settingsUpdateHandler}>
            <Col className="entity-details-page-tabs" span={24}>
              <Tabs
                activeKey={activeTab}
                className="tabs-new"
                data-testid="tabs"
                items={tabs}
                tabBarExtraContent={
                  isExpandViewSupported && (
                    <AlignRightIconButton
                      className={isTabExpanded ? 'rotate-180' : ''}
                      title={
                        isTabExpanded ? t('label.collapse') : t('label.expand')
                      }
                      onClick={toggleTabExpanded}
                    />
                  )
                }
                onChange={activeTabHandler}
              />
            </Col>
          </GenericProvider>

          {updateProfilerSetting && (
            <ProfilerSettings
              entityId={database.id ?? ''}
              entityType={EntityType.DATABASE}
              visible={updateProfilerSetting}
              onVisibilityChange={(value) => setUpdateProfilerSetting(value)}
            />
          )}
        </Row>
      )}
    </PageLayoutV1>
  );
};

export default withActivityFeed(DatabaseDetails);<|MERGE_RESOLUTION|>--- conflicted
+++ resolved
@@ -214,17 +214,16 @@
 
   const activeTabHandler = (key: string) => {
     if (key !== activeTab) {
-<<<<<<< HEAD
-      navigate({
-=======
-      history.replace({
->>>>>>> 50a798dd
-        pathname: getEntityDetailsPath(
-          EntityType.DATABASE,
-          decodedDatabaseFQN,
-          key
-        ),
-      });
+      navigate(
+        {
+          pathname: getEntityDetailsPath(
+            EntityType.DATABASE,
+            decodedDatabaseFQN,
+            key
+          ),
+        },
+        { replace: true }
+      );
     }
   };
 
@@ -261,18 +260,15 @@
 
   useEffect(() => {
     if (withinPageSearch && serviceType) {
-<<<<<<< HEAD
       navigate(
-=======
-      history.replace(
->>>>>>> 50a798dd
         getExplorePath({
           search: withinPageSearch,
           isPersistFilters: false,
           extraParameters: {
             quickFilter: getQueryFilterForDatabase(serviceType, database.name),
           },
-        })
+        }),
+        { replace: true }
       );
     }
   }, [withinPageSearch]);
