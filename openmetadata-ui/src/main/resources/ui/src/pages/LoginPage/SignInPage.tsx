--- conflicted
+++ resolved
@@ -41,14 +41,9 @@
   const [loading, setLoading] = useState(false);
   const [form] = Form.useForm();
 
-<<<<<<< HEAD
   const navigate = useNavigate();
-  const { authConfig, onLoginHandler, isAuthenticated } = useApplicationStore();
-=======
-  const history = useHistory();
   const { authConfig, isAuthenticated } = useApplicationStore();
   const { onLoginHandler } = useAuthProvider();
->>>>>>> c00ed228
   const { alert, resetAlert } = useAlertStore();
 
   const { t } = useTranslation();
