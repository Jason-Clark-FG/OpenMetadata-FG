--- conflicted
+++ resolved
@@ -11,11 +11,6 @@
  *  limitations under the License.
  */
 import { render } from '@testing-library/react';
-<<<<<<< HEAD
-import { useApplicationStore } from '../../hooks/useApplicationStore';
-=======
-import React from 'react';
->>>>>>> c00ed228
 import { LogoutPage } from './LogoutPage';
 
 const mockOnLogoutHandler = jest.fn();
