--- conflicted
+++ resolved
@@ -25,6 +25,7 @@
   useState,
 } from 'react';
 import { useTranslation } from 'react-i18next';
+import { useParams } from 'react-router-dom';
 import { CopyToClipboardButton } from '../../components/common/CopyToClipboardButton/CopyToClipboardButton';
 import Loader from '../../components/common/Loader/Loader';
 import TitleBreadcrumb from '../../components/common/TitleBreadcrumb/TitleBreadcrumb.component';
@@ -64,17 +65,12 @@
 } from '../../utils/IngestionLogs/LogsUtils';
 import logsClassBase from '../../utils/LogsClassBase';
 import { showErrorToast } from '../../utils/ToastUtils';
-import { useRequiredParams } from '../../utils/useRequiredParams';
 import './logs-viewer-page.style.less';
 import { LogViewerParams } from './LogsViewerPage.interfaces';
 import LogViewerPageSkeleton from './LogsViewerPageSkeleton.component';
 
 const LogsViewerPage = () => {
-<<<<<<< HEAD
   const { logEntityType, logRunId } = useParams<LogViewerParams>();
-=======
-  const { logEntityType } = useRequiredParams<LogViewerParams>();
->>>>>>> 10b37759
   const { fqn: ingestionName } = useFqn();
 
   const { t } = useTranslation();
