--- conflicted
+++ resolved
@@ -17,7 +17,6 @@
 import { useCallback, useEffect, useMemo, useState } from 'react';
 import { useTranslation } from 'react-i18next';
 import { useNavigate } from 'react-router-dom';
-
 import ErrorPlaceHolder from '../../components/common/ErrorWithPlaceholder/ErrorPlaceHolder';
 import Loader from '../../components/common/Loader/Loader';
 import { DataAssetWithDomains } from '../../components/DataAssets/DataAssetsHeader/DataAssetsHeader.interface';
@@ -234,21 +233,13 @@
     (data: DataAssetWithDomains) => {
       const updatedData = data as Mlmodel;
 
-<<<<<<< HEAD
       setMlModelDetail((data) => ({
-        ...(data ?? updatedData),
+        ...(updatedData ?? data),
         version: updatedData.version,
       }));
     },
     []
   );
-=======
-    setMlModelDetail((data) => ({
-      ...(updatedData ?? data),
-      version: updatedData.version,
-    }));
-  }, []);
->>>>>>> 50a798dd
 
   const handleMlModelUpdate = useCallback(
     async (data: Mlmodel) => {
