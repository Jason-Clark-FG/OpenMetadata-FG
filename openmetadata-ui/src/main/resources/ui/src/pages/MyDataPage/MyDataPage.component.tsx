--- conflicted
+++ resolved
@@ -226,12 +226,7 @@
             customizePageClassBase.landingPageWidgetMargin,
             customizePageClassBase.landingPageWidgetMargin,
           ]}
-<<<<<<< HEAD
-          rowHeight={customizePageClassBase.landingPageRowHeight}>
-=======
-          rowHeight={100}
-        >
->>>>>>> f9b5701a
+          rowHeight={100}>
           {widgets}
         </ReactGridLayout>
       </div>
