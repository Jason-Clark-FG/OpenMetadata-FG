/*
 *  Copyright 2025 Collate.
 *  Licensed under the Apache License, Version 2.0 (the "License");
 *  you may not use this file except in compliance with the License.
 *  You may obtain a copy of the License at
 *  http://www.apache.org/licenses/LICENSE-2.0
 *  Unless required by applicable law or agreed to in writing, software
 *  distributed under the License is distributed on an "AS IS" BASIS,
 *  WITHOUT WARRANTIES OR CONDITIONS OF ANY KIND, either express or implied.
 *  See the License for the specific language governing permissions and
 *  limitations under the License.
 */
import { Col, Row, Select } from 'antd';
import { DefaultOptionType } from 'antd/lib/select';
import { AxiosError } from 'axios';
<<<<<<< HEAD
import { debounce } from 'lodash';
import { useCallback, useEffect, useMemo, useState } from 'react';
=======
import { debounce, startCase } from 'lodash';
import React, { useCallback, useEffect, useMemo, useState } from 'react';
>>>>>>> 50a798dd
import { useTranslation } from 'react-i18next';
import { useNavigate } from 'react-router-dom';
import Loader from '../../components/common/Loader/Loader';
import { AssetsUnion } from '../../components/DataAssets/AssetsSelectionModal/AssetSelectionModal.interface';
import EntitySuggestionOption from '../../components/Entity/EntityLineage/EntitySuggestionOption/EntitySuggestionOption.component';
import Lineage from '../../components/Lineage/Lineage.component';
import PageHeader from '../../components/PageHeader/PageHeader.component';
import PageLayoutV1 from '../../components/PageLayoutV1/PageLayoutV1';
import { SourceType } from '../../components/SearchedData/SearchedData.interface';
import { PAGE_SIZE_BASE } from '../../constants/constants';
import { PAGE_HEADERS } from '../../constants/PageHeaders.constant';
import LineageProvider from '../../context/LineageProvider/LineageProvider';
import { LineagePlatformView } from '../../context/LineageProvider/LineageProvider.interface';
import {
  OperationPermission,
  ResourceEntity,
} from '../../context/PermissionProvider/PermissionProvider.interface';
import { EntityType } from '../../enums/entity.enum';
import { SearchIndex } from '../../enums/search.enum';
import { EntityReference } from '../../generated/entity/type';
import useCustomLocation from '../../hooks/useCustomLocation/useCustomLocation';
import { useFqn } from '../../hooks/useFqn';
import { getEntityPermissionByFqn } from '../../rest/permissionAPI';
import { searchQuery } from '../../rest/searchAPI';
import { getEntityAPIfromSource } from '../../utils/Assets/AssetsUtils';
import { getLineageEntityExclusionFilter } from '../../utils/EntityLineageUtils';
import { getOperationPermissions } from '../../utils/PermissionsUtils';
import { showErrorToast } from '../../utils/ToastUtils';
import { useRequiredParams } from '../../utils/useRequiredParams';
import './platform-lineage.less';

const PlatformLineage = () => {
  const { t } = useTranslation();
<<<<<<< HEAD
  const navigate = useNavigate();
  const { entityType } = useRequiredParams<{ entityType: EntityType }>();
=======
  const location = useCustomLocation();
  const history = useHistory();
  const queryParams = new URLSearchParams(location.search);
  const platformView =
    queryParams.get('platformView') ?? LineagePlatformView.Service;
  const { entityType } = useParams<{ entityType: EntityType }>();
>>>>>>> 50a798dd
  const { fqn: decodedFqn } = useFqn();
  const [selectedEntity, setSelectedEntity] = useState<SourceType>();
  const [loading, setLoading] = useState(false);
  const [options, setOptions] = useState<DefaultOptionType[]>([]);
  const [isSearchLoading, setIsSearchLoading] = useState(false);
  const [defaultValue, setDefaultValue] = useState<string | undefined>(
    decodedFqn || undefined
  );
  const [permissions, setPermissions] = useState<OperationPermission>();

  const handleEntitySelect = useCallback(
    (value: EntityReference) => {
      history.push(
        `/lineage/${(value as SourceType).entityType}/${
          value.fullyQualifiedName
        }`
      );
    },
    [history]
  );
  const debouncedSearch = useCallback(
    debounce(async (value: string) => {
      try {
        setIsSearchLoading(true);
        const searchIndices = [
          SearchIndex.DATA_ASSET,
          SearchIndex.DOMAIN,
          SearchIndex.SERVICE,
        ];

        const response = await searchQuery({
          query: value,
          searchIndex: searchIndices,
          pageSize: PAGE_SIZE_BASE,
          queryFilter: getLineageEntityExclusionFilter(),
        });

        setOptions(
          response.hits.hits.map((hit) => ({
            value: hit._source.fullyQualifiedName ?? '',
            label: (
              <EntitySuggestionOption
                showEntityTypeBadge
                entity={hit._source as EntityReference}
                onSelectHandler={handleEntitySelect}
              />
            ),
            data: hit,
          }))
        );
      } finally {
        setIsSearchLoading(false);
      }
    }, 300),
    []
  );

<<<<<<< HEAD
  const handleEntitySelect = useCallback(
    (value: EntityReference) => {
      navigate(
        `/lineage/${(value as SourceType).entityType}/${
          value.fullyQualifiedName
        }`
      );
    },
    [history]
  );

=======
>>>>>>> 50a798dd
  const init = useCallback(async () => {
    if (!decodedFqn || !entityType) {
      setDefaultValue(undefined);

      return;
    }

    try {
      setLoading(true);
      const [entityResponse, permissionResponse] = await Promise.allSettled([
        getEntityAPIfromSource(entityType as AssetsUnion)(decodedFqn),
        getEntityPermissionByFqn(
          entityType as unknown as ResourceEntity,
          decodedFqn
        ),
      ]);

      if (entityResponse.status === 'fulfilled') {
        setSelectedEntity(entityResponse.value);
        setDefaultValue(decodedFqn || undefined);
      }

      if (permissionResponse.status === 'fulfilled') {
        const operationPermission = getOperationPermissions(
          permissionResponse.value
        );
        setPermissions(operationPermission);
      }
    } catch (error) {
      showErrorToast(error as AxiosError);
    } finally {
      setLoading(false);
    }
  }, [decodedFqn, entityType]);

  useEffect(() => {
    init();
  }, [init]);

  const lineageElement = useMemo(() => {
    if (loading) {
      return <Loader />;
    }

    return (
      <LineageProvider>
        <Lineage
          isPlatformLineage
          entity={selectedEntity}
          entityType={entityType}
          hasEditAccess={
            permissions?.EditAll || permissions?.EditLineage || false
          }
        />
      </LineageProvider>
    );
  }, [selectedEntity, loading, permissions, entityType]);

  return (
    <PageLayoutV1 pageTitle={t('label.lineage')}>
      <Row gutter={[0, 16]}>
        <Col span={24}>
          <Row className="">
            <Col span={24}>
              <PageHeader
                data={{
                  ...PAGE_HEADERS.PLATFORM_LINEAGE,
                  header: t('label.platform-type-lineage', {
                    platformType: startCase(platformView),
                  }),
                }}
              />
            </Col>
            <Col span={12}>
              <div className="m-t-md w-full">
                <Select
                  showSearch
                  className="w-full"
                  data-testid="search-entity-select"
                  filterOption={false}
                  loading={isSearchLoading}
                  optionLabelProp="value"
                  options={options}
                  placeholder={t('label.search-entity-for-lineage', {
                    entity: 'entity',
                  })}
                  value={defaultValue}
                  onFocus={() => !defaultValue && debouncedSearch('')}
                  onSearch={debouncedSearch}
                />
              </div>
            </Col>
          </Row>
        </Col>
        <Col span={24}>
          <div className="platform-lineage-container">{lineageElement}</div>
        </Col>
      </Row>
    </PageLayoutV1>
  );
};

export default PlatformLineage;<|MERGE_RESOLUTION|>--- conflicted
+++ resolved
@@ -13,13 +13,8 @@
 import { Col, Row, Select } from 'antd';
 import { DefaultOptionType } from 'antd/lib/select';
 import { AxiosError } from 'axios';
-<<<<<<< HEAD
-import { debounce } from 'lodash';
+import { debounce, startCase } from 'lodash';
 import { useCallback, useEffect, useMemo, useState } from 'react';
-=======
-import { debounce, startCase } from 'lodash';
-import React, { useCallback, useEffect, useMemo, useState } from 'react';
->>>>>>> 50a798dd
 import { useTranslation } from 'react-i18next';
 import { useNavigate } from 'react-router-dom';
 import Loader from '../../components/common/Loader/Loader';
@@ -40,7 +35,6 @@
 import { EntityType } from '../../enums/entity.enum';
 import { SearchIndex } from '../../enums/search.enum';
 import { EntityReference } from '../../generated/entity/type';
-import useCustomLocation from '../../hooks/useCustomLocation/useCustomLocation';
 import { useFqn } from '../../hooks/useFqn';
 import { getEntityPermissionByFqn } from '../../rest/permissionAPI';
 import { searchQuery } from '../../rest/searchAPI';
@@ -53,17 +47,12 @@
 
 const PlatformLineage = () => {
   const { t } = useTranslation();
-<<<<<<< HEAD
   const navigate = useNavigate();
   const { entityType } = useRequiredParams<{ entityType: EntityType }>();
-=======
-  const location = useCustomLocation();
-  const history = useHistory();
   const queryParams = new URLSearchParams(location.search);
   const platformView =
     queryParams.get('platformView') ?? LineagePlatformView.Service;
-  const { entityType } = useParams<{ entityType: EntityType }>();
->>>>>>> 50a798dd
+
   const { fqn: decodedFqn } = useFqn();
   const [selectedEntity, setSelectedEntity] = useState<SourceType>();
   const [loading, setLoading] = useState(false);
@@ -76,13 +65,13 @@
 
   const handleEntitySelect = useCallback(
     (value: EntityReference) => {
-      history.push(
+      navigate(
         `/lineage/${(value as SourceType).entityType}/${
           value.fullyQualifiedName
         }`
       );
     },
-    [history]
+    [navigate]
   );
   const debouncedSearch = useCallback(
     debounce(async (value: string) => {
@@ -121,20 +110,6 @@
     []
   );
 
-<<<<<<< HEAD
-  const handleEntitySelect = useCallback(
-    (value: EntityReference) => {
-      navigate(
-        `/lineage/${(value as SourceType).entityType}/${
-          value.fullyQualifiedName
-        }`
-      );
-    },
-    [history]
-  );
-
-=======
->>>>>>> 50a798dd
   const init = useCallback(async () => {
     if (!decodedFqn || !entityType) {
       setDefaultValue(undefined);
