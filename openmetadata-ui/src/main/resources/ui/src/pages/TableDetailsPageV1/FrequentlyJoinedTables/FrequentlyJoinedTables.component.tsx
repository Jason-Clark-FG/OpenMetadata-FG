--- conflicted
+++ resolved
@@ -12,11 +12,7 @@
  */
 import { Button, Typography } from 'antd';
 import { isEmpty } from 'lodash';
-<<<<<<< HEAD
-import { useEffect, useMemo } from 'react';
-=======
-import React, { useCallback, useEffect, useMemo, useState } from 'react';
->>>>>>> 2ab8a1b5
+import { useCallback, useEffect, useMemo, useState } from 'react';
 import { useTranslation } from 'react-i18next';
 import { Link } from 'react-router-dom';
 import ExpandableCard from '../../../components/common/ExpandableCard/ExpandableCard';
