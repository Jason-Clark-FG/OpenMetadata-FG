/*
 *  Copyright 2023 Collate.
 *  Licensed under the Apache License, Version 2.0 (the "License");
 *  you may not use this file except in compliance with the License.
 *  You may obtain a copy of the License at
 *  http://www.apache.org/licenses/LICENSE-2.0
 *  Unless required by applicable law or agreed to in writing, software
 *  distributed under the License is distributed on an "AS IS" BASIS,
 *  WITHOUT WARRANTIES OR CONDITIONS OF ANY KIND, either express or implied.
 *  See the License for the specific language governing permissions and
 *  limitations under the License.
 */
import { ColumnsType } from 'antd/lib/table';
<<<<<<< HEAD
import classNames from 'classnames';

import { isEmpty } from 'lodash';
import { useEffect, useMemo } from 'react';
import { useTranslation } from 'react-i18next';
=======
import { t } from 'i18next';
import { isEmpty } from 'lodash';
import React, { useEffect, useMemo } from 'react';
import ExpandableCard from '../../../components/common/ExpandableCard/ExpandableCard';
>>>>>>> 50a798dd
import Table from '../../../components/common/Table/Table';
import { useGenericContext } from '../../../components/Customization/GenericProvider/GenericProvider';
import { DetailPageWidgetKeys } from '../../../enums/CustomizeDetailPage.enum';
import {
  PartitionColumnDetails,
  Table as TableType,
} from '../../../generated/entity/data/table';

export const PartitionedKeys = () => {
  const { data, filterWidgets } = useGenericContext<TableType>();
  const { t } = useTranslation();

  const partitionColumnDetails = useMemo(
    () =>
      data?.tablePartition?.columns?.map((column) => ({
        ...column,
        key: column.columnName,
      })),
    [data?.tablePartition?.columns]
  );

  const columns = useMemo(() => {
    const data: ColumnsType<PartitionColumnDetails> = [
      {
        title: t('label.column'),
        dataIndex: 'columnName',
        key: 'columnName',
        ellipsis: true,
        width: '50%',
      },
      {
        title: t('label.type'),
        dataIndex: 'intervalType',
        key: 'intervalType',
        ellipsis: true,
        width: '50%',
        render: (text) => {
          return text ?? '--';
        },
      },
    ];

    return data;
  }, []);

  useEffect(() => {
    if (isEmpty(partitionColumnDetails)) {
      filterWidgets?.([DetailPageWidgetKeys.PARTITIONED_KEYS]);
    }
  }, [partitionColumnDetails]);

  if (!data?.tablePartition) {
    return null;
  }

  const content = (
    <Table
      columns={columns}
      data-testid="partitioned-column-table"
      dataSource={partitionColumnDetails}
      pagination={false}
      rowKey="name"
      size="small"
    />
  );

  return (
    <ExpandableCard
      cardProps={{
        title: t('label.table-partition-plural'),
      }}
      isExpandDisabled={isEmpty(partitionColumnDetails)}>
      {content}
    </ExpandableCard>
  );
};<|MERGE_RESOLUTION|>--- conflicted
+++ resolved
@@ -11,18 +11,10 @@
  *  limitations under the License.
  */
 import { ColumnsType } from 'antd/lib/table';
-<<<<<<< HEAD
-import classNames from 'classnames';
-
 import { isEmpty } from 'lodash';
 import { useEffect, useMemo } from 'react';
 import { useTranslation } from 'react-i18next';
-=======
-import { t } from 'i18next';
-import { isEmpty } from 'lodash';
-import React, { useEffect, useMemo } from 'react';
 import ExpandableCard from '../../../components/common/ExpandableCard/ExpandableCard';
->>>>>>> 50a798dd
 import Table from '../../../components/common/Table/Table';
 import { useGenericContext } from '../../../components/Customization/GenericProvider/GenericProvider';
 import { DetailPageWidgetKeys } from '../../../enums/CustomizeDetailPage.enum';
