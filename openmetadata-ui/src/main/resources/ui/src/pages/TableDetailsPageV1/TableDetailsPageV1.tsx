--- conflicted
+++ resolved
@@ -66,11 +66,7 @@
 import { useFqn } from '../../hooks/useFqn';
 import { useSub } from '../../hooks/usePubSub';
 import { FeedCounts } from '../../interface/feed.interface';
-<<<<<<< HEAD
-=======
-import { getContractByEntityId } from '../../rest/contractAPI';
 import { fetchTestCaseResultByTestSuiteId } from '../../rest/dataQualityDashboardAPI';
->>>>>>> ce2ad728
 import { getDataQualityLineage } from '../../rest/lineageAPI';
 import { getQueriesList } from '../../rest/queryAPI';
 import {
