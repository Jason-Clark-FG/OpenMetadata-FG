--- conflicted
+++ resolved
@@ -116,22 +116,18 @@
 @blue-28: #e3f2fd4d;
 @blue-29: #eff4fa;
 @blue-30: #d2dbeb;
-<<<<<<< HEAD
-@blue-31: #175cd3;
-@blue-32: #b2ddff;
-@blue-33: #f5faff;
-=======
 @blue-31: #3a86ff;
 @blue-32: #0057e2;
 @blue-33: #eff8ff;
 @blue-34: #175cd3;
->>>>>>> d9d70929
-@grey-text: #2c2c2c;
 @blue-35: #3d3dd6;
 @blue-36: #1568da;
 @blue-37: #215df3e5;
 @blue-38: #d0e3fc;
-
+@blue-39: #b2ddff;
+@blue-40: #f5faff;
+
+@grey-text: #2c2c2c;
 @partial-success-1: #06a4a4;
 @partial-success-2: #bdeeee;
 @black: #000000;
