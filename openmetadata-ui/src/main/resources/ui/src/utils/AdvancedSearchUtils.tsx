/*
 *  Copyright 2022 Collate.
 *  Licensed under the Apache License, Version 2.0 (the "License");
 *  you may not use this file except in compliance with the License.
 *  You may obtain a copy of the License at
 *  http://www.apache.org/licenses/LICENSE-2.0
 *  Unless required by applicable law or agreed to in writing, software
 *  distributed under the License is distributed on an "AS IS" BASIS,
 *  WITHOUT WARRANTIES OR CONDITIONS OF ANY KIND, either express or implied.
 *  See the License for the specific language governing permissions and
 *  limitations under the License.
 */

import Icon, { CloseCircleOutlined, PlusOutlined } from '@ant-design/icons';
import { ListValues, RenderSettings } from '@react-awesome-query-builder/antd';
import { Button, Checkbox, MenuProps, Space, Typography } from 'antd';
import { isArray, isEmpty, toLower } from 'lodash';
import React from 'react';
<<<<<<< HEAD
=======
import {
  AsyncFetchListValues,
  JsonTree,
  ListValues,
  RenderSettings,
  Utils as QbUtils,
} from 'react-awesome-query-builder';
>>>>>>> 50a798dd
import { ReactComponent as IconDeleteColored } from '../assets/svg/ic-delete-colored.svg';
import ProfilePicture from '../components/common/ProfilePicture/ProfilePicture';
import { SearchOutputType } from '../components/Explore/AdvanceSearchProvider/AdvanceSearchProvider.interface';
import { AssetsOfEntity } from '../components/Glossary/GlossaryTerms/tabs/AssetsTabs.interface';
import { SearchDropdownOption } from '../components/SearchDropdown/SearchDropdown.interface';
import {
  COMMON_DROPDOWN_ITEMS,
  DOMAIN_DATAPRODUCT_DROPDOWN_ITEMS,
  GLOSSARY_ASSETS_DROPDOWN_ITEMS,
  LINEAGE_DROPDOWN_ITEMS,
} from '../constants/AdvancedSearch.constants';
import { NOT_INCLUDE_AGGREGATION_QUICK_FILTER } from '../constants/explore.constants';
import { EntityFields } from '../enums/AdvancedSearch.enum';
import { EntityType } from '../enums/entity.enum';
import { SearchIndex } from '../enums/search.enum';
import {
  Bucket,
  ContainerSearchSource,
  DashboardSearchSource,
  ExploreSearchSource,
  MlmodelSearchSource,
  PipelineSearchSource,
  SuggestOption,
  TableSearchSource,
  TopicSearchSource,
} from '../interface/search.interface';
import { getTags } from '../rest/tagAPI';
import { getCountBadge } from '../utils/CommonUtils';
import advancedSearchClassBase from './AdvancedSearchClassBase';
import { getEntityName } from './EntityUtils';
import { t } from './i18next/LocalUtil';
import jsonLogicSearchClassBase from './JSONLogicSearchClassBase';
import searchClassBase from './SearchClassBase';

export const getDropDownItems = (index: string) => {
  return searchClassBase.getDropDownItems(index);
};

export const getAssetsPageQuickFilters = (type?: AssetsOfEntity) => {
  switch (type) {
    case AssetsOfEntity.DOMAIN:
    case AssetsOfEntity.DATA_PRODUCT:
      return [...DOMAIN_DATAPRODUCT_DROPDOWN_ITEMS];

    case AssetsOfEntity.GLOSSARY:
      return [...GLOSSARY_ASSETS_DROPDOWN_ITEMS];
    case AssetsOfEntity.LINEAGE:
      return [...LINEAGE_DROPDOWN_ITEMS];
    default:
      return [...COMMON_DROPDOWN_ITEMS];
  }
  // TODO: Add more quick filters
};

export const renderAdvanceSearchButtons: RenderSettings['renderButton'] = (
  props
) => {
  const type = props?.type;

  if (type === 'delRule') {
    return (
      <Icon
        className="action action--DELETE"
        component={
          // eslint-disable-next-line @typescript-eslint/no-explicit-any
          CloseCircleOutlined as React.ForwardRefExoticComponent<any>
        }
        data-testid="advanced-search-delete-rule"
        onClick={props?.onClick}
      />
    );
  } else if (type === 'addRule') {
    return (
      <Button
        ghost
        className="action action--ADD-RULE"
        data-testid="advanced-search-add-rule"
        icon={<PlusOutlined />}
        type="primary"
        onClick={props?.onClick}>
        {t('label.add')}
      </Button>
    );
  } else if (type === 'addGroup') {
    return (
      <Button
        className="action action--ADD-GROUP"
        data-testid="advanced-search-add-group"
        icon={<PlusOutlined />}
        type="primary"
        onClick={props?.onClick}>
        {t('label.add')}
      </Button>
    );
  } else if (type === 'delGroup') {
    return (
      <Icon
        alt={t('label.delete-entity', {
          entity: t('label.group'),
        })}
        className="action action--DELETE cursor-pointer align-middle"
        component={IconDeleteColored}
        data-testid="advanced-search-delete-group"
        style={{ fontSize: '16px' }}
        onClick={props?.onClick as () => void}
      />
    );
  }

  return <></>;
};

export const getSearchLabel = (itemLabel: string, searchKey: string) => {
  const regex = new RegExp(searchKey, 'gi');
  if (searchKey) {
    const result = itemLabel.replace(regex, (match) => `<mark>${match}</mark>`);

    return result;
  } else {
    return itemLabel;
  }
};

export const generateSearchDropdownLabel = (
  option: SearchDropdownOption,
  checked: boolean,
  searchKey: string,
  showProfilePicture: boolean,
  hideCounts = false
) => {
  return (
    <div className="d-flex justify-between">
      <Space
        align="center"
        className="m-x-sm"
        data-testid={option.key}
        size={8}>
        <Checkbox checked={checked} data-testid={`${option.key}-checkbox`} />
        {showProfilePicture && (
          <ProfilePicture
            displayName={option.label}
            name={option.label || ''}
            width="18"
          />
        )}
        <Typography.Text
          ellipsis
          className="dropdown-option-label"
          title={option.label}>
          <span
            dangerouslySetInnerHTML={{
              __html: getSearchLabel(option.label, searchKey),
            }}
          />
        </Typography.Text>
      </Space>
      {!hideCounts && getCountBadge(option.count, 'm-r-sm', false)}
    </div>
  );
};

export const getSearchDropdownLabels = (
  optionsArray: SearchDropdownOption[],
  checked: boolean,
  searchKey = '',
  showProfilePicture = false,
  hideCounts = false
): MenuProps['items'] => {
  if (isArray(optionsArray)) {
    const sortedOptions = optionsArray.sort(
      (a, b) => (b.count ?? 0) - (a.count ?? 0)
    );

    return sortedOptions.map((option) => ({
      key: option.key,
      label: generateSearchDropdownLabel(
        option,
        checked,
        searchKey,
        showProfilePicture,
        hideCounts
      ),
    }));
  } else {
    return [];
  }
};

export const getSelectedOptionLabelString = (
  selectedOptions: SearchDropdownOption[],
  showAllOptions = false
) => {
  if (isArray(selectedOptions)) {
    const stringifiedOptions = selectedOptions.map((op) => op.label).join(', ');
    if (stringifiedOptions.length < 15 || showAllOptions) {
      return stringifiedOptions;
    } else {
      return `${stringifiedOptions.slice(0, 11)}...`;
    }
  } else {
    return '';
  }
};

export const getChartsOptions = (
  option: SuggestOption<SearchIndex, ExploreSearchSource>
) => {
  const chartRef = (
    option as SuggestOption<SearchIndex.DASHBOARD, DashboardSearchSource>
  )._source.charts?.find(
    (chart) => chart.displayName === option.text || chart.name === option.text
  );

  const entityName = getEntityName(chartRef);

  return isEmpty(entityName) ? option.text : entityName;
};

export const getDataModelOptions = (
  option: SuggestOption<SearchIndex, ExploreSearchSource>
) => {
  const chartRef = (
    option as SuggestOption<SearchIndex.DASHBOARD, DashboardSearchSource>
  )._source.dataModels?.find(
    (dataModel) =>
      dataModel.displayName === option.text || dataModel.name === option.text
  );

  const entityName = getEntityName(chartRef);

  return isEmpty(entityName) ? option.text : entityName;
};

export const getTasksOptions = (
  option: SuggestOption<SearchIndex, ExploreSearchSource>
) => {
  const taskRef = (
    option as SuggestOption<SearchIndex.PIPELINE, PipelineSearchSource>
  )._source.tasks?.find(
    (task) => task.displayName === option.text || task.name === option.text
  );

  const entityName = getEntityName(taskRef);

  return isEmpty(entityName) ? option.text : entityName;
};

export const getColumnsOptions = (
  option: SuggestOption<SearchIndex, ExploreSearchSource>,
  index: SearchIndex
) => {
  if (index === SearchIndex.TABLE) {
    const columnRef = (
      option as SuggestOption<SearchIndex.TABLE, TableSearchSource>
    )._source.columns.find(
      (column) =>
        column.displayName === option.text || column.name === option.text
    );

    const entityName = getEntityName(columnRef);

    return isEmpty(entityName) ? option.text : entityName;
  } else {
    const dataModel = (
      option as SuggestOption<SearchIndex.CONTAINER, ContainerSearchSource>
    )._source.dataModel;
    const columnRef = dataModel
      ? dataModel.columns.find(
          (column) =>
            column.displayName === option.text || column.name === option.text
        )
      : undefined;

    const entityName = getEntityName(columnRef);

    return isEmpty(entityName) ? option.text : entityName;
  }
};

export const getSchemaFieldOptions = (
  option: SuggestOption<SearchIndex, ExploreSearchSource>
) => {
  const schemaFields = (
    option as SuggestOption<SearchIndex.TOPIC, TopicSearchSource>
  )._source.messageSchema?.schemaFields;

  const schemaRef = schemaFields
    ? schemaFields.find(
        (field) =>
          field.displayName === option.text || field.name === option.text
      )
    : undefined;

  const entityName = getEntityName(schemaRef);

  return isEmpty(entityName) ? option.text : entityName;
};

export const getServiceOptions = (
  option: SuggestOption<SearchIndex, ExploreSearchSource>
) => {
  const service = (
    option as SuggestOption<
      SearchIndex,
      | TableSearchSource
      | DashboardSearchSource
      | PipelineSearchSource
      | MlmodelSearchSource
      | TopicSearchSource
    >
  )._source.service;

  return service
    ? service.displayName ?? service.name ?? option.text
    : option.text;
};

export const getOptionsFromAggregationBucket = (buckets: Bucket[]) => {
  if (!buckets) {
    return [];
  }

  return buckets
    .filter(
      (item) =>
        !NOT_INCLUDE_AGGREGATION_QUICK_FILTER.includes(item.key as EntityType)
    )
    .map((option) => ({
      key: option.key,
      label: option.key,
      count: option.doc_count ?? 0,
    }));
};

export const getTierOptions = async (): Promise<ListValues> => {
  try {
    const { data: tiers } = await getTags({
      parent: 'Tier',
      limit: 50,
    });

    const tierFields = tiers.map((tier) => ({
      title: tier.fullyQualifiedName, // tier.name,
      value: tier.fullyQualifiedName,
    }));

    return tierFields as ListValues;
  } catch (error) {
    return [];
  }
};

export const getTreeConfig = ({
  searchOutputType,
  searchIndex,
  isExplorePage,
  tierOptions,
}: {
  searchOutputType: SearchOutputType;
  searchIndex: SearchIndex | SearchIndex[];
  tierOptions: Promise<ListValues>;
  isExplorePage: boolean;
}) => {
  const index = isArray(searchIndex) ? searchIndex : [searchIndex];

  return searchOutputType === SearchOutputType.ElasticSearch
    ? advancedSearchClassBase.getQbConfigs(tierOptions, index, isExplorePage)
    : jsonLogicSearchClassBase.getQbConfigs(tierOptions, index, isExplorePage);
};

export const formatQueryValueBasedOnType = (
  value: string[],
  field: string,
  type: string
) => {
  if (field.includes('extension') && type === 'text') {
    return value.map((item) => toLower(item));
  }

  return value;
};

export const getCustomPropertyAdvanceSearchEnumOptions = (
  enumValues: string[]
) => {
  return enumValues.reduce((acc: Record<string, string>, value) => {
    acc[value] = value;

    return acc;
  }, {});
};

export const getEmptyJsonTree = (
  defaultField: string = EntityFields.OWNERS
): JsonTree => {
  return {
    id: QbUtils.uuid(),
    type: 'group',
    properties: {
      conjunction: 'AND',
      not: false,
    },
    children1: {
      [QbUtils.uuid()]: {
        type: 'group',
        properties: {
          conjunction: 'AND',
          not: false,
        },
        children1: {
          [QbUtils.uuid()]: {
            type: 'rule',
            properties: {
              field: defaultField,
              operator: null,
              value: [],
              valueSrc: ['value'],
            },
          },
        },
      },
    },
  };
};<|MERGE_RESOLUTION|>--- conflicted
+++ resolved
@@ -16,16 +16,7 @@
 import { Button, Checkbox, MenuProps, Space, Typography } from 'antd';
 import { isArray, isEmpty, toLower } from 'lodash';
 import React from 'react';
-<<<<<<< HEAD
-=======
-import {
-  AsyncFetchListValues,
-  JsonTree,
-  ListValues,
-  RenderSettings,
-  Utils as QbUtils,
-} from 'react-awesome-query-builder';
->>>>>>> 50a798dd
+import { JsonTree, Utils as QbUtils } from 'react-awesome-query-builder';
 import { ReactComponent as IconDeleteColored } from '../assets/svg/ic-delete-colored.svg';
 import ProfilePicture from '../components/common/ProfilePicture/ProfilePicture';
 import { SearchOutputType } from '../components/Explore/AdvanceSearchProvider/AdvanceSearchProvider.interface';
