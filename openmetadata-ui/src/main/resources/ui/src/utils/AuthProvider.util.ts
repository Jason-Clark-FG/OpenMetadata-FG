/*
 *  Copyright 2022 Collate.
 *  Licensed under the Apache License, Version 2.0 (the "License");
 *  you may not use this file except in compliance with the License.
 *  You may obtain a copy of the License at
 *  http://www.apache.org/licenses/LICENSE-2.0
 *  Unless required by applicable law or agreed to in writing, software
 *  distributed under the License is distributed on an "AS IS" BASIS,
 *  WITHOUT WARRANTIES OR CONDITIONS OF ANY KIND, either express or implied.
 *  See the License for the specific language governing permissions and
 *  limitations under the License.
 */

import {
  AuthenticationResult,
  BrowserCacheLocation,
  Configuration,
  PopupRequest,
} from '@azure/msal-browser';
import { CookieStorage } from 'cookie-storage';
import jwtDecode, { JwtPayload } from 'jwt-decode';
import { first, get, isEmpty, isNil } from 'lodash';
import { WebStorageStateStore } from 'oidc-client';
import {
  AuthenticationConfigurationWithScope,
  OidcUser,
  UserProfile,
} from '../components/Auth/AuthProviders/AuthProvider.interface';
import { REDIRECT_PATHNAME, ROUTES } from '../constants/constants';
import { EMAIL_REG_EX } from '../constants/regex.constants';
import {
  AuthenticationConfiguration,
  ClientType,
} from '../generated/configuration/authenticationConfiguration';
import { AuthProvider } from '../generated/settings/settings';
import { isDev } from './EnvironmentUtils';
<<<<<<< HEAD
import { getBasePath } from './HistoryUtils';
=======
import { setOidcToken } from './LocalStorageUtils';
>>>>>>> 70a23502

const cookieStorage = new CookieStorage();

// 1 minutes for client auth approach
export const EXPIRY_THRESHOLD_MILLES = 1 * 60 * 1000;

const subPath = getBasePath();

export const getRedirectUri = (callbackUrl: string) => {
  return isDev()
    ? `http://localhost:3000${subPath}/callback`
    : !isNil(callbackUrl)
    ? callbackUrl
    : `${window.location.origin}${subPath}/callback`;
};

export const getSilentRedirectUri = () => {
  return isDev()
    ? `http://localhost:3000${subPath}/silent-callback`
    : `${window.location.origin}${subPath}/silent-callback`;
};

export const getUserManagerConfig = (
  authClient: AuthenticationConfigurationWithScope
): Record<string, string | boolean | WebStorageStateStore> => {
  const {
    authority,
    clientId,
    callbackUrl,
    responseType = 'id_token',
    scope,
  } = authClient;

  return {
    authority,
    client_id: clientId,
    response_type: responseType ?? '',
    redirect_uri: getRedirectUri(callbackUrl),
    silent_redirect_uri: getSilentRedirectUri(),
    scope,
    userStore: new WebStorageStateStore({ store: localStorage }),
  };
};

export const getAuthConfig = (
  authClient: AuthenticationConfiguration
): AuthenticationConfigurationWithScope => {
  const {
    authority,
    clientId,
    callbackUrl,
    provider,
    providerName,
    enableSelfSignup,
    samlConfiguration,
    responseType = 'id_token',
    clientType = 'public',
  } = authClient;
  let config = {};
  const redirectUri = getRedirectUri(callbackUrl);
  switch (provider) {
    case AuthProvider.Okta:
      {
        config = {
          clientId,
          issuer: authority,
          redirectUri,
          scopes: ['openid', 'profile', 'email', 'offline_access'],
          pkce: true,
          provider,
          clientType,
          enableSelfSignup,
        };
      }

      break;
    case AuthProvider.CustomOidc:
      {
        config = {
          authority,
          clientId,
          callbackUrl: redirectUri,
          provider,
          providerName,
          scope: 'openid email profile',
          responseType,
          clientType,
          enableSelfSignup,
        };
      }

      break;
    case AuthProvider.Google:
      {
        config = {
          authority,
          clientId,
          callbackUrl: redirectUri,
          provider,
          scope: 'openid email profile',
          responseType,
          clientType,
          enableSelfSignup,
        };
      }

      break;
    case AuthProvider.Saml:
      {
        config = {
          samlConfiguration,
          provider,
          clientType,
          enableSelfSignup,
        };
      }

      break;
    case AuthProvider.AwsCognito:
      {
        config = {
          authority,
          clientId,
          callbackUrl: redirectUri,
          provider,
          scope: 'openid email profile',
          responseType: 'code',
          clientType,
          enableSelfSignup,
        };
      }

      break;
    case AuthProvider.Auth0: {
      config = {
        authority,
        clientId,
        callbackUrl: redirectUri,
        provider,
        clientType,
        enableSelfSignup,
      };

      break;
    }
    case AuthProvider.LDAP:
    case AuthProvider.Basic: {
      config = {
        auth: {
          authority,
          clientId,
          callbackUrl,
          postLogoutRedirectUri: '/',
        },
        cache: {
          cacheLocation: BrowserCacheLocation.LocalStorage,
        },
        provider,
        enableSelfSignup,
        clientType,
      };

      break;
    }
    case AuthProvider.Azure:
      {
        config = {
          auth: {
            authority,
            clientId,
            redirectUri,
            postLogoutRedirectUri: '/',
          },
          cache: {
            cacheLocation: BrowserCacheLocation.LocalStorage,
          },
          provider,
          clientType,
          enableSelfSignup,
        } as Configuration;
      }

      break;
  }

  return config as AuthenticationConfigurationWithScope;
};

// Add here scopes for id token to be used at MS Identity Platform endpoints.
export const msalLoginRequest: PopupRequest = {
  scopes: ['openid', 'profile', 'email', 'offline_access'],
};

export const getNameFromEmail = (email: string) => {
  if (email?.match(EMAIL_REG_EX)) {
    return email.split('@')[0];
  } else {
    // if the string does not conform to email format return the string
    return email;
  }
};

export const getNameFromUserData = (
  user: UserProfile,
  jwtPrincipalClaims: AuthenticationConfiguration['jwtPrincipalClaims'] = [],
  principleDomain = '',
  jwtPrincipalClaimsMapping: AuthenticationConfiguration['jwtPrincipalClaimsMapping'] = []
) => {
  let userName = '';
  let domain = principleDomain;
  let email = '';
  if (isEmpty(jwtPrincipalClaimsMapping)) {
    // filter and extract the present claims in user profile
    const jwtClaims = jwtPrincipalClaims.reduce(
      (prev: string[], curr: string) => {
        const currentClaim = user[curr as keyof UserProfile];
        if (currentClaim) {
          return [...prev, currentClaim];
        } else {
          return prev;
        }
      },
      []
    );

    // get the first claim from claims list
    const firstClaim = first(jwtClaims);

    // if claims contains the "@" then split it out otherwise assign it to username as it is
    if (firstClaim?.includes('@')) {
      userName = firstClaim.split('@')[0];
      domain = firstClaim.split('@')[1];
    } else {
      userName = firstClaim ?? '';
    }

    email = userName + '@' + domain;
  } else {
    const mappingObj: Record<string, string> = {};
    jwtPrincipalClaimsMapping.reduce((acc, value) => {
      const [key, claim] = value.split(':');
      acc[key] = claim;

      return acc;
    }, mappingObj);

    if (mappingObj['username'] && mappingObj['email']) {
      userName = get(user, mappingObj['username'], '');
      email = get(user, mappingObj['email']);
    } else {
      // eslint-disable-next-line no-console
      console.error(
        'username or email is not present in jwtPrincipalClaimsMapping'
      );
    }
  }

  return { name: userName, email: email, picture: user.picture };
};

export const isProtectedRoute = (pathname: string) => {
  return (
    [
      ROUTES.SIGNUP,
      ROUTES.SIGNIN,
      ROUTES.FORGOT_PASSWORD,
      ROUTES.CALLBACK,
      ROUTES.SILENT_CALLBACK,
      ROUTES.SAML_CALLBACK,
      ROUTES.REGISTER,
      ROUTES.RESET_PASSWORD,
      ROUTES.ACCOUNT_ACTIVATION,
      ROUTES.HOME,
      ROUTES.AUTH_CALLBACK,
      ROUTES.NOT_FOUND,
      ROUTES.LOGOUT,
    ].indexOf(pathname) === -1
  );
};

export const isTourRoute = (pathname: string) => {
  return pathname === ROUTES.TOUR;
};

export const getUrlPathnameExpiry = () => {
  return new Date(Date.now() + 60 * 60 * 1000);
};

/**
 * @exp expiry of token
 * @isExpired Whether token is already expired or not
 * @diff Difference between token expiry & current time in ms
 * @timeoutExpiry time in ms for try to silent sign-in
 * @returns exp, isExpired, diff, timeoutExpiry
 */
export const extractDetailsFromToken = (token: string) => {
  if (token) {
    try {
      const { exp } = jwtDecode<JwtPayload>(token);
      const dateNow = Date.now();

      if (isNil(exp)) {
        return {
          exp,
          isExpired: false,
          timeoutExpiry: 0,
        };
      }
      const threshouldMillis = EXPIRY_THRESHOLD_MILLES;

      const diff = exp && exp * 1000 - dateNow;
      const timeoutExpiry =
        diff && diff > threshouldMillis ? diff - threshouldMillis : 0;

      return {
        exp,
        isExpired: exp && dateNow >= exp * 1000,
        timeoutExpiry,
      };
    } catch (error) {
      // eslint-disable-next-line no-console
      console.error('Error parsing id token.', error);
    }
  }

  return {
    exp: 0,
    isExpired: true,
    timeoutExpiry: 0,
  };
};

export const setUrlPathnameExpiryAfterRoute = (pathname: string) => {
  cookieStorage.setItem(REDIRECT_PATHNAME, pathname, {
    // 1 second expiry
    expires: new Date(Date.now() + 1000),
    path: '/',
  });
};

/**
 * We support Principle claim as: email,preferred_username,sub in any order
 * When Users are created from the initialAdmin we want to pick correct user details based on the principle claim
 * This method will ensure that name & email are correctly picked from the principle claim
 * @param user - User details extracted from Token
 * @param jwtPrincipalClaims - List of principle claims coming from auth API response
 * @param principalDomain - Principle Domain value coming from
 * @param jwtPrincipalClaimsMapping - Mapping of principle claims to user profile
 * @param clientType - Client Type Public or Confidential
 * @returns OidcUser with Profile info plucked based on the principle claim
 */
export const prepareUserProfileFromClaims = ({
  user,
  jwtPrincipalClaims,
  principalDomain,
  jwtPrincipalClaimsMapping,
  clientType,
}: {
  user: OidcUser;
  jwtPrincipalClaims: string[];
  principalDomain: string;
  jwtPrincipalClaimsMapping: string[];
  clientType: ClientType;
}): OidcUser => {
  const newUser = {
    ...user,
    profile:
      clientType === ClientType.Public
        ? getNameFromUserData(
            user.profile,
            jwtPrincipalClaims,
            principalDomain,
            jwtPrincipalClaimsMapping
          )
        : {
            name: user.profile?.name ?? '',
            email: user.profile?.email ?? '',
          },
  } as OidcUser;

  return newUser;
};

// Responsible for parsing the response from MSAL AuthenticationResult
export const parseMSALResponse = (response: AuthenticationResult): OidcUser => {
  // Call your API with the access token and return the data you need to save in state
  const { idToken, scopes, account } = response;

  const user = {
    id_token: idToken,
    scope: scopes.join(),
    profile: {
      email: get(account, 'idTokenClaims.email', ''),
      name: account?.name ?? '',
      picture: '',
      preferred_username: get(account, 'idTokenClaims.preferred_username', ''),
      sub: get(account, 'idTokenClaims.sub', ''),
    } as UserProfile,
  };

  setOidcToken(idToken);

  return user;
};<|MERGE_RESOLUTION|>--- conflicted
+++ resolved
@@ -34,11 +34,8 @@
 } from '../generated/configuration/authenticationConfiguration';
 import { AuthProvider } from '../generated/settings/settings';
 import { isDev } from './EnvironmentUtils';
-<<<<<<< HEAD
 import { getBasePath } from './HistoryUtils';
-=======
 import { setOidcToken } from './LocalStorageUtils';
->>>>>>> 70a23502
 
 const cookieStorage = new CookieStorage();
 
