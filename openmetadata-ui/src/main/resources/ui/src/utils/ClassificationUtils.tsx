--- conflicted
+++ resolved
@@ -26,11 +26,8 @@
 import { Tag } from '../generated/entity/classification/tag';
 import { ChangeDescription } from '../generated/entity/type';
 import { DeleteTagsType } from '../pages/TagsPage/TagsPage.interface';
-<<<<<<< HEAD
+import { getEntityVersionByField } from './EntityVersionUtils';
 import { t } from './i18next/LocalUtil';
-=======
-import { getEntityVersionByField } from './EntityVersionUtils';
->>>>>>> 631c6f58
 import { getClassificationTagPath } from './RouterUtils';
 import { getDeleteIcon, getTagImageSrc } from './TagsUtils';
 
@@ -104,21 +101,19 @@
     key: 'description',
     width: 300,
     render: (text: string) => (
-      <>
-        <div className="cursor-pointer d-flex">
-          <div>
-            {text ? (
-              <RichTextEditorPreviewerNew markdown={text} />
-            ) : (
-              <span className="text-grey-muted">
-                {t('label.no-entity', {
-                  entity: t('label.description'),
-                })}
-              </span>
-            )}
-          </div>
+      <div className="cursor-pointer d-flex">
+        <div>
+          {text ? (
+            <RichTextEditorPreviewerNew markdown={text} />
+          ) : (
+            <span className="text-grey-muted">
+              {t('label.no-entity', {
+                entity: t('label.description'),
+              })}
+            </span>
+          )}
         </div>
-      </>
+      </div>
     ),
   },
 ];
