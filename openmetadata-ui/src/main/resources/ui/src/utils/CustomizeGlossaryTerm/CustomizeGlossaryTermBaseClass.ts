--- conflicted
+++ resolved
@@ -11,6 +11,13 @@
  *  limitations under the License.
  */
 
+import {
+  CustomizeTabWidget,
+  CustomizeTabWidgetProps,
+} from '../../components/Customization/CustomizeTabWidget/CustomizeTabWidget';
+import { GenericWidget } from '../../components/Customization/GenericWidget/GenericWidget';
+import GlossaryHeader from '../../components/Glossary/GlossaryHeader/GlossaryHeader.component';
+import { GlossaryHeaderProps } from '../../components/Glossary/GlossaryHeader/GlossaryHeader.interface';
 import {
   CommonWidgetType,
   CUSTOM_PROPERTIES_WIDGET,
@@ -29,8 +36,66 @@
   GlossaryTermDetailPageWidgetKeys,
 } from '../../enums/CustomizeDetailPage.enum';
 import { EntityTabs } from '../../enums/entity.enum';
-import { WidgetConfig } from '../../pages/CustomizablePage/CustomizablePage.interface';
+import {
+  WidgetCommonProps,
+  WidgetConfig,
+} from '../../pages/CustomizablePage/CustomizablePage.interface';
 import { getGlossaryTermWidgetFromKey } from '../GlossaryTerm/GlossaryTermUtil';
+
+type ComponentMap = {
+  [GlossaryTermDetailPageWidgetKeys.HEADER]: {
+    component: typeof GlossaryHeader;
+    props: GlossaryHeaderProps & WidgetCommonProps;
+  };
+  [GlossaryTermDetailPageWidgetKeys.TABS]: {
+    component: typeof CustomizeTabWidget;
+    props: WidgetCommonProps;
+  };
+  [GlossaryTermDetailPageWidgetKeys.WORKFLOW_HISTORY]: {
+    component: typeof GenericWidget;
+    props: WidgetCommonProps;
+  };
+  [GlossaryTermDetailPageWidgetKeys.DESCRIPTION]: {
+    component: typeof GenericWidget;
+    props: WidgetCommonProps;
+  };
+  [GlossaryTermDetailPageWidgetKeys.TAGS]: {
+    component: typeof GenericWidget;
+    props: WidgetCommonProps;
+  };
+  [GlossaryTermDetailPageWidgetKeys.DOMAIN]: {
+    component: typeof GenericWidget;
+    props: WidgetCommonProps;
+  };
+  [GlossaryTermDetailPageWidgetKeys.CUSTOM_PROPERTIES]: {
+    component: typeof GenericWidget;
+    props: WidgetCommonProps;
+  };
+  [GlossaryTermDetailPageWidgetKeys.SYNONYMS]: {
+    component: typeof GenericWidget;
+    props: WidgetCommonProps;
+  };
+  [GlossaryTermDetailPageWidgetKeys.RELATED_TERMS]: {
+    component: typeof GenericWidget;
+    props: WidgetCommonProps;
+  };
+  [GlossaryTermDetailPageWidgetKeys.REFERENCES]: {
+    component: typeof GenericWidget;
+    props: WidgetCommonProps;
+  };
+  [GlossaryTermDetailPageWidgetKeys.OWNER]: {
+    component: typeof GenericWidget;
+    props: WidgetCommonProps;
+  };
+  [GlossaryTermDetailPageWidgetKeys.REVIEWER]: {
+    component: typeof GenericWidget;
+    props: WidgetCommonProps;
+  };
+  [GlossaryTermDetailPageWidgetKeys.EMPTY_WIDGET_PLACEHOLDER]: {
+    component: typeof GenericWidget;
+    props: WidgetCommonProps;
+  };
+};
 
 class CustomizeGlossaryTermPageClassBase {
   defaultWidgetHeight = 2;
@@ -42,8 +107,6 @@
     keyof typeof GlossaryTermDetailPageWidgetKeys,
     number
   >;
-<<<<<<< HEAD
-=======
   private _widgets?: ComponentMap;
 
   get widgets(): ComponentMap {
@@ -106,7 +169,6 @@
 
     return this._widgets;
   }
->>>>>>> ce2ad728
 
   constructor() {
     this.detailPageWidgetDefaultHeights = {
