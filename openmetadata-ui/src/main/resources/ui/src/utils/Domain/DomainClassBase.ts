/*
 *  Copyright 2024 Collate.
 *  Licensed under the Apache License, Version 2.0 (the "License");
 *  you may not use this file except in compliance with the License.
 *  You may obtain a copy of the License at
 *  http://www.apache.org/licenses/LICENSE-2.0
 *  Unless required by applicable law or agreed to in writing, software
 *  distributed under the License is distributed on an "AS IS" BASIS,
 *  WITHOUT WARRANTIES OR CONDITIONS OF ANY KIND, either express or implied.
 *  See the License for the specific language governing permissions and
 *  limitations under the License.
 */

import { Layout } from 'react-grid-layout';
import { TabProps } from '../../components/common/TabsLabel/TabsLabel.interface';
import { DataProductsTabRef } from '../../components/Domain/DomainTabs/DataProductsTab/DataProductsTab.interface';
import { EntityDetailsObjectInterface } from '../../components/Explore/ExplorePage.interface';
import { AssetsTabRef } from '../../components/Glossary/GlossaryTerms/tabs/AssetsTabs.component';
import {
  DESCRIPTION_WIDGET,
  GridSizes,
} from '../../constants/CustomizeWidgets.constants';
import { DOMAIN_DUMMY_DATA } from '../../constants/Domain.constants';
import { OperationPermission } from '../../context/PermissionProvider/PermissionProvider.interface';
import { DetailPageWidgetKeys } from '../../enums/CustomizeDetailPage.enum';
import { EntityTabs } from '../../enums/entity.enum';
import { CreateDomain } from '../../generated/api/domains/createDomain';
import { Domain } from '../../generated/entity/domains/domain';
import { Tab } from '../../generated/system/ui/uiCustomization';
import { WidgetConfig } from '../../pages/CustomizablePage/CustomizablePage.interface';
import { getTabLabelFromId } from '../CustomizePage/CustomizePageUtils';
import { getDomainDetailTabs, getDomainWidgetsFromKey } from '../DomainUtils';
import i18n from '../i18next/LocalUtil';

export interface DomainDetailPageTabProps {
  domain: Domain;
  isVersionsView: boolean;
  domainPermission: OperationPermission;
  subDomains: Domain[];
  dataProductsCount: number;
  assetCount: number;
  activeTab: EntityTabs;
  onAddDataProduct: () => void;
  onAddSubDomain: (subDomain: CreateDomain) => Promise<void>;
  isSubDomainsLoading: boolean;
  queryFilter?: string | Record<string, unknown>;
  assetTabRef: React.RefObject<AssetsTabRef>;
  dataProductsTabRef: React.RefObject<DataProductsTabRef>;
  showAddSubDomainModal: boolean;
  previewAsset?: EntityDetailsObjectInterface;
  setPreviewAsset: (asset?: EntityDetailsObjectInterface) => void;
  setAssetModalVisible: (visible: boolean) => void;
  handleAssetClick: (asset?: EntityDetailsObjectInterface) => void;
  handleAssetSave: () => void;
  setShowAddSubDomainModal: (visible: boolean) => void;
  labelMap?: Record<EntityTabs, string>;
}

enum DomainWidgetKeys {
  DESCRIPTION = DetailPageWidgetKeys.DESCRIPTION,
  OWNERS = DetailPageWidgetKeys.OWNERS,
  TAGS = DetailPageWidgetKeys.TAGS,
  GLOSSARY_TERMS = DetailPageWidgetKeys.GLOSSARY_TERMS,
  EXPERTS = DetailPageWidgetKeys.EXPERTS,
  DOMAIN_TYPE = DetailPageWidgetKeys.DOMAIN_TYPE,
  CUSTOM_PROPERTIES = DetailPageWidgetKeys.CUSTOM_PROPERTIES,
}

class DomainClassBase {
  defaultWidgetHeight: Record<DomainWidgetKeys, number>;

  constructor() {
    this.defaultWidgetHeight = {
      [DomainWidgetKeys.DESCRIPTION]: 2,
      [DomainWidgetKeys.OWNERS]: 1,
      [DomainWidgetKeys.TAGS]: 2,
      [DomainWidgetKeys.GLOSSARY_TERMS]: 2,
      [DomainWidgetKeys.EXPERTS]: 2,
      [DomainWidgetKeys.DOMAIN_TYPE]: 2,
      [DomainWidgetKeys.CUSTOM_PROPERTIES]: 4,
    };
  }

  public getDomainDetailPageTabs(
    domainDetailsPageProps: DomainDetailPageTabProps
  ): TabProps[] {
    return getDomainDetailTabs(domainDetailsPageProps);
  }

  public getDomainDetailPageTabsIds(): Tab[] {
    return [
      EntityTabs.DOCUMENTATION,
      EntityTabs.SUBDOMAINS,
      EntityTabs.DATA_PRODUCTS,
      EntityTabs.ASSETS,
      EntityTabs.CUSTOM_PROPERTIES,
    ].map((tab: EntityTabs) => ({
      id: tab,
      name: tab,
      displayName: getTabLabelFromId(tab),
      layout: this.getDefaultLayout(tab),
      editable: tab === EntityTabs.DOCUMENTATION,
    }));
  }

  public getDefaultLayout(tab?: EntityTabs): Layout[] {
    if (tab && tab !== EntityTabs.DOCUMENTATION) {
      return [];
    }

    return [
      {
        h: this.defaultWidgetHeight[DomainWidgetKeys.DESCRIPTION],
        i: DetailPageWidgetKeys.DESCRIPTION,
        w: 6,
        x: 0,
        y: 0,
        static: false,
      },
      {
        h: this.defaultWidgetHeight[DomainWidgetKeys.OWNERS],
        i: DetailPageWidgetKeys.OWNERS,
        w: 2,
        x: 6,
        y: 0,
        static: false,
      },
      {
        h: this.defaultWidgetHeight[DomainWidgetKeys.TAGS],
        i: DetailPageWidgetKeys.TAGS,
        w: 2,
        x: 6,
        y: 1,
        static: false,
      },
      {
        h: this.defaultWidgetHeight[DomainWidgetKeys.GLOSSARY_TERMS],
        i: DetailPageWidgetKeys.GLOSSARY_TERMS,
        w: 2,
        x: 6,
        y: 2,
        static: false,
      },
      {
        h: this.defaultWidgetHeight[DomainWidgetKeys.EXPERTS],
        i: DetailPageWidgetKeys.EXPERTS,
        w: 2,
        x: 6,
        y: 3,
        static: false,
      },
      {
        h: this.defaultWidgetHeight[DomainWidgetKeys.DOMAIN_TYPE],
        i: DetailPageWidgetKeys.DOMAIN_TYPE,
        w: 2,
        x: 6,
        y: 4,
        static: false,
      },
      {
<<<<<<< HEAD
        h: this.defaultWidgetHeight[DomainWidgetKeys.CUSTOM_PROPERTIES],
=======
        h: 4,
>>>>>>> 16945ce2
        i: DetailPageWidgetKeys.CUSTOM_PROPERTIES,
        w: 2,
        x: 6,
        y: 5,
        static: false,
      },
    ];
  }

  public getDummyData(): Domain {
    return DOMAIN_DUMMY_DATA;
  }

  public getCommonWidgetList() {
    return [
      DESCRIPTION_WIDGET,
      {
        fullyQualifiedName: DetailPageWidgetKeys.OWNERS,
        name: i18n.t('label.owner-plural'),
        data: {
          gridSizes: ['large'] as GridSizes[],
        },
      },
      {
        fullyQualifiedName: DetailPageWidgetKeys.EXPERTS,
        name: i18n.t('label.expert-plural'),
        data: {
          gridSizes: ['large'] as GridSizes[],
        },
      },
      {
        fullyQualifiedName: DetailPageWidgetKeys.DOMAIN_TYPE,
        name: i18n.t('label.domain-type'),
        data: {
          gridSizes: ['large'] as GridSizes[],
        },
      },
    ];
  }

  public getWidgetsFromKey(widgetConfig: WidgetConfig) {
    return getDomainWidgetsFromKey(widgetConfig);
  }

  public getWidgetHeight(widgetName: string) {
    switch (widgetName) {
      case DetailPageWidgetKeys.DESCRIPTION:
        return this.defaultWidgetHeight[DomainWidgetKeys.DESCRIPTION];
      case DetailPageWidgetKeys.OWNERS:
        return this.defaultWidgetHeight[DomainWidgetKeys.OWNERS];
      case DetailPageWidgetKeys.TAGS:
        return this.defaultWidgetHeight[DomainWidgetKeys.TAGS];
      case DetailPageWidgetKeys.GLOSSARY_TERMS:
        return this.defaultWidgetHeight[DomainWidgetKeys.GLOSSARY_TERMS];
      case DetailPageWidgetKeys.EXPERTS:
        return this.defaultWidgetHeight[DomainWidgetKeys.EXPERTS];
      case DetailPageWidgetKeys.DOMAIN_TYPE:
        return this.defaultWidgetHeight[DomainWidgetKeys.DOMAIN_TYPE];
      case DetailPageWidgetKeys.CUSTOM_PROPERTIES:
        return this.defaultWidgetHeight[DomainWidgetKeys.CUSTOM_PROPERTIES];
      default:
        return 1;
    }
  }
}

const domainClassBase = new DomainClassBase();

export default domainClassBase;
export { DomainClassBase };<|MERGE_RESOLUTION|>--- conflicted
+++ resolved
@@ -158,11 +158,7 @@
         static: false,
       },
       {
-<<<<<<< HEAD
         h: this.defaultWidgetHeight[DomainWidgetKeys.CUSTOM_PROPERTIES],
-=======
-        h: 4,
->>>>>>> 16945ce2
         i: DetailPageWidgetKeys.CUSTOM_PROPERTIES,
         w: 2,
         x: 6,
