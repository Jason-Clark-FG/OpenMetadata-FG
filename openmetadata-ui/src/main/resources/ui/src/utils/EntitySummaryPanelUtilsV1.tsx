/*
 *  Copyright 2025 Collate.
 *  Licensed under the Apache License, Version 2.0 (the "License");
 *  you may not use this file except in compliance with the License.
 *  You may obtain a copy of the License at
 *  http://www.apache.org/licenses/LICENSE-2.0
 *  Unless required by applicable law or agreed to in writing, software
 *  distributed under the License is distributed on an "AS IS" BASIS,
 *  WITHOUT WARRANTIES OR CONDITIONS OF ANY KIND, either express or implied.
 *  See the License for the specific language governing permissions and
 *  limitations under the License.
 */
import { Typography, useTheme } from '@mui/material';
import {
  Button,
  Col,
  Row,
  Segmented,
  Table,
  Typography as AntTypography,
} from 'antd';
import { isEmpty } from 'lodash';
import { useCallback, useEffect, useMemo, useState } from 'react';
import { ReactComponent as NestedIcon } from '../assets/svg/nested.svg';
import { FieldCard } from '../components/common/FieldCard';
import { NestedFieldCardProps } from '../components/common/FieldCard/FieldCard.interface';
import Loader from '../components/common/Loader/Loader';
import '../components/Explore/EntitySummaryPanel/entity-summary-panel.less';
import { SearchedDataProps } from '../components/SearchedData/SearchedData.interface';
import { PAGE_SIZE_LARGE } from '../constants/constants';
import { EntityType } from '../enums/entity.enum';
import { APICollection } from '../generated/entity/data/apiCollection';
import { APIEndpoint } from '../generated/entity/data/apiEndpoint';
import { Container } from '../generated/entity/data/container';
import { Dashboard } from '../generated/entity/data/dashboard';
import { DatabaseSchema } from '../generated/entity/data/databaseSchema';
import { Pipeline } from '../generated/entity/data/pipeline';
import { SearchIndex } from '../generated/entity/data/searchIndex';
import { Column, Table as TableEntity } from '../generated/entity/data/table';
import { Topic } from '../generated/entity/data/topic';
import { Include } from '../generated/type/include';
import { Paging } from '../generated/type/paging';
import { Field } from '../generated/type/schema';
import { TagLabel } from '../generated/type/tagLabel';
import { getDataModelColumnsByFQN } from '../rest/dataModelsAPI';
import {
  getTableColumnsByFQN,
  getTableList,
  searchTableColumnsByFQN,
} from '../rest/tableAPI';
import { getEntityName } from './EntityUtils';
import { t } from './i18next/LocalUtil';
<<<<<<< HEAD
const { Text } = Typography;
=======
import { pruneEmptyChildren } from './TableUtils';
const { Text } = AntTypography;
>>>>>>> 526f4ca0

export const getEntityChildDetailsV1 = (
  entityType: EntityType,
  entityInfo: SearchedDataProps['data'][number]['_source'],
  highlights?: SearchedDataProps['data'][number]['highlight'],
  loading?: boolean,
  searchText?: string
) => {
  // kept for potential future use; remove unused to satisfy linter
  switch (entityType) {
    case EntityType.TABLE:
    case EntityType.DASHBOARD_DATA_MODEL:
      return (
        <SchemaFieldCardsV1
          entityInfo={entityInfo as TableEntity}
          entityType={entityType}
          highlights={highlights}
          loading={loading}
          searchText={searchText}
        />
      );

    case EntityType.DATABASE_SCHEMA:
      return (
        <DatabaseSchemaTablesV1
          entityInfo={entityInfo as DatabaseSchema}
          highlights={highlights}
          loading={loading}
        />
      );

    case EntityType.DASHBOARD:
      return (
        <DashboardChartsV1
          entityInfo={entityInfo as Dashboard}
          highlights={highlights}
          loading={loading}
        />
      );

    case EntityType.TOPIC:
      return (
        <TopicFieldCardsV1
          entityInfo={entityInfo as Topic}
          highlights={highlights}
          loading={loading}
        />
      );

    case EntityType.CONTAINER:
      return (
        <ContainerFieldCardsV1
          entityInfo={entityInfo as Container}
          highlights={highlights}
          loading={loading}
        />
      );

    case EntityType.SEARCH_INDEX:
      return (
        <SearchIndexFieldCardsV1
          entityInfo={entityInfo as SearchIndex}
          highlights={highlights}
          loading={loading}
        />
      );

    case EntityType.API_ENDPOINT:
      return (
        <APIEndpointSchemaV1
          entityInfo={entityInfo as APIEndpoint}
          highlights={highlights}
          loading={loading}
        />
      );

    case EntityType.DATABASE:
      return (
        <DatabaseSchemasV1
          entityInfo={entityInfo}
          highlights={highlights}
          loading={loading}
        />
      );

    case EntityType.PIPELINE:
      return (
        <PipelineTasksV1
          entityInfo={entityInfo as Pipeline}
          highlights={highlights}
          loading={loading}
        />
      );

    case EntityType.API_COLLECTION:
      return (
        <APICollectionEndpointsV1
          entityInfo={entityInfo as APICollection}
          highlights={highlights}
          loading={loading}
        />
      );

    default:
      return null;
  }
};

// Recursive component to render nested columns
const NestedFieldCard: React.FC<NestedFieldCardProps> = ({
  column,
  highlights,
  tableConstraints,
  level = 0,
  expandedRowKeys,
  onToggleExpand,
}) => {
  const theme = useTheme();

  const hasChildren = !isEmpty(column.children);
  const isExpanded = expandedRowKeys.includes(column.fullyQualifiedName ?? '');
  const isHighlighted = highlights?.column?.includes(column.name);

  const childrenCount = column.children?.length ?? 0;

  return (
    <div>
      <div
        className="nested-field-card-wrapper"
        key={column.fullyQualifiedName ?? column.name}
        style={{
          paddingLeft: `${level * 24}px`,
          paddingBottom: hasChildren ? '8px' : '0',
        }}>
        <div className="field-card-no-border">
          <FieldCard
            columnConstraint={column.constraint}
            dataType={column.dataType || 'Unknown'}
            description={column.description}
            fieldName={column.name}
            isHighlighted={isHighlighted}
            tableConstraints={tableConstraints}
            tags={column.tags}
          />
        </div>
        {hasChildren && (
          <div className="d-flex align-items-center m-l-md gap-1">
            {!isExpanded && (
              <span className="d-flex">
                <NestedIcon />
              </span>
            )}
            <Button
              className="d-flex p-0 h-auto m-b-xs"
              size="small"
              type="link"
              onClick={() => onToggleExpand(column.fullyQualifiedName ?? '')}>
              <Typography color={theme.palette.primary.main} variant="caption">
                {isExpanded
                  ? t('label.show-less')
                  : `${t('label.show-nested')} (${childrenCount})`}
              </Typography>
            </Button>
          </div>
        )}
      </div>
      {hasChildren && isExpanded && (
        <div>
          {column.children?.map((child) => (
            <NestedFieldCard
              column={child}
              expandedRowKeys={expandedRowKeys}
              highlights={highlights}
              key={child.fullyQualifiedName ?? child.name}
              level={level + 1}
              tableConstraints={tableConstraints}
              onToggleExpand={onToggleExpand}
            />
          ))}
        </div>
      )}
    </div>
  );
};

// Component for Table and Dashboard Data Model schema fields
const SchemaFieldCardsV1: React.FC<{
  entityInfo: TableEntity;
  entityType: EntityType;
  highlights?: Record<string, string[]>;
  loading?: boolean;
  searchText?: string;
}> = ({ entityInfo, entityType, highlights, loading, searchText }) => {
  const [columnsPaging, setColumnsPaging] = useState<Paging>({
    offset: 0,
    total: 0,
    limit: PAGE_SIZE_LARGE,
  });
  const [currentPage, setCurrentPage] = useState<number>(1);
  const [columns, setColumns] = useState<Column[]>([]);
  const [isLoading, setIsLoading] = useState<boolean>(false);
  const [hasInitialized, setHasInitialized] = useState<boolean>(false);
  const [expandedRowKeys, setExpandedRowKeys] = useState<string[]>([]);
  const fqn = entityInfo.fullyQualifiedName ?? '';

  const fetchPaginatedColumns = useCallback(
    async (page = 1, search?: string) => {
      setIsLoading(true);
      try {
        const offset = (page - 1) * (columnsPaging.limit ?? PAGE_SIZE_LARGE);
        const params = {
          offset,
          limit: columnsPaging.limit,
          fields: 'tags,customMetrics,description',
          ...(search && { q: search }),
        };

        let data: Column[] = [];
        let paging = {
          offset: 0,
          total: 0,
          limit: PAGE_SIZE_LARGE,
        };

        if (entityType === EntityType.TABLE) {
          if (search) {
            const response = await searchTableColumnsByFQN(fqn, params);
            data = response.data;
            paging = response.paging;
          } else {
            const response = await getTableColumnsByFQN(fqn, params);
            data = response.data;
            paging = response.paging;
          }
        } else {
          const response = await getDataModelColumnsByFQN(fqn, params);
          data = response.data;
          paging = response.paging;
        }

        // Prune empty children from the data
        const prunedData = pruneEmptyChildren(data);

        // For the first page, replace the columns. For subsequent pages, append.
        if (page === 1) {
          setColumns(prunedData);
        } else {
          setColumns((prev) => [...prev, ...prunedData]);
        }
        setColumnsPaging(paging);
        setHasInitialized(true);
      } catch (error) {
        setColumns([]);
        setColumnsPaging({
          offset: 0,
          total: 0,
          limit: PAGE_SIZE_LARGE,
        });
        setHasInitialized(true);
        // eslint-disable-next-line no-console
        console.error('Error fetching columns:', error);
      } finally {
        setIsLoading(false);
      }
    },
    [fqn, entityType, columnsPaging.limit]
  );

  const handleLoadMore = useCallback(() => {
    const nextPage = currentPage + 1;
    setCurrentPage(nextPage);
    fetchPaginatedColumns(nextPage, searchText);
  }, [currentPage, fetchPaginatedColumns, searchText]);

  useEffect(() => {
    if (
      [EntityType.TABLE, EntityType.DASHBOARD_DATA_MODEL].includes(entityType)
    ) {
      setCurrentPage(1);
      fetchPaginatedColumns(1, searchText);
    }

    return () => {
      setColumns([]);
      setColumnsPaging({
        offset: 0,
        total: 0,
        limit: PAGE_SIZE_LARGE,
      });
      setIsLoading(false);
      setHasInitialized(false);
    };
  }, [entityType, fqn, searchText, fetchPaginatedColumns]);

  const handleToggleExpand = useCallback((key: string) => {
    setExpandedRowKeys((prev) =>
      prev.includes(key) ? prev.filter((k) => k !== key) : [...prev, key]
    );
  }, []);

  const loadMoreBtn = useMemo(() => {
    if (columns.length === columnsPaging.total) {
      return null;
    }

    return (
      <Button
        block
        loading={isLoading && currentPage > 1}
        type="link"
        onClick={handleLoadMore}>
        {t('label.show-more')}
      </Button>
    );
  }, [
    columns.length,
    columnsPaging.total,
    isLoading,
    currentPage,
    handleLoadMore,
  ]);

  if (loading || (isLoading && !hasInitialized)) {
    return (
      <div className="flex-center p-lg">
        <Loader size="default" />
      </div>
    );
  }

  if (isEmpty(columns) && hasInitialized) {
    return (
      <div className="no-data-container">
        <Text className="no-data-text">{t('message.no-data-available')}</Text>
      </div>
    );
  }

  if (!hasInitialized) {
    return (
      <div className="flex-center p-lg">
        <Loader size="default" />
      </div>
    );
  }

  if (isEmpty(columns) && searchText && hasInitialized) {
    return (
      <div className="no-data-container">
        <Text className="no-data-text">
          {t('message.no-entity-found-for-name', {
            entity: t('label.column-plural'),
            name: searchText,
          })}
        </Text>
      </div>
    );
  }

  return (
    <div className="schema-field-cards-container">
      <Row>
        {columns.map((column) => (
          <Col key={column.fullyQualifiedName ?? column.name} span={24}>
            <NestedFieldCard
              column={column}
              expandedRowKeys={expandedRowKeys}
              highlights={highlights}
              tableConstraints={entityInfo.tableConstraints}
              onToggleExpand={handleToggleExpand}
            />
          </Col>
        ))}
      </Row>
      {loadMoreBtn}
    </div>
  );
};

// Component for Topic schema fields
const TopicFieldCardsV1: React.FC<{
  entityInfo: Topic;
  highlights?: Record<string, string[]>;
  loading?: boolean;
}> = ({ entityInfo, highlights, loading }) => {
  const schemaFields = entityInfo.messageSchema?.schemaFields || [];

  if (loading) {
    return (
      <div className="flex-center p-lg">
        <Loader size="default" />
      </div>
    );
  }

  if (isEmpty(schemaFields)) {
    return (
      <div className="no-data-container">
        <Text className="no-data-text">{t('message.no-data-available')}</Text>
      </div>
    );
  }

  return (
    <div className="schema-field-cards-container">
      <Row>
        {schemaFields.map((field: any) => {
          const isHighlighted = highlights?.field?.includes(field.name);

          return (
            <Col key={field.name} span={24}>
              <FieldCard
                dataType={field.dataType || 'Unknown'}
                description={field.description}
                fieldName={getEntityName(field)}
                glossaryTerms={field.glossaryTerms}
                isHighlighted={isHighlighted}
                tags={field.tags}
              />
            </Col>
          );
        })}
      </Row>
    </div>
  );
};

// Component for Container schema fields
const ContainerFieldCardsV1: React.FC<{
  entityInfo: Container;
  highlights?: Record<string, string[]>;
  loading?: boolean;
}> = ({ entityInfo, highlights, loading }) => {
  const columns = entityInfo.dataModel?.columns || [];

  if (loading) {
    return (
      <div className="flex-center p-lg">
        <Loader size="default" />
      </div>
    );
  }

  if (isEmpty(columns)) {
    return (
      <div className="no-data-container text-grey-muted m-t-md d-flex justify-center align-items-center">
        <Text className="no-data-text">{t('message.no-data-available')}</Text>
      </div>
    );
  }

  return (
    <div className="schema-field-cards-container">
      <Row>
        {columns.map((column: any) => {
          const isHighlighted = highlights?.column?.includes(column.name);

          return (
            <Col key={column.name} span={24}>
              <FieldCard
                dataType={column.dataType || 'Unknown'}
                description={column.description}
                fieldName={getEntityName(column)}
                glossaryTerms={column.glossaryTerms}
                isHighlighted={isHighlighted}
                tags={column.tags}
              />
            </Col>
          );
        })}
      </Row>
    </div>
  );
};

// Component for Pipeline tasks
const PipelineTasksV1: React.FC<{
  entityInfo: Pipeline;
  highlights?: Record<string, string[]>;
  loading?: boolean;
}> = ({ entityInfo, highlights, loading }) => {
  const tasks = entityInfo.tasks || [];

  if (loading) {
    return (
      <div className="flex-center p-lg">
        <Loader size="default" />
      </div>
    );
  }

  if (isEmpty(tasks)) {
    return (
      <div className="no-data-container">
        <Text className="no-data-text">{t('message.no-data-available')}</Text>
      </div>
    );
  }

  return (
    <div className="schema-field-cards-container">
      <Row>
        {tasks.map((task: any) => {
          const isHighlighted = highlights?.tasks?.includes(task.name);

          return (
            <Col key={task.name} span={24}>
              <FieldCard
                dataType={task.taskType || t('label.task')}
                description={task.description}
                fieldName={getEntityName(task)}
                glossaryTerms={task.glossaryTerms}
                isHighlighted={isHighlighted}
                tags={task.tags}
              />
            </Col>
          );
        })}
      </Row>
    </div>
  );
};

// Component for API Collection endpoints
const APICollectionEndpointsV1: React.FC<{
  entityInfo: APICollection;
  highlights?: Record<string, string[]>;
  loading?: boolean;
}> = ({ entityInfo, highlights, loading }) => {
  const [endpoints, setEndpoints] = useState<APIEndpoint[]>([]);
  const [isLoading, setIsLoading] = useState<boolean>(false);
  const [hasInitialized, setHasInitialized] = useState<boolean>(false);
  const fqn = entityInfo.fullyQualifiedName ?? '';

  const fetchEndpoints = useCallback(async () => {
    if (!fqn) {
      setHasInitialized(true);

      return;
    }

    setIsLoading(true);
    try {
      // Extract service from FQN
      // FQN format: ServiceName.ApiCollectionName
      const fqnParts = fqn.split('.');

      if (fqnParts.length >= 2) {
        const serviceName = fqnParts[0];
        // Use the full FQN for apiCollection parameter
        const collectionFQN = fqn;

        // Import dynamically to avoid circular dependencies
        const { getApiEndPoints } = await import('../rest/apiEndpointsAPI');
        const { Include } = await import('../generated/type/include');

        const response = await getApiEndPoints({
          service: serviceName,
          apiCollection: collectionFQN,
          paging: { limit: PAGE_SIZE_LARGE },
          include: Include.NonDeleted,
        });

        setEndpoints(response.data || []);
      }
      setHasInitialized(true);
    } catch (error) {
      setEndpoints([]);
      setHasInitialized(true);
      // eslint-disable-next-line no-console
      console.error('Error fetching API endpoints:', error);
    } finally {
      setIsLoading(false);
    }
  }, [fqn]);

  useEffect(() => {
    fetchEndpoints();

    return () => {
      setEndpoints([]);
      setIsLoading(false);
      setHasInitialized(false);
    };
  }, [fetchEndpoints]);

  if (loading || (isLoading && !hasInitialized)) {
    return (
      <div className="flex-center p-lg">
        <Loader size="default" />
      </div>
    );
  }

  if (isEmpty(endpoints) && hasInitialized) {
    return (
      <div className="no-data-container">
        <Text className="no-data-text">{t('message.no-data-available')}</Text>
      </div>
    );
  }

  // If not initialized yet, show loading
  if (!hasInitialized) {
    return (
      <div className="flex-center p-lg">
        <Loader size="default" />
      </div>
    );
  }

  return (
    <div className="schema-field-cards-container">
      <Row>
        {endpoints.map((endpoint: any) => {
          const isHighlighted = highlights?.apiEndpoints?.includes(
            endpoint.name
          );

          return (
            <Col key={endpoint.id || endpoint.name} span={24}>
              <FieldCard
                dataType={endpoint.requestMethod || t('label.api-endpoint')}
                description={endpoint.description}
                fieldName={getEntityName(endpoint)}
                isHighlighted={isHighlighted}
                tags={endpoint.tags}
              />
            </Col>
          );
        })}
      </Row>
    </div>
  );
};

// Component for Database Schema tables
const DatabaseSchemaTablesV1: React.FC<{
  entityInfo: DatabaseSchema;
  highlights?: Record<string, string[]>;
  loading?: boolean;
}> = ({ entityInfo, highlights, loading }) => {
  const [tables, setTables] = useState<TableEntity[]>([]);
  const [isLoading, setIsLoading] = useState<boolean>(false);
  const [hasInitialized, setHasInitialized] = useState<boolean>(false);
  const fqn = entityInfo.fullyQualifiedName ?? '';

  const fetchPaginatedTables = useCallback(async () => {
    setIsLoading(true);
    try {
      const { data } = await getTableList({
        databaseSchema: fqn,
        limit: PAGE_SIZE_LARGE,
        fields: 'tags,owners,domains,dataProducts',
        include: Include.NonDeleted,
      });

      setTables(data);
      setHasInitialized(true);
    } catch (error) {
      setTables([]);
      setHasInitialized(true);
      // eslint-disable-next-line no-console
      console.error('Error fetching tables:', error);
    } finally {
      setIsLoading(false);
    }
  }, [fqn]);

  useEffect(() => {
    fetchPaginatedTables();

    return () => {
      setTables([]);
      setIsLoading(false);
      setHasInitialized(false);
    };
  }, [fetchPaginatedTables]);

  const loadMoreBtn = useMemo(() => {
    // For now, we fetch all tables at once, so no load more button needed
    // This can be enhanced later with proper cursor-based pagination
    return null;
  }, []);

  if (loading || (isLoading && !hasInitialized)) {
    return (
      <div className="flex-center p-lg">
        <Loader size="default" />
      </div>
    );
  }

  if (isEmpty(tables) && hasInitialized) {
    return (
      <div className="no-data-container">
        <Text className="no-data-text">{t('message.no-data-available')}</Text>
      </div>
    );
  }

  // If not initialized yet, show loading
  if (!hasInitialized) {
    return (
      <div className="flex-center p-lg">
        <Loader size="default" />
      </div>
    );
  }

  return (
    <div className="schema-field-cards-container">
      <Row>
        {tables.map((table) => {
          const isHighlighted = highlights?.table?.includes(table.name);

          return (
            <Col key={table.name} span={24}>
              <FieldCard
                dataType={table.tableType || 'Table'}
                description={table.description}
                fieldName={getEntityName(table)}
                isHighlighted={isHighlighted}
                tags={table.tags}
              />
            </Col>
          );
        })}
      </Row>
      {loadMoreBtn}
    </div>
  );
};

// Component for Dashboard charts
const DashboardChartsV1: React.FC<{
  entityInfo: Dashboard;
  highlights?: Record<string, string[]>;
  loading?: boolean;
}> = ({ entityInfo, highlights, loading }) => {
  const charts = entityInfo.charts || [];

  if (loading) {
    return (
      <div className="flex-center p-lg">
        <Loader size="default" />
      </div>
    );
  }

  if (isEmpty(charts)) {
    return (
      <div className="no-data-container">
        <Text className="no-data-text">{t('message.no-data-available')}</Text>
      </div>
    );
  }

  return (
    <div className="schema-field-cards-container">
      <Row>
        {charts.map((chart: any) => {
          const isHighlighted = highlights?.chart?.includes(chart.name);

          return (
            <Col key={chart.id} span={24}>
              <FieldCard
                dataType="Chart"
                description={chart.description}
                fieldName={getEntityName(chart)}
                isHighlighted={isHighlighted}
                tags={chart.tags}
              />
            </Col>
          );
        })}
      </Row>
    </div>
  );
};

// Component for API Endpoint schema fields
const APIEndpointSchemaV1: React.FC<{
  entityInfo: APIEndpoint;
  highlights?: Record<string, string[]>;
  loading?: boolean;
}> = ({ entityInfo, loading }) => {
  const [viewType, setViewType] = useState<
    'request-schema' | 'response-schema'
  >('request-schema');
  const [expandedRowKeys, setExpandedRowKeys] = useState<string[]>([]);

  const requestSchemaFields = entityInfo.requestSchema?.schemaFields || [];
  const responseSchemaFields = entityInfo.responseSchema?.schemaFields || [];

  const viewTypeOptions = [
    {
      label: t('label.request'),
      value: 'request-schema',
    },
    {
      label: t('label.response'),
      value: 'response-schema',
    },
  ];

  const activeSchemaFields = useMemo(() => {
    return viewType === 'request-schema'
      ? requestSchemaFields
      : responseSchemaFields;
  }, [viewType, requestSchemaFields, responseSchemaFields]);

  // Get all row keys for expandable functionality
  const getAllRowKeys = (fields: Field[]): string[] => {
    const keys: string[] = [];
    const traverse = (fieldList: Field[]) => {
      for (const field of fieldList) {
        keys.push(field.name);
        if (field.children && field.children.length > 0) {
          traverse(field.children);
        }
      }
    };
    traverse(fields);

    return keys;
  };

  const allRowKeys = useMemo(
    () => getAllRowKeys(activeSchemaFields),
    [activeSchemaFields]
  );

  const handleExpandedRowsChange = (keys: readonly React.Key[]) => {
    setExpandedRowKeys(keys as string[]);
  };

  const handleToggleExpandAll = () => {
    if (expandedRowKeys.length < allRowKeys.length) {
      setExpandedRowKeys(allRowKeys);
    } else {
      setExpandedRowKeys([]);
    }
  };

  const columns = [
    {
      title: t('label.name'),
      dataIndex: 'name',
      key: 'name',
      width: 200,
      render: (name: string, record: Record<string, any>) => (
        <div className="d-inline-flex w-max-90">
          <span className="break-word">{record.displayName || name}</span>
        </div>
      ),
    },
    {
      title: t('label.type'),
      dataIndex: 'dataType',
      key: 'dataType',
      width: 150,
      render: (dataType: string, record: Record<string, any>) => (
        <Typography variant="caption">
          {record.dataTypeDisplay || dataType || 'Unknown'}
        </Typography>
      ),
    },
    {
      title: t('label.description'),
      dataIndex: 'description',
      key: 'description',
      render: (description: string) => (
        <div className="break-word">
          {description || (
            <span className="text-grey-muted">{t('label.no-description')}</span>
          )}
        </div>
      ),
    },
    {
      title: t('label.tag-plural'),
      dataIndex: 'tags',
      key: 'tags',
      width: 200,
      render: (tags: TagLabel[]) => (
        <div className="d-flex flex-wrap gap-2">
          {tags?.map((tag) => (
            <span className="tag-container" key={tag.tagFQN}>
              {tag.displayName || tag.name}
            </span>
          )) || <span className="text-grey-muted">{t('label.no-tags')}</span>}
        </div>
      ),
    },
  ];

  if (loading) {
    return (
      <div className="flex-center p-lg">
        <Loader size="default" />
      </div>
    );
  }

  if (isEmpty(requestSchemaFields) && isEmpty(responseSchemaFields)) {
    return (
      <div className="no-data-container">
        <Text className="no-data-text">{t('message.no-data-available')}</Text>
      </div>
    );
  }

  return (
    <div className="schema-field-cards-container">
      {/* Schema Type Toggle */}
      <div className="mb-md p-x-md d-flex p-y-md justify-between items-center">
        <Segmented
          className="segment-toggle"
          options={viewTypeOptions}
          value={viewType}
          onChange={(value) =>
            setViewType(value as 'request-schema' | 'response-schema')
          }
        />
        <Button size="small" type="link" onClick={handleToggleExpandAll}>
          {expandedRowKeys.length < allRowKeys.length
            ? t('label.expand-all')
            : t('label.collapse-all')}
        </Button>
      </div>

      {isEmpty(activeSchemaFields) ? (
        <div className="no-data-container m-x-md">
          <Text className="no-data-text">{t('message.no-data-available')}</Text>
        </div>
      ) : (
        <div className="m-l-md">
          <Table
            columns={columns}
            dataSource={activeSchemaFields}
            expandable={{
              rowExpandable: (record) => !isEmpty(record.children),
              onExpandedRowsChange: handleExpandedRowsChange,
              expandedRowKeys,
              childrenColumnName: 'children',
            }}
            pagination={false}
            rowKey="name"
            scroll={{ x: 800 }}
            size="small"
          />
        </div>
      )}
    </div>
  );
};

// Component for Database schemas
const DatabaseSchemasV1: React.FC<{
  entityInfo: any;
  highlights?: Record<string, string[]>;
  loading?: boolean;
}> = ({ entityInfo, highlights, loading }) => {
  const databaseSchemas = entityInfo.databaseSchemas || [];

  if (loading) {
    return (
      <div className="flex-center p-lg">
        <Loader size="default" />
      </div>
    );
  }

  if (isEmpty(databaseSchemas)) {
    return (
      <div className="no-data-container">
        <Text className="no-data-text">{t('message.no-data-available')}</Text>
      </div>
    );
  }

  return (
    <div className="schema-field-cards-container">
      <Row>
        {databaseSchemas.map((schema: any) => {
          return (
            <Col key={schema.id} span={24}>
              <FieldCard
                dataType={schema.type || 'Database Schema'}
                description={schema.description || ''}
                fieldName={getEntityName(schema)}
                tags={schema.tags || []}
              />
            </Col>
          );
        })}
      </Row>
    </div>
  );
};

// Component for Search Index fields
const SearchIndexFieldCardsV1: React.FC<{
  entityInfo: SearchIndex;
  highlights?: Record<string, string[]>;
  loading?: boolean;
}> = ({ entityInfo, highlights, loading }) => {
  const fields = entityInfo.fields || [];

  if (loading) {
    return (
      <div className="flex-center p-lg">
        <Loader size="default" />
      </div>
    );
  }

  if (isEmpty(fields)) {
    return (
      <div className="no-data-container">
        <Text className="no-data-text">{t('message.no-data-available')}</Text>
      </div>
    );
  }

  return (
    <div className="schema-field-cards-container">
      <Row>
        {fields.map((field: any) => {
          const isHighlighted = highlights?.field?.includes(field.name);

          return (
            <Col key={field.name} span={24}>
              <FieldCard
                dataType={field.dataType || 'Unknown'}
                description={field.description}
                fieldName={field.name}
                glossaryTerms={field.glossaryTerms}
                isHighlighted={isHighlighted}
                tags={field.tags}
              />
            </Col>
          );
        })}
      </Row>
    </div>
  );
};<|MERGE_RESOLUTION|>--- conflicted
+++ resolved
@@ -50,12 +50,9 @@
 } from '../rest/tableAPI';
 import { getEntityName } from './EntityUtils';
 import { t } from './i18next/LocalUtil';
-<<<<<<< HEAD
-const { Text } = Typography;
-=======
+
 import { pruneEmptyChildren } from './TableUtils';
 const { Text } = AntTypography;
->>>>>>> 526f4ca0
 
 export const getEntityChildDetailsV1 = (
   entityType: EntityType,
