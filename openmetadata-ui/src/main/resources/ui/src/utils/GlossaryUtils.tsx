--- conflicted
+++ resolved
@@ -448,18 +448,6 @@
   havingCreatePermission: boolean
 ) => {
   return {
-<<<<<<< HEAD
-    name: calculatePercentageFromValue(tableWidth, 20) || fallbackWidth,
-    description:
-      calculatePercentageFromValue(
-        tableWidth,
-        havingCreatePermission ? 21 : 33
-      ) || fallbackWidth,
-    reviewers: calculatePercentageFromValue(tableWidth, 20) || fallbackWidth,
-    synonyms: calculatePercentageFromValue(tableWidth, 20) || fallbackWidth,
-    owners: calculatePercentageFromValue(tableWidth, 20) || fallbackWidth,
-    status: calculatePercentageFromValue(tableWidth, 18) || fallbackWidth,
-=======
     name: calculatePercentageFromValue(tableWidth, 40),
     description: calculatePercentageFromValue(
       tableWidth,
@@ -469,7 +457,6 @@
     synonyms: calculatePercentageFromValue(tableWidth, 33),
     owners: calculatePercentageFromValue(tableWidth, 17),
     status: calculatePercentageFromValue(tableWidth, 20),
->>>>>>> 4ec2077b
   };
 };
 
