--- conflicted
+++ resolved
@@ -21,14 +21,10 @@
   SelectFieldSettings,
 } from '@react-awesome-query-builder/antd';
 import { get, sortBy, toLower } from 'lodash';
-<<<<<<< HEAD
-import { TEXT_FIELD_DESCRIPTION_OPERATORS } from '../constants/AdvancedSearch.constants';
-=======
 import {
   RANGE_FIELD_OPERATORS,
-  TEXT_FIELD_OPERATORS,
+  TEXT_FIELD_DESCRIPTION_OPERATORS,
 } from '../constants/AdvancedSearch.constants';
->>>>>>> 509295ed
 import { PAGE_SIZE_BASE } from '../constants/constants';
 import {
   COMMON_ENTITY_FIELDS_KEYS,
