/*
 *  Copyright 2024 Collate.
 *  Licensed under the Apache License, Version 2.0 (the "License");
 *  you may not use this file except in compliance with the License.
 *  You may obtain a copy of the License at
 *  http://www.apache.org/licenses/LICENSE-2.0
 *  Unless required by applicable law or agreed to in writing, software
 *  distributed under the License is distributed on an "AS IS" BASIS,
 *  WITHOUT WARRANTIES OR CONDITIONS OF ANY KIND, either express or implied.
 *  See the License for the specific language governing permissions and
 *  limitations under the License.
 */

import { Select } from 'antd';
import cronstrue from 'cronstrue/i18n';

import { isUndefined, toNumber, toString } from 'lodash';
import { RuleObject } from 'rc-field-form/es/interface';
import {
  Combination,
  CronOption,
  StateValue,
  WorkflowExtraConfig,
} from '../components/Settings/Services/AddIngestion/Steps/ScheduleInterval.interface';
import {
  CRON_COMBINATIONS,
  DEFAULT_SCHEDULE_CRON_DAILY,
  DEFAULT_SCHEDULE_CRON_HOURLY,
  DEFAULT_SCHEDULE_CRON_MONTHLY,
  DEFAULT_SCHEDULE_CRON_WEEKLY,
} from '../constants/Schedular.constants';
import { CronTypes } from '../enums/Schedular.enum';
<<<<<<< HEAD
import { t } from './i18next/LocalUtil';
=======
import { FieldTypes, FormItemLayout } from '../interface/FormUtils.interface';
>>>>>>> 50a798dd

export const getScheduleOptionsFromSchedules = (
  scheduleOptions: string[]
): string[] => {
  return scheduleOptions.map((scheduleOption) => {
    switch (scheduleOption) {
      case 'run_once':
        return '';
      case 'hourly':
        return 'hour';
      case 'daily':
        return 'day';
      case 'weekly':
        return 'week';
      case 'monthly':
        return 'month';
    }

    return '';
  });
};

export const getRange = (n: number) => {
  return [...Array(n).keys()];
};

export const getRangeOptions = (n: number) => {
  return getRange(n).map((v) => {
    return {
      label: `0${v}`.slice(-2),
      value: toString(v),
    };
  });
};

export const getMinuteOptions = () => {
  return getRangeOptions(60);
};

export const getHourOptions = () => {
  return getRangeOptions(24);
};

export const getMinuteCron = (value: Partial<StateValue>) => {
  return `*/${value.min} * * * *`;
};

export const getHourCron = (value: Partial<StateValue>) => {
  return `${value.min} * * * *`;
};

export const getDayCron = (value: Partial<StateValue>) => {
  return `${value.min} ${value.hour} * * *`;
};

export const getWeekCron = (value: Partial<StateValue>) => {
  return `${value.min} ${value.hour} * * ${value.dow}`;
};

export const getMonthCron = (value: Partial<StateValue>) => {
  return `${value.min} ${value.hour} ${value.dom} * ${value.dow}`;
};

export const getCron = (state: StateValue) => {
  const { selectedPeriod, cron } = state;

  switch (selectedPeriod) {
    case 'hour':
      return getHourCron(state);
    case 'day':
      return getDayCron(state);
    case 'week':
      return getWeekCron(state);
    case 'month':
      return getMonthCron(state);
    default:
      return cron;
  }
};

const getCronType = (cronStr: string) => {
  for (const c in CRON_COMBINATIONS) {
    if (CRON_COMBINATIONS[c as keyof Combination].test(cronStr)) {
      return c;
    }
  }

  return 'custom';
};

export const getStateValue = (value?: string, defaultValue?: string) => {
  const a = value?.split(' ');
  const d = a ?? defaultValue?.split(' ') ?? [];

  const min = d[0];
  const hour = d[1];
  const dom = d[2];
  const dow = d[4];

  const cronType = getCronType(value ?? defaultValue ?? '');

  const stateVal: StateValue = {
    selectedPeriod: cronType,
    cron: value,
    min,
    hour,
    dow,
    dom,
  };

  return stateVal;
};

export const getCronDefaultValue = (appName: string) => {
  const value = {
    min: '0',
    hour: '0',
  };

  let initialValue = getDayCron(value);

  if (appName === 'DataInsightsReportApplication') {
    initialValue = getWeekCron({ ...value, dow: '0' });
  }

  return initialValue;
};

const getOptionComponent = () => {
  const optionRenderer = (o: CronOption) => {
    return { label: o.label, value: o.value };
  };

  return optionRenderer;
};

export const getHourMinuteSelect = ({
  cronType,
  disabled = false,
}: {
  cronType: CronTypes.MINUTE | CronTypes.HOUR;
  disabled?: boolean;
}) => (
  <Select
    className="w-full"
    data-testid={`${cronType}-options`}
    disabled={disabled}
    id={`${cronType}-select`}
    options={
      cronType === CronTypes.MINUTE
        ? getMinuteOptions().map(getOptionComponent())
        : getHourOptions().map(getOptionComponent())
    }
  />
);

export const getDefaultScheduleValue = ({
  defaultSchedule,
  includePeriodOptions,
  allowNoSchedule = false,
}: {
  defaultSchedule?: string;
  includePeriodOptions?: string[];
  allowNoSchedule?: boolean;
}) => {
  if (isUndefined(includePeriodOptions)) {
    return allowNoSchedule
      ? defaultSchedule
      : defaultSchedule || DEFAULT_SCHEDULE_CRON_DAILY;
  }

  // In case of include periodOptions are present
  // but the default schedule is undefined and allowNoSchedule is true
  // return the default schedule
  if (allowNoSchedule && isUndefined(defaultSchedule)) {
    return defaultSchedule;
  }

  return getDefaultScheduleFromPeriod(includePeriodOptions);
};

export const getDefaultScheduleFromPeriod = (
  includePeriodOptions: string[]
) => {
  // By order, return the default schedule as day, week, month and hour as a last resort
  // if none of the previous options are included
  if (includePeriodOptions.includes('day')) {
    return DEFAULT_SCHEDULE_CRON_DAILY;
  } else if (includePeriodOptions.includes('week')) {
    return DEFAULT_SCHEDULE_CRON_WEEKLY;
  } else if (includePeriodOptions.includes('month')) {
    return DEFAULT_SCHEDULE_CRON_MONTHLY;
  } else if (includePeriodOptions.includes('hour')) {
    return DEFAULT_SCHEDULE_CRON_HOURLY;
  }

  // return the fallback schedule as daily
  return DEFAULT_SCHEDULE_CRON_DAILY;
};

// Function to update return updated state from form values
export const getUpdatedStateFromFormState = <T,>(
  currentState: StateValue,
  formValues: StateValue & WorkflowExtraConfig & T
) => {
  try {
    const newState = { ...currentState, ...formValues };
    let { min, hour, dow, dom } = newState;

    // min, hour values in a state should be a string
    // which can be parsed to number to be a valid values for the
    // respective cron select fields.
    min = isNaN(toNumber(min)) ? '0' : min;
    hour = isNaN(toNumber(hour)) ? '0' : hour;
    const cronValue = newState.cron?.split(' ');

    switch (newState.selectedPeriod) {
      case 'week':
        // For selected period week, dow should be a valid value i.e. a number string
        // and the dom should be '*'
        dow = isNaN(toNumber(dow)) ? '1' : dow;
        dom = '*';

        break;
      case 'month':
        // For selected period month, dom should be a valid value i.e. a number string
        // and the dow should be '*'
        dom = isNaN(toNumber(dom)) ? '1' : dom;
        dow = '*';

        break;
      case 'custom':
        // For selected period custom, change the min, hour, dom and dow values
        // to the values parsed from the cron string
        min = cronValue?.[0] ?? '0';
        hour = cronValue?.[1] ?? '0';
        dom = cronValue?.[2] ?? '*';
        dow = cronValue?.[4] ?? '*';

        break;
    }

    return {
      ...newState,
      min,
      hour,
      dow,
      dom,
    };
  } catch {
    return { ...currentState, ...formValues };
  }
};

export const checkDOWValidity = async (dow: string) => {
  // Check if dow is valid if it is not a number between 0-6
  const isDayValid = toNumber(dow) < 0 || toNumber(dow) > 6;

  // Check if dow is a range and any of the values are not between 0-6
  const isDayRangeValid =
    dow.includes('-') &&
    dow.split('-').some((d) => toNumber(d) < 0 || toNumber(d) > 6);

  // If dow is not valid or dow range is not valid, throw an error
  if (isDayValid || isDayRangeValid) {
    return Promise.reject(t('message.cron-dow-validation-failure'));
  }

  return Promise.resolve();
};

export const cronValidator = async (_: RuleObject, value: string) => {
  // Check if cron is valid and get the description
  const description = cronstrue.toString(value.trim());

  // Check if cron has a frequency of less than an hour
  const isFrequencyInMinutes = /Every \d* *minute/.test(description);
  const isFrequencyInSeconds = /Every \d* *second/.test(description);

  if (isFrequencyInMinutes || isFrequencyInSeconds) {
    return Promise.reject(t('message.cron-less-than-hour-message'));
  }

  // Check if dow is other than 0-6
  // Adding this manual check since cronstrue accepts 7 as a valid value for dow
  // which is not a valid value for argo
  const cronParts = value.trim().split(' ');

  // dow is at index 4 if there is no year field or seconds field
  let dow = cronParts[4];
  if (cronParts.length !== 5) {
    dow = cronParts[5];
  }

  // Check if dow is valid
  await checkDOWValidity(dow);

  return Promise.resolve();
};

export const getRaiseOnErrorFormField = (
  onFocus?: (fieldName: string) => void
) => {
  return {
    name: 'raiseOnError',
    label: t('label.raise-on-error'),
    type: FieldTypes.SWITCH,
    required: false,
    formItemProps: {
      valuePropName: 'checked',
    },
    props: {
      onFocus: () => onFocus?.('raiseOnError'),
    },
    formItemLayout: FormItemLayout.HORIZONTAL,
    id: 'root/raiseOnError',
  };
};<|MERGE_RESOLUTION|>--- conflicted
+++ resolved
@@ -13,7 +13,6 @@
 
 import { Select } from 'antd';
 import cronstrue from 'cronstrue/i18n';
-
 import { isUndefined, toNumber, toString } from 'lodash';
 import { RuleObject } from 'rc-field-form/es/interface';
 import {
@@ -30,11 +29,7 @@
   DEFAULT_SCHEDULE_CRON_WEEKLY,
 } from '../constants/Schedular.constants';
 import { CronTypes } from '../enums/Schedular.enum';
-<<<<<<< HEAD
-import { t } from './i18next/LocalUtil';
-=======
 import { FieldTypes, FormItemLayout } from '../interface/FormUtils.interface';
->>>>>>> 50a798dd
 
 export const getScheduleOptionsFromSchedules = (
   scheduleOptions: string[]
