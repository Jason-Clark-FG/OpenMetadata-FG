/*
 *  Copyright 2022 Collate.
 *  Licensed under the Apache License, Version 2.0 (the "License");
 *  you may not use this file except in compliance with the License.
 *  You may obtain a copy of the License at
 *  http://www.apache.org/licenses/LICENSE-2.0
 *  Unless required by applicable law or agreed to in writing, software
 *  distributed under the License is distributed on an "AS IS" BASIS,
 *  WITHOUT WARRANTIES OR CONDITIONS OF ANY KIND, either express or implied.
 *  See the License for the specific language governing permissions and
 *  limitations under the License.
 */

import { CheckOutlined, CloseOutlined } from '@ant-design/icons';
import { Tag as AntdTag, Tooltip, Typography } from 'antd';
import { AxiosError } from 'axios';
import i18next from 'i18next';
import { isString, omit } from 'lodash';
import { EntityTags } from 'Models';
import type { CustomTagProps } from 'rc-select/lib/BaseSelect';
import React from 'react';
import { ReactComponent as DeleteIcon } from '../assets/svg/ic-delete.svg';
import Loader from '../components/common/Loader/Loader';
import RichTextEditorPreviewerV1 from '../components/common/RichTextEditor/RichTextEditorPreviewerV1';
import { FQN_SEPARATOR_CHAR } from '../constants/char.constants';
import {
  ResourceEntity,
  UIPermission,
} from '../context/PermissionProvider/PermissionProvider.interface';
import { SettledStatus } from '../enums/Axios.enum';
import { EntityType } from '../enums/entity.enum';
import { ExplorePageTabs } from '../enums/Explore.enum';
import { SearchIndex } from '../enums/search.enum';
import { Classification } from '../generated/entity/classification/classification';
import { Tag } from '../generated/entity/classification/tag';
import { GlossaryTerm } from '../generated/entity/data/glossaryTerm';
import {
  AssetCertification,
  Column,
  TagSource,
} from '../generated/entity/data/table';
import { Operation } from '../generated/entity/policies/policy';
import { Paging } from '../generated/type/paging';
import { LabelType, State, TagLabel } from '../generated/type/tagLabel';
import { searchQuery } from '../rest/searchAPI';
import {
  getAllClassifications,
  getClassificationByName,
  getTags,
} from '../rest/tagAPI';
import { getEntityName } from './EntityUtils';
import { getQueryFilterToIncludeApprovedTerm } from './GlossaryUtils';
import { checkPermissionEntityResource } from './PermissionsUtils';
<<<<<<< HEAD
import {
  getClassificationTagPath,
  getExplorePath,
  getGlossaryPath,
} from './RouterUtils';
=======
import { getExplorePath } from './RouterUtils';
import { getTermQuery } from './SearchUtils';
>>>>>>> a36eef1c
import { getTagsWithoutTier } from './TableUtils';

export const getClassifications = async (
  fields?: Array<string> | string,
  callGetClassificationByName = true
) => {
  try {
    const listOfClassifications: Array<Classification> = [];
    const classifications = await getAllClassifications({
      fields,
      limit: 1000,
    });
    const classificationList = classifications.data.map(
      (category: Classification) => {
        return {
          name: category.name,
          description: category.description,
        } as Classification;
      }
    );
    if (classificationList.length && callGetClassificationByName) {
      const promiseArr = classificationList.map((category: Classification) =>
        getClassificationByName(category.name, { fields })
      );

      const categories = await Promise.allSettled(promiseArr);

      categories.forEach((category) => {
        if (category.status === SettledStatus.FULFILLED) {
          listOfClassifications.push(category.value);
        }
      });
    }

    return Promise.resolve({ data: listOfClassifications });
  } catch (error) {
    return Promise.reject({ data: (error as AxiosError).response });
  }
};

/**
 * Return tags based on classifications
 * @param classifications -- Parent for tags
 * @param paging
 * @returns Tag[]
 */
export const getTaglist = async (
  classifications: Array<Classification> = [],
  paging?: Paging
) => {
  try {
    const tags: Tag[] = [];

    const tagsListPromise = classifications.map((classification) =>
      getTags({
        parent: classification.name,
        after: paging?.after,
        before: paging?.before,
        limit: 1000,
      })
    );

    return await Promise.allSettled(tagsListPromise)
      .then((tagList) => {
        tagList.forEach((tag) => {
          if (tag.status === SettledStatus.FULFILLED) {
            tags.push(...tag.value.data);
          }
        });

        return tags.map((tag) => tag.fullyQualifiedName || tag.name);
      })
      .catch((error) => {
        return Promise.reject({ data: (error as AxiosError).response });
      });
  } catch (error) {
    return Promise.reject({ data: (error as AxiosError).response });
  }
};

export const getTableTags = (
  columns: Array<Partial<Column>>
): Array<EntityTags> => {
  const flag: { [x: string]: boolean } = {};
  const uniqueTags: Array<EntityTags> = [];
  const tags = columns
    .map((column) => column.tags || [])
    .reduce((prev, curr) => prev.concat(curr), [])
    .map((tag) => tag);

  tags.forEach((elem) => {
    if (!flag[elem.tagFQN]) {
      flag[elem.tagFQN] = true;
      uniqueTags.push(elem);
    }
  });

  return uniqueTags;
};

//  Will return tag with ellipses if it exceeds the limit
export const getTagDisplay = (tag?: string) => {
  const tagLevelsArray = tag?.split(FQN_SEPARATOR_CHAR) ?? [];

  if (tagLevelsArray.length > 3) {
    return `${tagLevelsArray[0]}...${tagLevelsArray
      .slice(-2)
      .join(FQN_SEPARATOR_CHAR)}`;
  }

  return tag;
};

export const getTagTooltip = (fqn: string, description?: string) => (
  <div className="text-left p-xss">
    <div className="m-b-xs">
      <RichTextEditorPreviewerV1
        enableSeeMoreVariant={false}
        markdown={`**${fqn}**\n${description ?? ''}`}
        textVariant="white"
      />
    </div>
  </div>
);

export const getDeleteIcon = (arg: {
  deleteTagId?: string;
  id: string;
  status?: string;
}) => {
  const { deleteTagId, id, status } = arg;
  if (deleteTagId === id) {
    if (status === 'success') {
      return <CheckOutlined data-testid="check-outline" />;
    }

    return <Loader size="small" type="default" />;
  }

  return <DeleteIcon data-testid="delete-icon" name="Delete" width={14} />;
};

export const getUsageCountLink = (tagFQN: string) => {
  const type = tagFQN.startsWith('Tier') ? 'tier' : 'tags';

  return getExplorePath({
    tab: ExplorePageTabs.TABLES,
    extraParameters: {
      page: '1',
      quickFilter: JSON.stringify({
        query: {
          bool: {
            must: [
              {
                bool: {
                  should: [{ term: { [`${type}.tagFQN`]: tagFQN } }],
                },
              },
            ],
          },
        },
      }),
    },
    isPersistFilters: false,
  });
};

export const getTagPlaceholder = (isGlossaryType: boolean): string =>
  isGlossaryType
    ? i18next.t('label.search-entity', {
        entity: i18next.t('label.glossary-term-plural'),
      })
    : i18next.t('label.search-entity', {
        entity: i18next.t('label.tag-plural'),
      });

export const tagRender = (customTagProps: CustomTagProps) => {
  const { label, onClose } = customTagProps;
  const tagLabel = isString(label) ? getTagDisplay(label) : label;

  const onPreventMouseDown = (event: React.MouseEvent<HTMLSpanElement>) => {
    event.preventDefault();
    event.stopPropagation();
  };

  return (
    <AntdTag
      closable
      className="text-sm flex-center m-r-xss p-r-xss m-y-2 border-light-gray"
      closeIcon={
        <CloseOutlined data-testid="remove-tags" height={8} width={8} />
      }
      data-testid={`selected-tag-${tagLabel}`}
      onClose={onClose}
      onMouseDown={onPreventMouseDown}>
      <Tooltip
        className="cursor-pointer"
        mouseEnterDelay={1.5}
        placement="topLeft"
        title={getTagTooltip(label as string)}
        trigger="hover">
        <Typography.Paragraph className="m-0 d-inline-block break-all whitespace-normal">
          {tagLabel}
        </Typography.Paragraph>
      </Tooltip>
    </AntdTag>
  );
};

export type ResultType = {
  label: string;
  value: string;
  data: Tag;
};

export const fetchGlossaryList = async (
  searchQueryParam: string,
  page: number
): Promise<{
  data: {
    label: string;
    value: string;
    data: GlossaryTerm;
  }[];
  paging: Paging;
}> => {
  const glossaryResponse = await searchQuery({
    query: searchQueryParam ? `*${searchQueryParam}*` : '*',
    pageNumber: page,
    pageSize: 10,
    queryFilter: getQueryFilterToIncludeApprovedTerm(),
    searchIndex: SearchIndex.GLOSSARY_TERM,
  });

  const hits = glossaryResponse.hits.hits;

  return {
    data: hits.map(({ _source }) => ({
      label: _source.fullyQualifiedName ?? '',
      value: _source.fullyQualifiedName ?? '',
      data: _source,
    })),
    paging: {
      total: glossaryResponse.hits.total.value,
    },
  };
};

export const createTierTag = (tag: Tag) => {
  return {
    displayName: tag.displayName,
    name: tag.name,
    description: tag.description,
    tagFQN: tag.fullyQualifiedName,
    labelType: LabelType.Manual,
    state: State.Confirmed,
  };
};

export const createCertificationTag = (tag: Tag) => {
  return {
    tagLabel: {
      displayName: tag.displayName,
      name: tag.name,
      href: tag.href,
      description: tag.description,
      tagFQN: tag.fullyQualifiedName,
      labelType: LabelType.Manual,
      state: State.Confirmed,
    },
  };
};
export const updateTierTag = (oldTags: Tag[] | TagLabel[], newTier?: Tag) => {
  return newTier
    ? [...getTagsWithoutTier(oldTags), createTierTag(newTier)]
    : getTagsWithoutTier(oldTags);
};

export const updateCertificationTag = (
  newCertification?: Tag
): AssetCertification | undefined => {
  if (!newCertification) {
    return undefined;
  }

  return {
    tagLabel: {
      tagFQN: newCertification.fullyQualifiedName || '',
      name: newCertification.name,
      displayName: newCertification.displayName,
      description: newCertification.description || '',
      source: TagSource.Classification,
      labelType: LabelType.Manual,
      state: State.Confirmed,
      style: newCertification.style,
    },
    appliedDate: Date.now(),
    expiryDate: Date.now() + 90 * 24 * 60 * 60 * 1000, // 90 days from now
  };
};

export const createTagObject = (tags: EntityTags[]) => {
  return tags.map(
    (tag) =>
      ({
        ...omit(tag, 'isRemovable'),
        state: State.Confirmed,
        source: tag.source,
        tagFQN: tag.tagFQN,
      } as TagLabel)
  );
};

export const getQueryFilterToExcludeTermsAndEntities = (
  fqn: string,
  excludeEntityIndex: string[] = []
) => ({
  query: {
    bool: {
      must: [
        {
          bool: {
            must_not: [
              {
                term: {
                  'tags.tagFQN': fqn,
                },
              },
            ],
          },
        },
        {
          bool: {
            must_not: [
              {
                terms: {
                  entityType: [
                    EntityType.CLASSIFICATION,
                    EntityType.TEST_SUITE,
                    EntityType.TEST_CASE,
                    EntityType.TEST_CASE_RESOLUTION_STATUS,
                    EntityType.TEST_CASE_RESULT,
                    EntityType.TAG,
                    EntityType.DATA_PRODUCT,
                    ...excludeEntityIndex,
                  ],
                },
              },
            ],
          },
        },
      ],
    },
  },
});

export const getExcludedIndexesBasedOnEntityTypeEditTagPermission = (
  permissions: UIPermission
) => {
  const entityPermission = {
    [EntityType.TABLE]: checkPermissionEntityResource(
      Operation.EditTags,
      ResourceEntity.TABLE,
      permissions,
      true
    ),
    [EntityType.TOPIC]: checkPermissionEntityResource(
      Operation.EditTags,
      ResourceEntity.TOPIC,
      permissions,
      true
    ),
    [EntityType.DASHBOARD]: checkPermissionEntityResource(
      Operation.EditTags,
      ResourceEntity.DASHBOARD,
      permissions,
      true
    ),
    [EntityType.MLMODEL]: checkPermissionEntityResource(
      Operation.EditTags,
      ResourceEntity.ML_MODEL,
      permissions,
      true
    ),
    [EntityType.PIPELINE]: checkPermissionEntityResource(
      Operation.EditTags,
      ResourceEntity.PIPELINE,
      permissions,
      true
    ),
    [EntityType.CONTAINER]: checkPermissionEntityResource(
      Operation.EditTags,
      ResourceEntity.CONTAINER,
      permissions,
      true
    ),
    [EntityType.SEARCH_INDEX]: checkPermissionEntityResource(
      Operation.EditTags,
      ResourceEntity.SEARCH_INDEX,
      permissions,
      true
    ),
    [EntityType.API_SERVICE]: checkPermissionEntityResource(
      Operation.EditTags,
      ResourceEntity.API_SERVICE,
      permissions,
      true
    ),
    [EntityType.API_ENDPOINT]: checkPermissionEntityResource(
      Operation.EditTags,
      ResourceEntity.API_ENDPOINT,
      permissions,
      true
    ),
    [EntityType.API_COLLECTION]: checkPermissionEntityResource(
      Operation.EditTags,
      ResourceEntity.API_COLLECTION,
      permissions,
      true
    ),
    [EntityType.DASHBOARD_DATA_MODEL]: checkPermissionEntityResource(
      Operation.EditTags,
      ResourceEntity.DASHBOARD_DATA_MODEL,
      permissions,
      true
    ),
    [EntityType.STORED_PROCEDURE]: checkPermissionEntityResource(
      Operation.EditTags,
      ResourceEntity.STORED_PROCEDURE,
      permissions,
      true
    ),
    [EntityType.DATABASE]: checkPermissionEntityResource(
      Operation.EditTags,
      ResourceEntity.DATABASE,
      permissions,
      true
    ),
    [EntityType.DATABASE_SERVICE]: checkPermissionEntityResource(
      Operation.EditTags,
      ResourceEntity.DATABASE_SERVICE,
      permissions,
      true
    ),
    [EntityType.DATABASE_SCHEMA]: checkPermissionEntityResource(
      Operation.EditTags,
      ResourceEntity.DATABASE_SCHEMA,
      permissions,
      true
    ),
    [EntityType.MESSAGING_SERVICE]: checkPermissionEntityResource(
      Operation.EditTags,
      ResourceEntity.PIPELINE_SERVICE,
      permissions,
      true
    ),
    [EntityType.DASHBOARD_SERVICE]: checkPermissionEntityResource(
      Operation.EditTags,
      ResourceEntity.DASHBOARD_SERVICE,
      permissions,
      true
    ),
    [EntityType.MLMODEL_SERVICE]: checkPermissionEntityResource(
      Operation.EditTags,
      ResourceEntity.ML_MODEL_SERVICE,
      permissions,
      true
    ),
    [EntityType.PIPELINE_SERVICE]: checkPermissionEntityResource(
      Operation.EditTags,
      ResourceEntity.PIPELINE_SERVICE,
      permissions,
      true
    ),
    [EntityType.STORAGE_SERVICE]: checkPermissionEntityResource(
      Operation.EditTags,
      ResourceEntity.STORAGE_SERVICE,
      permissions,
      true
    ),
    [EntityType.SEARCH_SERVICE]: checkPermissionEntityResource(
      Operation.EditTags,
      ResourceEntity.SEARCH_SERVICE,
      permissions,
      true
    ),
    [EntityType.GLOSSARY]: checkPermissionEntityResource(
      Operation.EditTags,
      ResourceEntity.GLOSSARY,
      permissions,
      true
    ),
    [EntityType.GLOSSARY_TERM]: checkPermissionEntityResource(
      Operation.EditTags,
      ResourceEntity.GLOSSARY_TERM,
      permissions,
      true
    ),
    [EntityType.DOMAIN]: checkPermissionEntityResource(
      Operation.EditTags,
      ResourceEntity.DOMAIN,
      permissions,
      true
    ),
  };

  return (Object.keys(entityPermission) as EntityType[]).reduce(
    (
      acc: {
        entitiesHavingPermission: EntityType[];
        entitiesNotHavingPermission: EntityType[];
      },
      cv: EntityType
    ) => {
      const currentEntityPermission =
        entityPermission[cv as keyof typeof entityPermission];
      if (currentEntityPermission) {
        return {
          ...acc,
          entitiesHavingPermission: [...acc.entitiesHavingPermission, cv],
        };
      }

      return {
        ...acc,
        entitiesNotHavingPermission: [...acc.entitiesNotHavingPermission, cv],
      };
    },
    {
      entitiesHavingPermission: [],
      entitiesNotHavingPermission: [],
    }
  );
};

export const getTagAssetsQueryFilter = (fqn: string) => {
  let fieldName = 'tags.tagFQN';

  if (fqn.includes('Tier.')) {
    fieldName = 'tier.tagFQN';
  } else if (fqn.includes('Certification.')) {
    fieldName = 'certification.tagLabel.tagFQN';
  }

  return getTermQuery({ [fieldName]: fqn });
};

export const getTagImageSrc = (iconURL: string) => {
  if (!iconURL) {
    return '';
  }

  if (iconURL.startsWith('http') || iconURL.startsWith('data:image')) {
    return iconURL;
  }

  return `${window.location.origin}/${iconURL}`;
};

/**
 * Check if a tag is a glossary tag
 */
export const isGlossaryTag = (tag: EntityTags): boolean => {
  return tag.source === TagSource.Glossary;
};

/**
 * Get the display name for a tag
 */
export const getTagName = (tag: EntityTags, showOnlyName?: boolean): string => {
  return (
    getEntityName(tag) ||
    getTagDisplay(
      showOnlyName
        ? tag.tagFQN
            .split(FQN_SEPARATOR_CHAR)
            .slice(-2)
            .join(FQN_SEPARATOR_CHAR)
        : tag.tagFQN
    ) ||
    tag.tagFQN
  );
};

/**
 * Get the redirect link for a tag
 */
export const getTagRedirectLink = (
  tag: EntityTags,
  tagType?: TagSource
): string => {
  return (tagType ?? tag.source) === TagSource.Glossary
    ? getGlossaryPath(tag.tagFQN)
    : getClassificationTagPath(tag.tagFQN);
};<|MERGE_RESOLUTION|>--- conflicted
+++ resolved
@@ -51,16 +51,12 @@
 import { getEntityName } from './EntityUtils';
 import { getQueryFilterToIncludeApprovedTerm } from './GlossaryUtils';
 import { checkPermissionEntityResource } from './PermissionsUtils';
-<<<<<<< HEAD
 import {
   getClassificationTagPath,
   getExplorePath,
   getGlossaryPath,
 } from './RouterUtils';
-=======
-import { getExplorePath } from './RouterUtils';
 import { getTermQuery } from './SearchUtils';
->>>>>>> a36eef1c
 import { getTagsWithoutTier } from './TableUtils';
 
 export const getClassifications = async (
