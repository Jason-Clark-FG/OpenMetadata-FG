/*
 *  Copyright 2022 Collate.
 *  Licensed under the Apache License, Version 2.0 (the "License");
 *  you may not use this file except in compliance with the License.
 *  You may obtain a copy of the License at
 *  http://www.apache.org/licenses/LICENSE-2.0
 *  Unless required by applicable law or agreed to in writing, software
 *  distributed under the License is distributed on an "AS IS" BASIS,
 *  WITHOUT WARRANTIES OR CONDITIONS OF ANY KIND, either express or implied.
 *  See the License for the specific language governing permissions and
 *  limitations under the License.
 */

const path = require('path');
const HtmlWebpackPlugin = require('html-webpack-plugin');
const CopyWebpackPlugin = require('copy-webpack-plugin');
const { CleanWebpackPlugin } = require('clean-webpack-plugin');
const CompressionPlugin = require('compression-webpack-plugin');
const TerserPlugin = require('terser-webpack-plugin');
const { BundleAnalyzerPlugin } = require('webpack-bundle-analyzer');

const outputPath = path.join(__dirname, 'dist/assets');

module.exports = {
  cache: {
    type: 'filesystem', // Use filesystem for cache
    buildDependencies: {
      config: [__filename], // Cache invalidation on config file changes
    },
  },

  // Production mode
  mode: 'production',

  // Input configuration
  entry: path.join(__dirname, 'src/index.tsx'),

  // Output configuration
  output: {
    path: outputPath,
<<<<<<< HEAD
    filename: 'openmetadata.[fullhash].js',
    chunkFilename: '[name].[fullhash].js',
    // Clean the output directory before emit.
    clean: true,
    // Ensures bundle is served from absolute path as opposed to relative
    publicPath: '/',
=======
    filename: '[name].[contenthash].js', // Use contenthash for unique filenames
    chunkFilename: '[name].[contenthash].js', // Ensure unique chunk filenames
    clean: true, // Clean the output directory before emit
    publicPath: `${subPath ?? ''}/`,
>>>>>>> 70a23502
  },

  // Loaders
  module: {
    rules: [
      // .mjs files to be handled
      {
        test: /\.m?js/,
        include: path.resolve(__dirname, 'node_modules/kleur'),
        resolve: {
          fullySpecified: false,
        },
      },

      // .ts and .tsx files to be handled by ts-loader
      {
        test: /\.(ts|tsx)$/,
        exclude: [/node_modules/, /dist/],
        include: path.resolve(__dirname, 'src'),
        use: [
          {
            loader: 'thread-loader',
            options: {
              workers: require('os').cpus().length - 1, // Use all available CPU cores minus one
            },
          },
          {
            loader: 'ts-loader',
            options: {
              configFile: 'tsconfig.json',
              happyPackMode: true, // Enable faster builds with HappyPack compatibility
              transpileOnly: true, // Speed up compilation in development mode
            },
          },
        ],
      },

      // .css files to be handled by style-loader & css-loader
      {
        test: /\.(css)$/,
        use: ['style-loader', 'css-loader'],
      },

      // .less files to be handled by less-loader
      {
        test: /\.less$/,
        use: [
          'style-loader',
          'css-loader',
          'postcss-loader',
          {
            loader: 'less-loader',
            options: {
              lessOptions: {
                javascriptEnabled: true,
              },
            },
          },
        ],
      },

      // .svg files to be handled by @svgr/webpack
      {
        test: /\.svg$/,
        use: ['@svgr/webpack', 'url-loader'],
        include: path.resolve(__dirname, 'src'),
      },

      // Images to be handled by file-loader + image-webpack-loader
      {
        test: /\.(png|jpe?g)$/i,
        use: [
          {
            loader: 'file-loader',
            options: {
              name: 'images/[name].[contenthash].[ext]', // Output file naming
              outputPath: 'images/', // Directory in the output folder
            },
          },
        ],
      },
    ],
  },

  // Module resolution
  resolve: {
    extensions: ['.ts', '.tsx', '.js', '.css', '.less', '.svg'],
    fallback: {
      https: require.resolve('https-browserify'),
      fs: false,
      'process/browser': require.resolve('process/browser'),
    },
    alias: {
      process: 'process/browser',
      Quill: path.resolve(__dirname, 'node_modules/quill'),
    },
  },

  // Optimizations
  optimization: {
    minimize: true,
    minimizer: [
      new TerserPlugin({
        parallel: true,
        terserOptions: {
          compress: {
            drop_console: true, // Remove console logs for production
          },
        },
      }),
    ],
    splitChunks: {
      chunks: 'all', // Split all types of chunks
      maxSize: 240000, // Maximum size for chunks
      cacheGroups: {
        default: {
          reuseExistingChunk: true, // Reuse existing chunks
          priority: -10,
        },
        vendors: {
          test: /[\\/]node_modules[\\/]/,
          name: 'vendors',
          chunks: 'all',
          priority: -20,
        },
      },
    },
    runtimeChunk: 'single', // Separate runtime code into its own chunk
    chunkIds: 'deterministic', // Use stable and unique chunk IDs
  },

  // Plugins
  plugins: [
    // Clean webpack output directory
    new CleanWebpackPlugin(),

    // Generate index.html from template
    new HtmlWebpackPlugin({
      favicon: path.join(__dirname, 'public/favicon.png'),
      hash: true,
      cache: false,
      template: path.join(__dirname, 'public/index.html'),
      scriptLoading: 'defer',
    }),

    // Copy favicon, logo, manifest, and other assets
    new CopyWebpackPlugin({
      patterns: [
        {
          from: path.join(__dirname, 'public/favicon.png'),
          to: outputPath,
        },
        {
          from: path.join(__dirname, 'public/favicons/favicon-16x16.png'),
          to: outputPath,
        },
        {
          from: path.join(__dirname, 'public/favicons/favicon-32x32.png'),
          to: outputPath,
        },
        {
          from: path.join(__dirname, 'public/logo192.png'),
          to: outputPath,
        },
        {
          from: path.join(__dirname, 'public/manifest.json'),
          to: outputPath,
        },
        {
          from: path.join(__dirname, 'public/swagger.html'),
          to: outputPath,
        },
        {
          from: path.join(__dirname, 'public/locales'),
          to: outputPath,
        },
        {
          from: path.join(__dirname, 'public/BronzeCertification.svg'),
          to: outputPath,
        },
        {
          from: path.join(__dirname, 'public/SilverCertification.svg'),
          to: outputPath,
        },
        {
          from: path.join(__dirname, 'public/GoldCertification.svg'),
          to: outputPath,
        },
      ],
    }),

    // Compress output files
    new CompressionPlugin({
      algorithm: 'gzip',
      test: /\.(js|css|html|svg)$/,
    }),

    // Bundle analyzer (optional, for debugging)
    new BundleAnalyzerPlugin({
      analyzerMode: 'static', // Outputs an HTML report
      openAnalyzer: false, // Set to true to open report automatically
    }),
  ],

  // Disable source maps for production
  devtool: false,
};<|MERGE_RESOLUTION|>--- conflicted
+++ resolved
@@ -38,19 +38,12 @@
   // Output configuration
   output: {
     path: outputPath,
-<<<<<<< HEAD
     filename: 'openmetadata.[fullhash].js',
     chunkFilename: '[name].[fullhash].js',
     // Clean the output directory before emit.
     clean: true,
     // Ensures bundle is served from absolute path as opposed to relative
     publicPath: '/',
-=======
-    filename: '[name].[contenthash].js', // Use contenthash for unique filenames
-    chunkFilename: '[name].[contenthash].js', // Ensure unique chunk filenames
-    clean: true, // Clean the output directory before emit
-    publicPath: `${subPath ?? ''}/`,
->>>>>>> 70a23502
   },
 
   // Loaders
